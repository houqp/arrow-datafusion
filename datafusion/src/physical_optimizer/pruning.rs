// Licensed to the Apache Software Foundation (ASF) under one
// or more contributor license agreements.  See the NOTICE file
// distributed with this work for additional information
// regarding copyright ownership.  The ASF licenses this file
// to you under the Apache License, Version 2.0 (the
// "License"); you may not use this file except in compliance
// with the License.  You may obtain a copy of the License at
//
//   http://www.apache.org/licenses/LICENSE-2.0
//
// Unless required by applicable law or agreed to in writing,
// software distributed under the License is distributed on an
// "AS IS" BASIS, WITHOUT WARRANTIES OR CONDITIONS OF ANY
// KIND, either express or implied.  See the License for the
// specific language governing permissions and limitations
// under the License.

//! This module contains code to prune "containers" of row groups
//! based on statistics prior to execution. This can lead to
//! significant performance improvements by avoiding the need
//! to evaluate a plan on entire containers (e.g. an entire file)
//!
//! For example, it is used to prune (skip) row groups while reading
//! parquet files if it can be determined from the predicate that
//! nothing in the row group can match.
//!
//! This code is currently specific to Parquet, but soon (TM), via
//! https://github.com/apache/arrow-datafusion/issues/363 it will
//! be genericized.

use std::convert::TryFrom;
use std::{collections::HashSet, sync::Arc};

use arrow::{
    array::{new_null_array, ArrayRef, BooleanArray},
    datatypes::{Field, Schema, SchemaRef},
    record_batch::RecordBatch,
};

use crate::{
    error::{DataFusionError, Result},
    execution::context::ExecutionContextState,
    logical_plan::{Column, DFSchema, Expr, Operator},
    optimizer::utils,
    physical_plan::{planner::DefaultPhysicalPlanner, ColumnarValue, PhysicalExpr},
};

/// Interface to pass statistics information to [`PruningPredicates`]
///
/// Returns statistics for containers / files of data in Arrays.
///
/// For example, for the following three files with a single column
/// ```text
/// file1: column a: min=5, max=10
/// file2: column a: No stats
/// file2: column a: min=20, max=30
/// ```
///
/// PruningStatistics should return:
///
/// ```text
/// min_values("a") -> Some([5, Null, 20])
/// max_values("a") -> Some([20, Null, 30])
/// min_values("X") -> None
/// ```
pub trait PruningStatistics {
    /// return the minimum values for the named column, if known.
    /// Note: the returned array must contain `num_containers()` rows
    fn min_values(&self, column: &str) -> Option<ArrayRef>;

    /// return the maximum values for the named column, if known.
    /// Note: the returned array must contain `num_containers()` rows.
    fn max_values(&self, column: &str) -> Option<ArrayRef>;

    /// return the number of containers (e.g. row groups) being
    /// pruned with these statistics
    fn num_containers(&self) -> usize;
}

/// Evaluates filter expressions on statistics in order to
/// prune data containers (e.g. parquet row group)
///
/// See [`try_new`] for more information.
#[derive(Debug, Clone)]
pub struct PruningPredicate {
    /// The input schema against which the predicate will be evaluated
    schema: SchemaRef,
    /// Actual pruning predicate (rewritten in terms of column min/max statistics)
    predicate_expr: Arc<dyn PhysicalExpr>,
<<<<<<< HEAD
    stat_column_req: Vec<(Column, StatisticsType, Field)>,
=======
    /// The statistics required to evaluate this predicate:
    /// * The column name in the input schema
    /// * Statistics type (e.g. Min or Max)
    /// * The field the statistics value should be placed in for
    ///   pruning predicate evaluation
    stat_column_req: Vec<(String, StatisticsType, Field)>,
>>>>>>> c8ab5a4f
}

impl PruningPredicate {
    /// Try to create a new instance of [`PruningPredicate`]
    ///
    /// This will translate the provided `expr` filter expression into
    /// a *pruning predicate*.
    ///
    /// A pruning predicate is one that has been rewritten in terms of
    /// the min and max values of column references and that evaluates
    /// to FALSE if the filter predicate would evaluate FALSE *for
    /// every row* whose values fell within the min / max ranges (aka
    /// could be pruned).
    ///
    /// The pruning predicate evaluates to TRUE or NULL
    /// if the filter predicate *might* evaluate to TRUE for at least
    /// one row whose vaules fell within the min/max ranges (in other
    /// words they might pass the predicate)
    ///
    /// For example, the filter expression `(column / 2) = 4` becomes
    /// the pruning predicate
    /// `(column_min / 2) <= 4 && 4 <= (column_max / 2))`
    pub fn try_new(expr: &Expr, schema: SchemaRef) -> Result<Self> {
        // build predicate expression once
        let mut stat_column_req = Vec::<(Column, StatisticsType, Field)>::new();
        let logical_predicate_expr =
            build_predicate_expression(expr, schema.as_ref(), &mut stat_column_req)?;
        let stat_fields = stat_column_req
            .iter()
            .map(|(_, _, f)| f.clone())
            .collect::<Vec<_>>();
        let stat_schema = Schema::new(stat_fields);
        let stat_dfschema = DFSchema::try_from(stat_schema.clone())?;
        let execution_context_state = ExecutionContextState::new();
        let predicate_expr = DefaultPhysicalPlanner::default().create_physical_expr(
            &logical_predicate_expr,
            &stat_schema,
            &stat_dfschema,
            &execution_context_state,
        )?;
        Ok(Self {
            schema,
            predicate_expr,
            stat_column_req,
        })
    }

    /// For each set of statistics, evalates the pruning predicate
    /// and returns a `bool` with the following meaning for a
    /// all rows whose values match the statistics:
    ///
    /// `true`: There MAY be rows that match the predicate
    ///
    /// `false`: There are no rows that could match the predicate
    ///
    /// Note this function takes a slice of statistics as a parameter
    /// to amortize the cost of the evaluation of the predicate
    /// against a single record batch.
    pub fn prune<S: PruningStatistics>(&self, statistics: &S) -> Result<Vec<bool>> {
        // build statistics record batch
        let predicate_array =
            build_statistics_record_batch(statistics, &self.stat_column_req)
                .and_then(|statistics_batch| {
                    // execute predicate expression
                    self.predicate_expr.evaluate(&statistics_batch)
                })
                .and_then(|v| match v {
                    ColumnarValue::Array(array) => Ok(array),
                    ColumnarValue::Scalar(_) => Err(DataFusionError::Internal(
                        "predicate expression didn't return an array".to_string(),
                    )),
                })?;

        let predicate_array = predicate_array
            .as_any()
            .downcast_ref::<BooleanArray>()
            .ok_or_else(|| {
                DataFusionError::Internal(format!(
                    "Expected pruning predicate evaluation to be BooleanArray, \
                     but was {:?}",
                    predicate_array
                ))
            })?;

        // when the result of the predicate expression for a row group is null / undefined,
        // e.g. due to missing statistics, this row group can't be filtered out,
        // so replace with true
        Ok(predicate_array
            .into_iter()
            .map(|x| x.unwrap_or(true))
            .collect::<Vec<_>>())
    }

    /// Return a reference to the input schema
    pub fn schema(&self) -> &SchemaRef {
        &self.schema
    }
}

<<<<<<< HEAD
/// Build a RecordBatch from a list of statistics (currently parquet
/// [`RowGroupMetadata`] structs), creating arrays, one for each
/// statistics column, as requested in the stat_column_req parameter.
fn build_statistics_record_batch(
    row_groups: &[RowGroupMetaData],
    schema: &Schema,
    stat_column_req: &[(Column, StatisticsType, Field)],
) -> Result<RecordBatch> {
    let mut fields = Vec::<Field>::new();
    let mut arrays = Vec::<ArrayRef>::new();
    for (column, statistics_type, stat_field) in stat_column_req {
        if let Some((column_index, _)) = schema.column_with_name(&column.name) {
            let statistics = row_groups
                .iter()
                .map(|g| g.column(column_index).statistics())
                .collect::<Vec<_>>();
            let array = build_statistics_array(
                &statistics,
                *statistics_type,
                stat_field.data_type(),
            );
            fields.push(stat_field.clone());
            arrays.push(array);
=======
/// Build a RecordBatch from a list of statistics, creating arrays,
/// with one row for each PruningStatistics and columns specified in
/// in the stat_column_req parameter.
///
/// For example, if the requested columns are
/// ```text
/// ("s1", Min, Field:s1_min)
/// ("s2", Max, field:s2_max)
///```
///
/// And the input statistics had
/// ```text
/// S1(Min: 5, Max: 10)
/// S2(Min: 99, Max: 1000)
/// S3(Min: 1, Max: 2)
/// ```
///
/// Then this function would build a record batch with 2 columns and
/// one row s1_min and s2_max as follows (s3 is not requested):
///
/// ```text
/// s1_min | s2_max
/// -------+--------
///   5    | 1000
/// ```
fn build_statistics_record_batch<S: PruningStatistics>(
    statistics: &S,
    stat_column_req: &[(String, StatisticsType, Field)],
) -> Result<RecordBatch> {
    let mut fields = Vec::<Field>::new();
    let mut arrays = Vec::<ArrayRef>::new();
    // For each needed statistics column:
    for (column_name, statistics_type, stat_field) in stat_column_req {
        let data_type = stat_field.data_type();

        let num_containers = statistics.num_containers();

        let array = match statistics_type {
            StatisticsType::Min => statistics.min_values(column_name),
            StatisticsType::Max => statistics.max_values(column_name),
        };
        let array = array.unwrap_or_else(|| new_null_array(data_type, num_containers));

        if num_containers != array.len() {
            return Err(DataFusionError::Internal(format!(
                "mismatched statistics length. Expected {}, got {}",
                num_containers,
                array.len()
            )));
>>>>>>> c8ab5a4f
        }

        // cast statistics array to required data type (e.g. parquet
        // provides timestamp statistics as "Int64")
        let array = arrow::compute::cast(&array, data_type)?;

        fields.push(stat_field.clone());
        arrays.push(array);
    }

    let schema = Arc::new(Schema::new(fields));
    RecordBatch::try_new(schema, arrays)
        .map_err(|err| DataFusionError::Plan(err.to_string()))
}

<<<<<<< HEAD
struct StatisticsExpressionBuilder<'a> {
    column: Column,
=======
struct PruningExpressionBuilder<'a> {
    column_name: String,
>>>>>>> c8ab5a4f
    column_expr: &'a Expr,
    scalar_expr: &'a Expr,
    field: &'a Field,
    stat_column_req: &'a mut Vec<(Column, StatisticsType, Field)>,
    reverse_operator: bool,
}

impl<'a> PruningExpressionBuilder<'a> {
    fn try_new(
        left: &'a Expr,
        right: &'a Expr,
        schema: &'a Schema,
        stat_column_req: &'a mut Vec<(Column, StatisticsType, Field)>,
    ) -> Result<Self> {
        // find column name; input could be a more complicated expression
        let mut left_columns = HashSet::<Column>::new();
        utils::expr_to_column_names(left, &mut left_columns)?;
        let mut right_columns = HashSet::<Column>::new();
        utils::expr_to_column_names(right, &mut right_columns)?;
        let (column_expr, scalar_expr, columns, reverse_operator) =
            match (left_columns.len(), right_columns.len()) {
                (1, 0) => (left, right, left_columns, false),
                (0, 1) => (right, left, right_columns, true),
                _ => {
                    // if more than one column used in expression - not supported
                    return Err(DataFusionError::Plan(
                        "Multi-column expressions are not currently supported"
                            .to_string(),
                    ));
                }
            };
        let column = columns.iter().next().unwrap().clone();
        let field = match schema.column_with_name(&column.flat_name()) {
            Some((_, f)) => f,
            _ => {
                return Err(DataFusionError::Plan(
                    "Field not found in schema".to_string(),
                ));
            }
        };

        Ok(Self {
            column,
            column_expr,
            scalar_expr,
            field,
            stat_column_req,
            reverse_operator,
        })
    }

    fn correct_operator(&self, op: Operator) -> Operator {
        if !self.reverse_operator {
            return op;
        }

        match op {
            Operator::Lt => Operator::Gt,
            Operator::Gt => Operator::Lt,
            Operator::LtEq => Operator::GtEq,
            Operator::GtEq => Operator::LtEq,
            _ => op,
        }
    }

    fn scalar_expr(&self) -> &Expr {
        self.scalar_expr
    }

    fn is_stat_column_missing(&self, statistics_type: StatisticsType) -> bool {
        !self
            .stat_column_req
            .iter()
            .any(|(c, t, _f)| c == &self.column && t == &statistics_type)
    }

    fn stat_column_expr(
        &mut self,
        stat_type: StatisticsType,
        suffix: &str,
    ) -> Result<Expr> {
        let stat_column = Column {
            relation: self.column.relation.clone(),
            name: format!("{}_{}", self.column.flat_name(), suffix),
        };
        let stat_field = Field::new(
            stat_column.flat_name().as_str(),
            self.field.data_type().clone(),
            self.field.is_nullable(),
        );
        if self.is_stat_column_missing(stat_type) {
            // only add statistics column if not previously added
            self.stat_column_req
                .push((self.column.clone(), stat_type, stat_field));
        }
        rewrite_column_expr(self.column_expr, &self.column, &stat_column)
    }

    fn min_column_expr(&mut self) -> Result<Expr> {
        self.stat_column_expr(StatisticsType::Min, "min")
    }

    fn max_column_expr(&mut self) -> Result<Expr> {
        self.stat_column_expr(StatisticsType::Max, "max")
    }
}

/// replaces a column with an old name with a new name in an expression
fn rewrite_column_expr(
    expr: &Expr,
    column_old: &Column,
    column_new: &Column,
) -> Result<Expr> {
    let expressions = utils::expr_sub_expressions(&expr)?;
    let expressions = expressions
        .iter()
        .map(|e| rewrite_column_expr(e, column_old, column_new))
        .collect::<Result<Vec<_>>>()?;

    if let Expr::Column(c) = expr {
        if c == column_old {
            return Ok(Expr::Column(column_new.clone()));
        }
    }
    utils::rewrite_expression(&expr, &expressions)
}

/// Translate logical filter expression into pruning predicate
/// expression that will evaluate to FALSE if it can be determined no
/// rows between the min/max values could pass the predicates.
///
/// Returns the pruning predicate as an [`Expr`]
fn build_predicate_expression(
    expr: &Expr,
    schema: &Schema,
    stat_column_req: &mut Vec<(Column, StatisticsType, Field)>,
) -> Result<Expr> {
    use crate::logical_plan;
    // predicate expression can only be a binary expression
    let (left, op, right) = match expr {
        Expr::BinaryExpr { left, op, right } => (left, *op, right),
        _ => {
            // unsupported expression - replace with TRUE
            // this can still be useful when multiple conditions are joined using AND
            // such as: column > 10 AND TRUE
            return Ok(logical_plan::lit(true));
        }
    };

    if op == Operator::And || op == Operator::Or {
        let left_expr = build_predicate_expression(left, schema, stat_column_req)?;
        let right_expr = build_predicate_expression(right, schema, stat_column_req)?;
        return Ok(logical_plan::binary_expr(left_expr, op, right_expr));
    }

    let expr_builder =
        PruningExpressionBuilder::try_new(left, right, schema, stat_column_req);
    let mut expr_builder = match expr_builder {
        Ok(builder) => builder,
        // allow partial failure in predicate expression generation
        // this can still produce a useful predicate when multiple conditions are joined using AND
        Err(_) => {
            return Ok(logical_plan::lit(true));
        }
    };
    let corrected_op = expr_builder.correct_operator(op);
    let statistics_expr = match corrected_op {
        Operator::Eq => {
            // column = literal => (min, max) = literal => min <= literal && literal <= max
            // (column / 2) = 4 => (column_min / 2) <= 4 && 4 <= (column_max / 2)
            let min_column_expr = expr_builder.min_column_expr()?;
            let max_column_expr = expr_builder.max_column_expr()?;
            min_column_expr
                .lt_eq(expr_builder.scalar_expr().clone())
                .and(expr_builder.scalar_expr().clone().lt_eq(max_column_expr))
        }
        Operator::Gt => {
            // column > literal => (min, max) > literal => max > literal
            expr_builder
                .max_column_expr()?
                .gt(expr_builder.scalar_expr().clone())
        }
        Operator::GtEq => {
            // column >= literal => (min, max) >= literal => max >= literal
            expr_builder
                .max_column_expr()?
                .gt_eq(expr_builder.scalar_expr().clone())
        }
        Operator::Lt => {
            // column < literal => (min, max) < literal => min < literal
            expr_builder
                .min_column_expr()?
                .lt(expr_builder.scalar_expr().clone())
        }
        Operator::LtEq => {
            // column <= literal => (min, max) <= literal => min <= literal
            expr_builder
                .min_column_expr()?
                .lt_eq(expr_builder.scalar_expr().clone())
        }
        // other expressions are not supported
        _ => logical_plan::lit(true),
    };
    Ok(statistics_expr)
}

#[derive(Debug, Copy, Clone, PartialEq)]
enum StatisticsType {
    Min,
    Max,
}

#[cfg(test)]
mod tests {
    use std::collections::HashMap;

    use super::*;
    use crate::logical_plan::{col, lit};
    use crate::{assert_batches_eq, physical_optimizer::pruning::StatisticsType};
    use arrow::{
        array::{BinaryArray, Int32Array, Int64Array, StringArray},
        datatypes::{DataType, TimeUnit},
    };

    #[derive(Debug)]
    /// Test for container stats
    struct ContainerStats {
        min: ArrayRef,
        max: ArrayRef,
    }

    impl ContainerStats {
        fn new_i32(
            min: impl IntoIterator<Item = Option<i32>>,
            max: impl IntoIterator<Item = Option<i32>>,
        ) -> Self {
            Self {
                min: Arc::new(min.into_iter().collect::<Int32Array>()),
                max: Arc::new(max.into_iter().collect::<Int32Array>()),
            }
        }

        fn new_utf8<'a>(
            min: impl IntoIterator<Item = Option<&'a str>>,
            max: impl IntoIterator<Item = Option<&'a str>>,
        ) -> Self {
            Self {
                min: Arc::new(min.into_iter().collect::<StringArray>()),
                max: Arc::new(max.into_iter().collect::<StringArray>()),
            }
        }

        fn min(&self) -> Option<ArrayRef> {
            Some(self.min.clone())
        }

        fn max(&self) -> Option<ArrayRef> {
            Some(self.max.clone())
        }

        fn len(&self) -> usize {
            assert_eq!(self.min.len(), self.max.len());
            self.min.len()
        }
    }

    #[derive(Debug, Default)]
    struct TestStatistics {
        // key: column name
        stats: HashMap<String, ContainerStats>,
    }

    impl TestStatistics {
        fn new() -> Self {
            Self::default()
        }

        fn with(
            mut self,
            name: impl Into<String>,
            container_stats: ContainerStats,
        ) -> Self {
            self.stats.insert(name.into(), container_stats);
            self
        }
    }

    impl PruningStatistics for TestStatistics {
        fn min_values(&self, column: &str) -> Option<ArrayRef> {
            self.stats
                .get(column)
                .map(|container_stats| container_stats.min())
                .unwrap_or(None)
        }

        fn max_values(&self, column: &str) -> Option<ArrayRef> {
            self.stats
                .get(column)
                .map(|container_stats| container_stats.max())
                .unwrap_or(None)
        }

        fn num_containers(&self) -> usize {
            self.stats
                .values()
                .next()
                .map(|container_stats| container_stats.len())
                .unwrap_or(0)
        }
    }

    /// Returns the specified min/max container values
    struct OneContainerStats {
        min_values: Option<ArrayRef>,
        max_values: Option<ArrayRef>,
        num_containers: usize,
    }

    impl PruningStatistics for OneContainerStats {
        fn min_values(&self, _column: &str) -> Option<ArrayRef> {
            self.min_values.clone()
        }

        fn max_values(&self, _column: &str) -> Option<ArrayRef> {
            self.max_values.clone()
        }

        fn num_containers(&self) -> usize {
            self.num_containers
        }
    }

    #[test]
    fn test_build_statistics_record_batch() {
        // Request a record batch with of s1_min, s2_max, s3_max, s3_min
        let stat_column_req = vec![
            // min of original column s1, named s1_min
            (
                "s1".to_string(),
                StatisticsType::Min,
                Field::new("s1_min", DataType::Int32, true),
            ),
            // max of original column s2, named s2_max
            (
                "s2".to_string(),
                StatisticsType::Max,
                Field::new("s2_max", DataType::Int32, true),
            ),
            // max of original column s3, named s3_max
            (
                "s3".to_string(),
                StatisticsType::Max,
                Field::new("s3_max", DataType::Utf8, true),
            ),
            // min of original column s3, named s3_min
            (
                "s3".to_string(),
                StatisticsType::Min,
                Field::new("s3_min", DataType::Utf8, true),
            ),
        ];

        let statistics = TestStatistics::new()
            .with(
                "s1",
                ContainerStats::new_i32(
                    vec![None, None, Some(9), None],  // min
                    vec![Some(10), None, None, None], // max
                ),
            )
            .with(
                "s2",
                ContainerStats::new_i32(
                    vec![Some(2), None, None, None],  // min
                    vec![Some(20), None, None, None], // max
                ),
            )
            .with(
                "s3",
                ContainerStats::new_utf8(
                    vec![Some("a"), None, None, None],      // min
                    vec![Some("q"), None, Some("r"), None], // max
                ),
            );

        let batch = build_statistics_record_batch(&statistics, &stat_column_req).unwrap();
        let expected = vec![
            "+--------+--------+--------+--------+",
            "| s1_min | s2_max | s3_max | s3_min |",
            "+--------+--------+--------+--------+",
            "|        | 20     | q      | a      |",
            "|        |        |        |        |",
            "| 9      |        | r      |        |",
            "|        |        |        |        |",
            "+--------+--------+--------+--------+",
        ];

        assert_batches_eq!(expected, &[batch]);
    }

    #[test]
    fn test_build_statistics_casting() {
        // Test requesting a Timestamp column, but getting statistics as Int64
        // which is what Parquet does

        // Request a record batch with of s1_min as a timestamp
        let stat_column_req = vec![(
            "s1".to_string(),
            StatisticsType::Min,
            Field::new(
                "s1_min",
                DataType::Timestamp(TimeUnit::Nanosecond, None),
                true,
            ),
        )];

        // Note the statistics pass back i64 (not timestamp)
        let statistics = OneContainerStats {
            min_values: Some(Arc::new(Int64Array::from(vec![Some(10)]))),
            max_values: Some(Arc::new(Int64Array::from(vec![Some(20)]))),
            num_containers: 1,
        };

        let batch = build_statistics_record_batch(&statistics, &stat_column_req).unwrap();
        let expected = vec![
            "+-------------------------------+",
            "| s1_min                        |",
            "+-------------------------------+",
            "| 1970-01-01 00:00:00.000000010 |",
            "+-------------------------------+",
        ];

        assert_batches_eq!(expected, &[batch]);
    }

    #[test]
    fn test_build_statistics_no_stats() {
        let stat_column_req = vec![];

        let statistics = OneContainerStats {
            min_values: Some(Arc::new(Int64Array::from(vec![Some(10)]))),
            max_values: Some(Arc::new(Int64Array::from(vec![Some(20)]))),
            num_containers: 1,
        };

        let result =
            build_statistics_record_batch(&statistics, &stat_column_req).unwrap_err();
        assert!(
            result.to_string().contains("Invalid argument error"),
            "{}",
            result
        );
    }

    #[test]
    fn test_build_statistics_inconsistent_types() {
        // Test requesting a Utf8 column when the stats return some other type

        // Request a record batch with of s1_min as a timestamp
        let stat_column_req = vec![(
            "s1".to_string(),
            StatisticsType::Min,
            Field::new("s1_min", DataType::Utf8, true),
        )];

        // Note the statistics return binary (which can't be cast to string)
        let statistics = OneContainerStats {
            min_values: Some(Arc::new(BinaryArray::from(vec![&[255u8] as &[u8]]))),
            max_values: None,
            num_containers: 1,
        };

        let batch = build_statistics_record_batch(&statistics, &stat_column_req).unwrap();
        let expected = vec![
            "+--------+",
            "| s1_min |",
            "+--------+",
            "|        |",
            "+--------+",
        ];

        assert_batches_eq!(expected, &[batch]);
    }

    #[test]
    fn test_build_statistics_inconsistent_length() {
        // return an inconsistent length to the actual statistics arrays
        let stat_column_req = vec![(
            "s1".to_string(),
            StatisticsType::Min,
            Field::new("s1_min", DataType::Int64, true),
        )];

        // Note the statistics pass back i64 (not timestamp)
        let statistics = OneContainerStats {
            min_values: Some(Arc::new(Int64Array::from(vec![Some(10)]))),
            max_values: Some(Arc::new(Int64Array::from(vec![Some(20)]))),
            num_containers: 3,
        };

        let result =
            build_statistics_record_batch(&statistics, &stat_column_req).unwrap_err();
        assert!(
            result
                .to_string()
                .contains("mismatched statistics length. Expected 3, got 1"),
            "{}",
            result
        );
    }

    #[test]
    fn row_group_predicate_eq() -> Result<()> {
        let schema = Schema::new(vec![Field::new("c1", DataType::Int32, false)]);
        let expected_expr = "#c1_min LtEq Int32(1) And Int32(1) LtEq #c1_max";

        // test column on the left
        let expr = col("c1").eq(lit(1));
        let predicate_expr = build_predicate_expression(&expr, &schema, &mut vec![])?;
        assert_eq!(format!("{:?}", predicate_expr), expected_expr);

        // test column on the right
        let expr = lit(1).eq(col("c1"));
        let predicate_expr = build_predicate_expression(&expr, &schema, &mut vec![])?;
        assert_eq!(format!("{:?}", predicate_expr), expected_expr);

        Ok(())
    }

    #[test]
    fn row_group_predicate_gt() -> Result<()> {
        let schema = Schema::new(vec![Field::new("c1", DataType::Int32, false)]);
        let expected_expr = "#c1_max Gt Int32(1)";

        // test column on the left
        let expr = col("c1").gt(lit(1));
        let predicate_expr = build_predicate_expression(&expr, &schema, &mut vec![])?;
        assert_eq!(format!("{:?}", predicate_expr), expected_expr);

        // test column on the right
        let expr = lit(1).lt(col("c1"));
        let predicate_expr = build_predicate_expression(&expr, &schema, &mut vec![])?;
        assert_eq!(format!("{:?}", predicate_expr), expected_expr);

        Ok(())
    }

    #[test]
    fn row_group_predicate_gt_eq() -> Result<()> {
        let schema = Schema::new(vec![Field::new("c1", DataType::Int32, false)]);
        let expected_expr = "#c1_max GtEq Int32(1)";

        // test column on the left
        let expr = col("c1").gt_eq(lit(1));
        let predicate_expr = build_predicate_expression(&expr, &schema, &mut vec![])?;
        assert_eq!(format!("{:?}", predicate_expr), expected_expr);
        // test column on the right
        let expr = lit(1).lt_eq(col("c1"));
        let predicate_expr = build_predicate_expression(&expr, &schema, &mut vec![])?;
        assert_eq!(format!("{:?}", predicate_expr), expected_expr);

        Ok(())
    }

    #[test]
    fn row_group_predicate_lt() -> Result<()> {
        let schema = Schema::new(vec![Field::new("c1", DataType::Int32, false)]);
        let expected_expr = "#c1_min Lt Int32(1)";

        // test column on the left
        let expr = col("c1").lt(lit(1));
        let predicate_expr = build_predicate_expression(&expr, &schema, &mut vec![])?;
        assert_eq!(format!("{:?}", predicate_expr), expected_expr);

        // test column on the right
        let expr = lit(1).gt(col("c1"));
        let predicate_expr = build_predicate_expression(&expr, &schema, &mut vec![])?;
        assert_eq!(format!("{:?}", predicate_expr), expected_expr);

        Ok(())
    }

    #[test]
    fn row_group_predicate_lt_eq() -> Result<()> {
        let schema = Schema::new(vec![Field::new("c1", DataType::Int32, false)]);
        let expected_expr = "#c1_min LtEq Int32(1)";

        // test column on the left
        let expr = col("c1").lt_eq(lit(1));
        let predicate_expr = build_predicate_expression(&expr, &schema, &mut vec![])?;
        assert_eq!(format!("{:?}", predicate_expr), expected_expr);
        // test column on the right
        let expr = lit(1).gt_eq(col("c1"));
        let predicate_expr = build_predicate_expression(&expr, &schema, &mut vec![])?;
        assert_eq!(format!("{:?}", predicate_expr), expected_expr);

        Ok(())
    }

    #[test]
    fn row_group_predicate_and() -> Result<()> {
        let schema = Schema::new(vec![
            Field::new("c1", DataType::Int32, false),
            Field::new("c2", DataType::Int32, false),
            Field::new("c3", DataType::Int32, false),
        ]);
        // test AND operator joining supported c1 < 1 expression and unsupported c2 > c3 expression
        let expr = col("c1").lt(lit(1)).and(col("c2").lt(col("c3")));
        let expected_expr = "#c1_min Lt Int32(1) And Boolean(true)";
        let predicate_expr = build_predicate_expression(&expr, &schema, &mut vec![])?;
        assert_eq!(format!("{:?}", predicate_expr), expected_expr);

        Ok(())
    }

    #[test]
    fn row_group_predicate_or() -> Result<()> {
        let schema = Schema::new(vec![
            Field::new("c1", DataType::Int32, false),
            Field::new("c2", DataType::Int32, false),
        ]);
        // test OR operator joining supported c1 < 1 expression and unsupported c2 % 2 expression
        let expr = col("c1").lt(lit(1)).or(col("c2").modulus(lit(2)));
        let expected_expr = "#c1_min Lt Int32(1) Or Boolean(true)";
        let predicate_expr = build_predicate_expression(&expr, &schema, &mut vec![])?;
        assert_eq!(format!("{:?}", predicate_expr), expected_expr);

        Ok(())
    }

    #[test]
    fn row_group_predicate_stat_column_req() -> Result<()> {
        let schema = Schema::new(vec![
            Field::new("c1", DataType::Int32, false),
            Field::new("c2", DataType::Int32, false),
        ]);
        let mut stat_column_req = vec![];
        // c1 < 1 and (c2 = 2 or c2 = 3)
        let expr = col("c1")
            .lt(lit(1))
            .and(col("c2").eq(lit(2)).or(col("c2").eq(lit(3))));
        let expected_expr = "#c1_min Lt Int32(1) And #c2_min LtEq Int32(2) And Int32(2) LtEq #c2_max Or #c2_min LtEq Int32(3) And Int32(3) LtEq #c2_max";
        let predicate_expr =
            build_predicate_expression(&expr, &schema, &mut stat_column_req)?;
        assert_eq!(format!("{:?}", predicate_expr), expected_expr);
        // c1 < 1 should add c1_min
        let c1_min_field = Field::new("c1_min", DataType::Int32, false);
        assert_eq!(
            stat_column_req[0],
            (
                Column::from_name("c1".to_string()),
                StatisticsType::Min,
                c1_min_field
            )
        );
        // c2 = 2 should add c2_min and c2_max
        let c2_min_field = Field::new("c2_min", DataType::Int32, false);
        assert_eq!(
            stat_column_req[1],
            (
                Column::from_name("c2".to_string()),
                StatisticsType::Min,
                c2_min_field
            )
        );
        let c2_max_field = Field::new("c2_max", DataType::Int32, false);
        assert_eq!(
            stat_column_req[2],
            (
                Column::from_name("c2".to_string()),
                StatisticsType::Max,
                c2_max_field
            )
        );
        // c2 = 3 shouldn't add any new statistics fields
        assert_eq!(stat_column_req.len(), 3);

        Ok(())
    }

    #[test]
    fn prune_api() {
        let schema = Arc::new(Schema::new(vec![
            Field::new("s1", DataType::Utf8, false),
            Field::new("s2", DataType::Int32, false),
        ]));

        // Prune using s2 > 5
        let expr = col("s2").gt(lit(5));

        let statistics = TestStatistics::new().with(
            "s2",
            ContainerStats::new_i32(
                vec![Some(0), Some(4), None, Some(3)], // min
                vec![Some(5), Some(6), None, None],    // max
            ),
        );

        // s2 [0, 5] ==> no rows should pass
        // s2 [4, 6] ==> some rows could pass
        // No stats for s2 ==> some rows could pass
        // s2 [3, None] (null max) ==> some rows could pass

        let p = PruningPredicate::try_new(&expr, schema).unwrap();
        let result = p.prune(&statistics).unwrap();
        let expected = vec![false, true, true, true];

        assert_eq!(result, expected);
    }
}<|MERGE_RESOLUTION|>--- conflicted
+++ resolved
@@ -66,11 +66,11 @@
 pub trait PruningStatistics {
     /// return the minimum values for the named column, if known.
     /// Note: the returned array must contain `num_containers()` rows
-    fn min_values(&self, column: &str) -> Option<ArrayRef>;
+    fn min_values(&self, column: &Column) -> Option<ArrayRef>;
 
     /// return the maximum values for the named column, if known.
     /// Note: the returned array must contain `num_containers()` rows.
-    fn max_values(&self, column: &str) -> Option<ArrayRef>;
+    fn max_values(&self, column: &Column) -> Option<ArrayRef>;
 
     /// return the number of containers (e.g. row groups) being
     /// pruned with these statistics
@@ -87,16 +87,12 @@
     schema: SchemaRef,
     /// Actual pruning predicate (rewritten in terms of column min/max statistics)
     predicate_expr: Arc<dyn PhysicalExpr>,
-<<<<<<< HEAD
-    stat_column_req: Vec<(Column, StatisticsType, Field)>,
-=======
     /// The statistics required to evaluate this predicate:
     /// * The column name in the input schema
     /// * Statistics type (e.g. Min or Max)
     /// * The field the statistics value should be placed in for
     ///   pruning predicate evaluation
-    stat_column_req: Vec<(String, StatisticsType, Field)>,
->>>>>>> c8ab5a4f
+    stat_column_req: Vec<(Column, StatisticsType, Field)>,
 }
 
 impl PruningPredicate {
@@ -196,31 +192,6 @@
     }
 }
 
-<<<<<<< HEAD
-/// Build a RecordBatch from a list of statistics (currently parquet
-/// [`RowGroupMetadata`] structs), creating arrays, one for each
-/// statistics column, as requested in the stat_column_req parameter.
-fn build_statistics_record_batch(
-    row_groups: &[RowGroupMetaData],
-    schema: &Schema,
-    stat_column_req: &[(Column, StatisticsType, Field)],
-) -> Result<RecordBatch> {
-    let mut fields = Vec::<Field>::new();
-    let mut arrays = Vec::<ArrayRef>::new();
-    for (column, statistics_type, stat_field) in stat_column_req {
-        if let Some((column_index, _)) = schema.column_with_name(&column.name) {
-            let statistics = row_groups
-                .iter()
-                .map(|g| g.column(column_index).statistics())
-                .collect::<Vec<_>>();
-            let array = build_statistics_array(
-                &statistics,
-                *statistics_type,
-                stat_field.data_type(),
-            );
-            fields.push(stat_field.clone());
-            arrays.push(array);
-=======
 /// Build a RecordBatch from a list of statistics, creating arrays,
 /// with one row for each PruningStatistics and columns specified in
 /// in the stat_column_req parameter.
@@ -248,19 +219,19 @@
 /// ```
 fn build_statistics_record_batch<S: PruningStatistics>(
     statistics: &S,
-    stat_column_req: &[(String, StatisticsType, Field)],
+    stat_column_req: &[(Column, StatisticsType, Field)],
 ) -> Result<RecordBatch> {
     let mut fields = Vec::<Field>::new();
     let mut arrays = Vec::<ArrayRef>::new();
     // For each needed statistics column:
-    for (column_name, statistics_type, stat_field) in stat_column_req {
+    for (column, statistics_type, stat_field) in stat_column_req {
         let data_type = stat_field.data_type();
 
         let num_containers = statistics.num_containers();
 
         let array = match statistics_type {
-            StatisticsType::Min => statistics.min_values(column_name),
-            StatisticsType::Max => statistics.max_values(column_name),
+            StatisticsType::Min => statistics.min_values(column),
+            StatisticsType::Max => statistics.max_values(column),
         };
         let array = array.unwrap_or_else(|| new_null_array(data_type, num_containers));
 
@@ -270,7 +241,6 @@
                 num_containers,
                 array.len()
             )));
->>>>>>> c8ab5a4f
         }
 
         // cast statistics array to required data type (e.g. parquet
@@ -286,13 +256,8 @@
         .map_err(|err| DataFusionError::Plan(err.to_string()))
 }
 
-<<<<<<< HEAD
-struct StatisticsExpressionBuilder<'a> {
+struct PruningExpressionBuilder<'a> {
     column: Column,
-=======
-struct PruningExpressionBuilder<'a> {
-    column_name: String,
->>>>>>> c8ab5a4f
     column_expr: &'a Expr,
     scalar_expr: &'a Expr,
     field: &'a Field,
@@ -562,7 +527,7 @@
     #[derive(Debug, Default)]
     struct TestStatistics {
         // key: column name
-        stats: HashMap<String, ContainerStats>,
+        stats: HashMap<Column, ContainerStats>,
     }
 
     impl TestStatistics {
@@ -575,20 +540,21 @@
             name: impl Into<String>,
             container_stats: ContainerStats,
         ) -> Self {
-            self.stats.insert(name.into(), container_stats);
+            self.stats
+                .insert(Column::from_name(name.into()), container_stats);
             self
         }
     }
 
     impl PruningStatistics for TestStatistics {
-        fn min_values(&self, column: &str) -> Option<ArrayRef> {
+        fn min_values(&self, column: &Column) -> Option<ArrayRef> {
             self.stats
                 .get(column)
                 .map(|container_stats| container_stats.min())
                 .unwrap_or(None)
         }
 
-        fn max_values(&self, column: &str) -> Option<ArrayRef> {
+        fn max_values(&self, column: &Column) -> Option<ArrayRef> {
             self.stats
                 .get(column)
                 .map(|container_stats| container_stats.max())
@@ -612,11 +578,11 @@
     }
 
     impl PruningStatistics for OneContainerStats {
-        fn min_values(&self, _column: &str) -> Option<ArrayRef> {
+        fn min_values(&self, _column: &Column) -> Option<ArrayRef> {
             self.min_values.clone()
         }
 
-        fn max_values(&self, _column: &str) -> Option<ArrayRef> {
+        fn max_values(&self, _column: &Column) -> Option<ArrayRef> {
             self.max_values.clone()
         }
 
@@ -631,25 +597,25 @@
         let stat_column_req = vec![
             // min of original column s1, named s1_min
             (
-                "s1".to_string(),
+                Column::from_name("s1".to_string()),
                 StatisticsType::Min,
                 Field::new("s1_min", DataType::Int32, true),
             ),
             // max of original column s2, named s2_max
             (
-                "s2".to_string(),
+                Column::from_name("s2".to_string()),
                 StatisticsType::Max,
                 Field::new("s2_max", DataType::Int32, true),
             ),
             // max of original column s3, named s3_max
             (
-                "s3".to_string(),
+                Column::from_name("s3".to_string()),
                 StatisticsType::Max,
                 Field::new("s3_max", DataType::Utf8, true),
             ),
             // min of original column s3, named s3_min
             (
-                "s3".to_string(),
+                Column::from_name("s3".to_string()),
                 StatisticsType::Min,
                 Field::new("s3_min", DataType::Utf8, true),
             ),
@@ -700,7 +666,7 @@
 
         // Request a record batch with of s1_min as a timestamp
         let stat_column_req = vec![(
-            "s1".to_string(),
+            Column::from_name("s1".to_string()),
             StatisticsType::Min,
             Field::new(
                 "s1_min",
@@ -753,7 +719,7 @@
 
         // Request a record batch with of s1_min as a timestamp
         let stat_column_req = vec![(
-            "s1".to_string(),
+            Column::from_name("s1".to_string()),
             StatisticsType::Min,
             Field::new("s1_min", DataType::Utf8, true),
         )];
@@ -781,7 +747,7 @@
     fn test_build_statistics_inconsistent_length() {
         // return an inconsistent length to the actual statistics arrays
         let stat_column_req = vec![(
-            "s1".to_string(),
+            Column::from_name("s1".to_string()),
             StatisticsType::Min,
             Field::new("s1_min", DataType::Int64, true),
         )];
