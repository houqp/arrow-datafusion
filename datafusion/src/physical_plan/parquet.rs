// Licensed to the Apache Software Foundation (ASF) under one
// or more contributor license agreements.  See the NOTICE file
// distributed with this work for additional information
// regarding copyright ownership.  The ASF licenses this file
// to you under the Apache License, Version 2.0 (the
// "License"); you may not use this file except in compliance
// with the License.  You may obtain a copy of the License at
//
//   http://www.apache.org/licenses/LICENSE-2.0
//
// Unless required by applicable law or agreed to in writing,
// software distributed under the License is distributed on an
// "AS IS" BASIS, WITHOUT WARRANTIES OR CONDITIONS OF ANY
// KIND, either express or implied.  See the License for the
// specific language governing permissions and limitations
// under the License.

//! Execution plan for reading Parquet files

<<<<<<< HEAD
use std::convert::TryFrom;
=======
use std::any::Any;
>>>>>>> aeed7769
use std::fmt;
use std::fs::File;
use std::sync::Arc;
use std::task::{Context, Poll};

use crate::{
    error::{DataFusionError, Result},
<<<<<<< HEAD
    execution::context::ExecutionContextState,
    logical_plan::{Column, DFSchema, Expr, Operator},
    optimizer::utils,
=======
    logical_plan::Expr,
    physical_optimizer::pruning::PruningPredicateBuilder,
    physical_plan::{
        common, DisplayFormatType, ExecutionPlan, Partitioning, RecordBatchStream,
        SendableRecordBatchStream,
    },
>>>>>>> aeed7769
};

use arrow::{
    datatypes::{Schema, SchemaRef},
    error::{ArrowError, Result as ArrowResult},
    record_batch::RecordBatch,
};
use parquet::file::reader::{FileReader, SerializedFileReader};

use fmt::Debug;
use parquet::arrow::{ArrowReader, ParquetFileArrowReader};
use tokio::{
    sync::mpsc::{channel, Receiver, Sender},
    task,
};
use tokio_stream::wrappers::ReceiverStream;

use crate::datasource::datasource::{ColumnStatistics, Statistics};
use async_trait::async_trait;
use futures::stream::{Stream, StreamExt};

/// Execution plan for scanning one or more Parquet partitions
#[derive(Debug, Clone)]
pub struct ParquetExec {
    /// Parquet partitions to read
    partitions: Vec<ParquetPartition>,
    /// Schema after projection is applied
    schema: SchemaRef,
    /// Projection for which columns to load
    projection: Vec<usize>,
    /// Batch size
    batch_size: usize,
    /// Statistics for the data set (sum of statistics for all partitions)
    statistics: Statistics,
    /// Optional predicate builder
    predicate_builder: Option<PruningPredicateBuilder>,
    /// Optional limit of the number of rows
    limit: Option<usize>,
}

/// Represents one partition of a Parquet data set and this currently means one Parquet file.
///
/// In the future it would be good to support subsets of files based on ranges of row groups
/// so that we can better parallelize reads of large files across available cores (see
/// [ARROW-10995](https://issues.apache.org/jira/browse/ARROW-10995)).
///
/// We may also want to support reading Parquet files that are partitioned based on a key and
/// in this case we would want this partition struct to represent multiple files for a given
/// partition key (see [ARROW-11019](https://issues.apache.org/jira/browse/ARROW-11019)).
#[derive(Debug, Clone)]
pub struct ParquetPartition {
    /// The Parquet filename for this partition
    pub filenames: Vec<String>,
    /// Statistics for this partition
    pub statistics: Statistics,
}

impl ParquetExec {
    /// Create a new Parquet reader execution plan based on the specified Parquet filename or
    /// directory containing Parquet files
    pub fn try_from_path(
        path: &str,
        projection: Option<Vec<usize>>,
        predicate: Option<Expr>,
        batch_size: usize,
        max_concurrency: usize,
        limit: Option<usize>,
    ) -> Result<Self> {
        // build a list of filenames from the specified path, which could be a single file or
        // a directory containing one or more parquet files
        let filenames = common::build_file_list(path, ".parquet")?;
        if filenames.is_empty() {
            Err(DataFusionError::Plan(format!(
                "No Parquet files found at path {}",
                path
            )))
        } else {
            let filenames = filenames
                .iter()
                .map(|filename| filename.as_str())
                .collect::<Vec<&str>>();
            Self::try_from_files(
                &filenames,
                projection,
                predicate,
                batch_size,
                max_concurrency,
                limit,
            )
        }
    }

    /// Create a new Parquet reader execution plan based on the specified list of Parquet
    /// files
    pub fn try_from_files(
        filenames: &[&str],
        projection: Option<Vec<usize>>,
        predicate: Option<Expr>,
        batch_size: usize,
        max_concurrency: usize,
        limit: Option<usize>,
    ) -> Result<Self> {
        // build a list of Parquet partitions with statistics and gather all unique schemas
        // used in this data set
        let mut schemas: Vec<Schema> = vec![];
        let mut partitions = Vec::with_capacity(max_concurrency);
        let filenames: Vec<String> = filenames.iter().map(|s| s.to_string()).collect();
        let chunks = split_files(&filenames, max_concurrency);
        let mut num_rows = 0;
        let mut total_byte_size = 0;
        let mut null_counts = Vec::new();
        let mut limit_exhausted = false;
        for chunk in chunks {
            let mut filenames: Vec<String> =
                chunk.iter().map(|x| x.to_string()).collect();
            let mut total_files = 0;
            for filename in &filenames {
                total_files += 1;
                let file = File::open(filename)?;
                let file_reader = Arc::new(SerializedFileReader::new(file)?);
                let mut arrow_reader = ParquetFileArrowReader::new(file_reader);
                let meta_data = arrow_reader.get_metadata();
                // collect all the unique schemas in this data set
                let schema = arrow_reader.get_schema()?;
                let num_fields = schema.fields().len();
                if schemas.is_empty() || schema != schemas[0] {
                    schemas.push(schema);
                    null_counts = vec![0; num_fields]
                }
                for row_group_meta in meta_data.row_groups() {
                    num_rows += row_group_meta.num_rows();
                    total_byte_size += row_group_meta.total_byte_size();

                    // Currently assumes every Parquet file has same schema
                    // https://issues.apache.org/jira/browse/ARROW-11017
                    let columns_null_counts = row_group_meta
                        .columns()
                        .iter()
                        .flat_map(|c| c.statistics().map(|stats| stats.null_count()));

                    for (i, cnt) in columns_null_counts.enumerate() {
                        null_counts[i] += cnt
                    }
                    if limit.map(|x| num_rows >= x as i64).unwrap_or(false) {
                        limit_exhausted = true;
                        break;
                    }
                }
            }

            let column_stats = null_counts
                .iter()
                .map(|null_count| ColumnStatistics {
                    null_count: Some(*null_count as usize),
                    max_value: None,
                    min_value: None,
                    distinct_count: None,
                })
                .collect();

            let statistics = Statistics {
                num_rows: Some(num_rows as usize),
                total_byte_size: Some(total_byte_size as usize),
                column_statistics: Some(column_stats),
            };
            // remove files that are not needed in case of limit
            filenames.truncate(total_files);
            partitions.push(ParquetPartition {
                filenames,
                statistics,
            });
            if limit_exhausted {
                break;
            }
        }

        // we currently get the schema information from the first file rather than do
        // schema merging and this is a limitation.
        // See https://issues.apache.org/jira/browse/ARROW-11017
        if schemas.len() > 1 {
            return Err(DataFusionError::Plan(format!(
                "The Parquet files have {} different schemas and DataFusion does \
                not yet support schema merging",
                schemas.len()
            )));
        }
        // FIXME: what if schemas has size 0?
        let schema = schemas[0].clone();
        let predicate_builder = predicate.and_then(|predicate_expr| {
            PruningPredicateBuilder::try_new(&predicate_expr, schema.clone()).ok()
        });

        Ok(Self::new(
            partitions,
            schema,
            projection,
            predicate_builder,
            batch_size,
            limit,
        ))
    }

    /// Create a new Parquet reader execution plan with provided partitions and schema
    pub fn new(
        partitions: Vec<ParquetPartition>,
        schema: Schema,
        projection: Option<Vec<usize>>,
        predicate_builder: Option<PruningPredicateBuilder>,
        batch_size: usize,
        limit: Option<usize>,
    ) -> Self {
        let projection = match projection {
            Some(p) => p,
            None => (0..schema.fields().len()).collect(),
        };

        let projected_schema = Schema::new(
            projection
                .iter()
                .map(|i| schema.field(*i).clone())
                .collect(),
        );

        // sum the statistics
        let mut num_rows: Option<usize> = None;
        let mut total_byte_size: Option<usize> = None;
        let mut null_counts: Vec<usize> = vec![0; schema.fields().len()];
        let mut has_null_counts = false;
        for part in &partitions {
            if let Some(n) = part.statistics.num_rows {
                num_rows = Some(num_rows.unwrap_or(0) + n)
            }
            if let Some(n) = part.statistics.total_byte_size {
                total_byte_size = Some(total_byte_size.unwrap_or(0) + n)
            }
            if let Some(x) = &part.statistics.column_statistics {
                let part_nulls: Vec<Option<usize>> =
                    x.iter().map(|c| c.null_count).collect();
                has_null_counts = true;

                for &i in projection.iter() {
                    null_counts[i] = part_nulls[i].unwrap_or(0);
                }
            }
        }
        let column_stats = if has_null_counts {
            Some(
                null_counts
                    .iter()
                    .map(|null_count| ColumnStatistics {
                        null_count: Some(*null_count),
                        distinct_count: None,
                        max_value: None,
                        min_value: None,
                    })
                    .collect(),
            )
        } else {
            None
        };

        let statistics = Statistics {
            num_rows,
            total_byte_size,
            column_statistics: column_stats,
        };
        Self {
            partitions,
            schema: Arc::new(projected_schema),
            projection,
            predicate_builder,
            batch_size,
            statistics,
            limit,
        }
    }

    /// Parquet partitions to read
    pub fn partitions(&self) -> &[ParquetPartition] {
        &self.partitions
    }

    /// Projection for which columns to load
    pub fn projection(&self) -> &[usize] {
        &self.projection
    }

    /// Batch size
    pub fn batch_size(&self) -> usize {
        self.batch_size
    }

    /// Statistics for the data set (sum of statistics for all partitions)
    pub fn statistics(&self) -> &Statistics {
        &self.statistics
    }
}

impl ParquetPartition {
    /// Create a new parquet partition
    pub fn new(filenames: Vec<String>, statistics: Statistics) -> Self {
        Self {
            filenames,
            statistics,
        }
    }

    /// The Parquet filename for this partition
    pub fn filenames(&self) -> &[String] {
        &self.filenames
    }

    /// Statistics for this partition
    pub fn statistics(&self) -> &Statistics {
        &self.statistics
    }
}

<<<<<<< HEAD
#[derive(Debug, Clone)]
/// Predicate builder used for generating of predicate functions, used to filter row group metadata
pub struct RowGroupPredicateBuilder {
    parquet_schema: Schema,
    predicate_expr: Arc<dyn PhysicalExpr>,
    stat_column_req: Vec<(Column, StatisticsType, Field)>,
}

impl RowGroupPredicateBuilder {
    /// Try to create a new instance of PredicateExpressionBuilder.
    /// This will translate the filter expression into a statistics predicate expression
    /// (for example (column / 2) = 4 becomes (column_min / 2) <= 4 && 4 <= (column_max / 2)),
    /// then convert it to a DataFusion PhysicalExpression and cache it for later use by build_row_group_predicate.
    pub fn try_new(expr: &Expr, parquet_schema: Schema) -> Result<Self> {
        // build predicate expression once
        let mut stat_column_req = Vec::<(Column, StatisticsType, Field)>::new();
        let logical_predicate_expr =
            build_predicate_expression(expr, &parquet_schema, &mut stat_column_req)?;
        // build physical predicate expression
        let stat_fields = stat_column_req
            .iter()
            .map(|(_, _, f)| f.clone())
            .collect::<Vec<_>>();
        let stat_schema = Schema::new(stat_fields);
        let stat_dfschema = DFSchema::try_from(stat_schema.clone())?;
        let execution_context_state = ExecutionContextState::new();
        let predicate_expr = DefaultPhysicalPlanner::default().create_physical_expr(
            &logical_predicate_expr,
            &stat_schema,
            &stat_dfschema,
            &execution_context_state,
        )?;
        Ok(Self {
            parquet_schema,
            predicate_expr,
            stat_column_req,
        })
    }

    /// Generate a predicate function used to filter row group metadata.
    /// This function takes a list of all row groups as parameter,
    /// so that DataFusion's physical expressions can be re-used by
    /// generating a RecordBatch, containing statistics arrays,
    /// on which the physical predicate expression is executed to generate a row group filter array.
    /// The generated filter array is then used in the returned closure to filter row groups.
    pub fn build_row_group_predicate(
        &self,
        row_group_metadata: &[RowGroupMetaData],
    ) -> Box<dyn Fn(&RowGroupMetaData, usize) -> bool> {
        // build statistics record batch
        let predicate_result = build_statistics_record_batch(
            row_group_metadata,
            &self.parquet_schema,
            &self.stat_column_req,
        )
        .and_then(|statistics_batch| {
            // execute predicate expression
            self.predicate_expr.evaluate(&statistics_batch)
        })
        .and_then(|v| match v {
            ColumnarValue::Array(array) => Ok(array),
            ColumnarValue::Scalar(_) => Err(DataFusionError::Plan(
                "predicate expression didn't return an array".to_string(),
            )),
        });

        let predicate_array = match predicate_result {
            Ok(array) => array,
            // row group filter array could not be built
            // return a closure which will not filter out any row groups
            _ => return Box::new(|_r, _i| true),
        };

        let predicate_array = predicate_array.as_any().downcast_ref::<BooleanArray>();
        match predicate_array {
            // return row group predicate function
            Some(array) => {
                // when the result of the predicate expression for a row group is null / undefined,
                // e.g. due to missing statistics, this row group can't be filtered out,
                // so replace with true
                let predicate_values =
                    array.iter().map(|x| x.unwrap_or(true)).collect::<Vec<_>>();
                Box::new(move |_, i| predicate_values[i])
            }
            // predicate result is not a BooleanArray
            // return a closure which will not filter out any row groups
            _ => Box::new(|_r, _i| true),
        }
    }
}

/// Build a RecordBatch from a list of RowGroupMetadata structs,
/// creating arrays, one for each statistics column,
/// as requested in the stat_column_req parameter.
fn build_statistics_record_batch(
    row_groups: &[RowGroupMetaData],
    parquet_schema: &Schema,
    stat_column_req: &[(Column, StatisticsType, Field)],
) -> Result<RecordBatch> {
    let mut fields = Vec::<Field>::new();
    let mut arrays = Vec::<ArrayRef>::new();
    for (column, statistics_type, stat_field) in stat_column_req {
        if let Some((column_index, _)) = parquet_schema.column_with_name(&column.name) {
            let statistics = row_groups
                .iter()
                .map(|g| g.column(column_index).statistics())
                .collect::<Vec<_>>();
            let array = build_statistics_array(
                &statistics,
                *statistics_type,
                stat_field.data_type(),
            );
            fields.push(stat_field.clone());
            arrays.push(array);
        }
    }
    let schema = Arc::new(Schema::new(fields));
    RecordBatch::try_new(schema, arrays)
        .map_err(|err| DataFusionError::Plan(err.to_string()))
}

struct StatisticsExpressionBuilder<'a> {
    column: Column,
    column_expr: &'a Expr,
    scalar_expr: &'a Expr,
    parquet_field: &'a Field,
    stat_column_req: &'a mut Vec<(Column, StatisticsType, Field)>,
    reverse_operator: bool,
}

impl<'a> StatisticsExpressionBuilder<'a> {
    fn try_new(
        left: &'a Expr,
        right: &'a Expr,
        parquet_schema: &'a Schema,
        stat_column_req: &'a mut Vec<(Column, StatisticsType, Field)>,
    ) -> Result<Self> {
        // find column name; input could be a more complicated expression
        let mut left_columns = HashSet::<Column>::new();
        utils::expr_to_column_names(left, &mut left_columns)?;
        let mut right_columns = HashSet::<Column>::new();
        utils::expr_to_column_names(right, &mut right_columns)?;
        let (column_expr, scalar_expr, columns, reverse_operator) =
            match (left_columns.len(), right_columns.len()) {
                (1, 0) => (left, right, left_columns, false),
                (0, 1) => (right, left, right_columns, true),
                _ => {
                    // if more than one column used in expression - not supported
                    return Err(DataFusionError::Plan(
                        "Multi-column expressions are not currently supported"
                            .to_string(),
                    ));
                }
            };
        let column = columns.iter().next().unwrap().clone();
        let field = match parquet_schema.column_with_name(&column.flat_name()) {
            Some((_, f)) => f,
            _ => {
                // field not found in parquet schema
                return Err(DataFusionError::Plan(
                    "Field not found in parquet schema".to_string(),
                ));
            }
        };

        Ok(Self {
            column,
            column_expr,
            scalar_expr,
            parquet_field: field,
            stat_column_req,
            reverse_operator,
        })
    }

    fn correct_operator(&self, op: Operator) -> Operator {
        if !self.reverse_operator {
            return op;
        }

        match op {
            Operator::Lt => Operator::Gt,
            Operator::Gt => Operator::Lt,
            Operator::LtEq => Operator::GtEq,
            Operator::GtEq => Operator::LtEq,
            _ => op,
        }
    }

    // fn column_expr(&self) -> &Expr {
    //     self.column_expr
    // }

    fn scalar_expr(&self) -> &Expr {
        self.scalar_expr
    }

    // fn column_name(&self) -> &String {
    //     &self.column_name
    // }

    fn is_stat_column_missing(&self, statistics_type: StatisticsType) -> bool {
        self.stat_column_req
            .iter()
            .filter(|(c, t, _f)| c == &self.column && t == &statistics_type)
            .count()
            == 0
    }

    fn stat_column_expr(
        &mut self,
        stat_type: StatisticsType,
        suffix: &str,
    ) -> Result<Expr> {
        let stat_column = Column {
            relation: self.column.relation.clone(),
            name: format!("{}_{}", self.column.flat_name(), suffix),
        };
        let stat_field = Field::new(
            stat_column.flat_name().as_str(),
            self.parquet_field.data_type().clone(),
            self.parquet_field.is_nullable(),
        );
        if self.is_stat_column_missing(stat_type) {
            // only add statistics column if not previously added
            self.stat_column_req
                .push((self.column.clone(), stat_type, stat_field));
        }
        rewrite_column_expr(self.column_expr, &self.column, &stat_column)
    }

    fn min_column_expr(&mut self) -> Result<Expr> {
        self.stat_column_expr(StatisticsType::Min, "min")
    }

    fn max_column_expr(&mut self) -> Result<Expr> {
        self.stat_column_expr(StatisticsType::Max, "max")
    }
}

/// replaces a column with an old name with a new name in an expression
fn rewrite_column_expr(
    expr: &Expr,
    column_old: &Column,
    column_new: &Column,
) -> Result<Expr> {
    let expressions = utils::expr_sub_expressions(&expr)?;
    let expressions = expressions
        .iter()
        .map(|e| rewrite_column_expr(e, column_old, column_new))
        .collect::<Result<Vec<_>>>()?;

    if let Expr::Column(c) = expr {
        if c == column_old {
            return Ok(Expr::Column(column_new.clone()));
        }
    }
    utils::rewrite_expression(&expr, &expressions)
}

/// Translate logical filter expression into parquet statistics predicate expression
fn build_predicate_expression(
    expr: &Expr,
    parquet_schema: &Schema,
    stat_column_req: &mut Vec<(Column, StatisticsType, Field)>,
) -> Result<Expr> {
    use crate::logical_plan;
    // predicate expression can only be a binary expression
    let (left, op, right) = match expr {
        Expr::BinaryExpr { left, op, right } => (left, *op, right),
        _ => {
            // unsupported expression - replace with TRUE
            // this can still be useful when multiple conditions are joined using AND
            // such as: column > 10 AND TRUE
            return Ok(logical_plan::lit(true));
        }
    };

    if op == Operator::And || op == Operator::Or {
        let left_expr =
            build_predicate_expression(left, parquet_schema, stat_column_req)?;
        let right_expr =
            build_predicate_expression(right, parquet_schema, stat_column_req)?;
        return Ok(logical_plan::binary_expr(left_expr, op, right_expr));
    }

    let expr_builder = StatisticsExpressionBuilder::try_new(
        left,
        right,
        parquet_schema,
        stat_column_req,
    );
    let mut expr_builder = match expr_builder {
        Ok(builder) => builder,
        // allow partial failure in predicate expression generation
        // this can still produce a useful predicate when multiple conditions are joined using AND
        Err(_) => {
            return Ok(logical_plan::lit(true));
        }
    };
    let corrected_op = expr_builder.correct_operator(op);
    let statistics_expr = match corrected_op {
        Operator::Eq => {
            // column = literal => (min, max) = literal => min <= literal && literal <= max
            // (column / 2) = 4 => (column_min / 2) <= 4 && 4 <= (column_max / 2)
            let min_column_expr = expr_builder.min_column_expr()?;
            let max_column_expr = expr_builder.max_column_expr()?;
            min_column_expr
                .lt_eq(expr_builder.scalar_expr().clone())
                .and(expr_builder.scalar_expr().clone().lt_eq(max_column_expr))
        }
        Operator::Gt => {
            // column > literal => (min, max) > literal => max > literal
            expr_builder
                .max_column_expr()?
                .gt(expr_builder.scalar_expr().clone())
        }
        Operator::GtEq => {
            // column >= literal => (min, max) >= literal => max >= literal
            expr_builder
                .max_column_expr()?
                .gt_eq(expr_builder.scalar_expr().clone())
        }
        Operator::Lt => {
            // column < literal => (min, max) < literal => min < literal
            expr_builder
                .min_column_expr()?
                .lt(expr_builder.scalar_expr().clone())
        }
        Operator::LtEq => {
            // column <= literal => (min, max) <= literal => min <= literal
            expr_builder
                .min_column_expr()?
                .lt_eq(expr_builder.scalar_expr().clone())
        }
        // other expressions are not supported
        _ => logical_plan::lit(true),
    };
    Ok(statistics_expr)
}

#[derive(Debug, Copy, Clone, PartialEq)]
enum StatisticsType {
    Min,
    Max,
}

fn build_statistics_array(
    statistics: &[Option<&ParquetStatistics>],
    statistics_type: StatisticsType,
    data_type: &DataType,
) -> ArrayRef {
    let statistics_count = statistics.len();
    let first_group_stats = statistics.iter().find(|s| s.is_some());
    let first_group_stats = if let Some(Some(statistics)) = first_group_stats {
        // found first row group with statistics defined
        statistics
    } else {
        // no row group has statistics defined
        return new_null_array(data_type, statistics_count);
    };

    let (data_size, arrow_type) = match first_group_stats {
        ParquetStatistics::Int32(_) => (std::mem::size_of::<i32>(), DataType::Int32),
        ParquetStatistics::Int64(_) => (std::mem::size_of::<i64>(), DataType::Int64),
        ParquetStatistics::Float(_) => (std::mem::size_of::<f32>(), DataType::Float32),
        ParquetStatistics::Double(_) => (std::mem::size_of::<f64>(), DataType::Float64),
        ParquetStatistics::ByteArray(_) if data_type == &DataType::Utf8 => {
            (0, DataType::Utf8)
        }
        _ => {
            // type of statistics not supported
            return new_null_array(data_type, statistics_count);
        }
    };

    let statistics = statistics.iter().map(|s| {
        s.filter(|s| s.has_min_max_set())
            .map(|s| match statistics_type {
                StatisticsType::Min => s.min_bytes(),
                StatisticsType::Max => s.max_bytes(),
            })
    });

    if arrow_type == DataType::Utf8 {
        let data_size = statistics
            .clone()
            .map(|x| x.map(|b| b.len()).unwrap_or(0))
            .sum();
        let mut builder =
            arrow::array::StringBuilder::with_capacity(statistics_count, data_size);
        let string_statistics =
            statistics.map(|x| x.and_then(|bytes| std::str::from_utf8(bytes).ok()));
        for maybe_string in string_statistics {
            match maybe_string {
                Some(string_value) => builder.append_value(string_value).unwrap(),
                None => builder.append_null().unwrap(),
            };
        }
        return Arc::new(builder.finish());
    }

    let mut data_buffer = MutableBuffer::new(statistics_count * data_size);
    let mut bitmap_builder = BooleanBufferBuilder::new(statistics_count);
    let mut null_count = 0;
    for s in statistics {
        if let Some(stat_data) = s {
            bitmap_builder.append(true);
            data_buffer.extend_from_slice(stat_data);
        } else {
            bitmap_builder.append(false);
            data_buffer.resize(data_buffer.len() + data_size, 0);
            null_count += 1;
        }
    }

    let mut builder = ArrayData::builder(arrow_type)
        .len(statistics_count)
        .add_buffer(data_buffer.into());
    if null_count > 0 {
        builder = builder.null_bit_buffer(bitmap_builder.finish());
    }
    let array_data = builder.build();
    let statistics_array = make_array(array_data);
    if statistics_array.data_type() == data_type {
        return statistics_array;
    }
    // cast statistics array to required data type
    arrow::compute::cast(&statistics_array, data_type)
        .unwrap_or_else(|_| new_null_array(data_type, statistics_count))
}

=======
>>>>>>> aeed7769
#[async_trait]
impl ExecutionPlan for ParquetExec {
    /// Return a reference to Any that can be used for downcasting
    fn as_any(&self) -> &dyn Any {
        self
    }

    fn schema(&self) -> SchemaRef {
        self.schema.clone()
    }

    fn children(&self) -> Vec<Arc<dyn ExecutionPlan>> {
        // this is a leaf node and has no children
        vec![]
    }

    /// Get the output partitioning of this plan
    fn output_partitioning(&self) -> Partitioning {
        Partitioning::UnknownPartitioning(self.partitions.len())
    }

    fn with_new_children(
        &self,
        children: Vec<Arc<dyn ExecutionPlan>>,
    ) -> Result<Arc<dyn ExecutionPlan>> {
        if children.is_empty() {
            Ok(Arc::new(self.clone()))
        } else {
            Err(DataFusionError::Internal(format!(
                "Children cannot be replaced in {:?}",
                self
            )))
        }
    }

    async fn execute(&self, partition: usize) -> Result<SendableRecordBatchStream> {
        // because the parquet implementation is not thread-safe, it is necessary to execute
        // on a thread and communicate with channels
        let (response_tx, response_rx): (
            Sender<ArrowResult<RecordBatch>>,
            Receiver<ArrowResult<RecordBatch>>,
        ) = channel(2);

        let filenames = self.partitions[partition].filenames.clone();
        let projection = self.projection.clone();
        let predicate_builder = self.predicate_builder.clone();
        let batch_size = self.batch_size;
        let limit = self.limit;

        task::spawn_blocking(move || {
            if let Err(e) = read_files(
                &filenames,
                &projection,
                &predicate_builder,
                batch_size,
                response_tx,
                limit,
            ) {
                println!("Parquet reader thread terminated due to error: {:?}", e);
            }
        });

        Ok(Box::pin(ParquetStream {
            schema: self.schema.clone(),
            inner: ReceiverStream::new(response_rx),
        }))
    }

    fn fmt_as(
        &self,
        t: DisplayFormatType,
        f: &mut std::fmt::Formatter,
    ) -> std::fmt::Result {
        match t {
            DisplayFormatType::Default => {
                let files: Vec<_> = self
                    .partitions
                    .iter()
                    .map(|pp| pp.filenames.iter())
                    .flatten()
                    .map(|s| s.as_str())
                    .collect();

                write!(
                    f,
                    "ParquetExec: batch_size={}, limit={:?}, partitions=[{}]",
                    self.batch_size,
                    self.limit,
                    files.join(", ")
                )
            }
        }
    }
}

fn send_result(
    response_tx: &Sender<ArrowResult<RecordBatch>>,
    result: ArrowResult<RecordBatch>,
) -> Result<()> {
    // Note this function is running on its own blockng tokio thread so blocking here is ok.
    response_tx
        .blocking_send(result)
        .map_err(|e| DataFusionError::Execution(e.to_string()))?;
    Ok(())
}

fn read_files(
    filenames: &[String],
    projection: &[usize],
    predicate_builder: &Option<PruningPredicateBuilder>,
    batch_size: usize,
    response_tx: Sender<ArrowResult<RecordBatch>>,
    limit: Option<usize>,
) -> Result<()> {
    let mut total_rows = 0;
    'outer: for filename in filenames {
        let file = File::open(&filename)?;
        let mut file_reader = SerializedFileReader::new(file)?;
        if let Some(predicate_builder) = predicate_builder {
            let row_group_predicate = predicate_builder
                .build_pruning_predicate(file_reader.metadata().row_groups());
            file_reader.filter_row_groups(&row_group_predicate);
        }
        let mut arrow_reader = ParquetFileArrowReader::new(Arc::new(file_reader));
        let mut batch_reader = arrow_reader
            .get_record_reader_by_columns(projection.to_owned(), batch_size)?;
        loop {
            match batch_reader.next() {
                Some(Ok(batch)) => {
                    total_rows += batch.num_rows();
                    send_result(&response_tx, Ok(batch))?;
                    if limit.map(|l| total_rows >= l).unwrap_or(false) {
                        break 'outer;
                    }
                }
                None => {
                    break;
                }
                Some(Err(e)) => {
                    let err_msg = format!(
                        "Error reading batch from {}: {}",
                        filename,
                        e.to_string()
                    );
                    // send error to operator
                    send_result(
                        &response_tx,
                        Err(ArrowError::ParquetError(err_msg.clone())),
                    )?;
                    // terminate thread with error
                    return Err(DataFusionError::Execution(err_msg));
                }
            }
        }
    }

    // finished reading files (dropping response_tx will close
    // channel)
    Ok(())
}

fn split_files(filenames: &[String], n: usize) -> Vec<&[String]> {
    let mut chunk_size = filenames.len() / n;
    if filenames.len() % n > 0 {
        chunk_size += 1;
    }
    filenames.chunks(chunk_size).collect()
}

struct ParquetStream {
    schema: SchemaRef,
    inner: ReceiverStream<ArrowResult<RecordBatch>>,
}

impl Stream for ParquetStream {
    type Item = ArrowResult<RecordBatch>;

    fn poll_next(
        mut self: std::pin::Pin<&mut Self>,
        cx: &mut Context<'_>,
    ) -> Poll<Option<Self::Item>> {
        self.inner.poll_next_unpin(cx)
    }
}

impl RecordBatchStream for ParquetStream {
    fn schema(&self) -> SchemaRef {
        self.schema.clone()
    }
}

#[cfg(test)]
mod tests {
    use super::*;
    use arrow::datatypes::{DataType, Field};
    use futures::StreamExt;
    use parquet::{
        basic::Type as PhysicalType,
        file::{metadata::RowGroupMetaData, statistics::Statistics as ParquetStatistics},
        schema::types::SchemaDescPtr,
    };

    #[test]
    fn test_split_files() {
        let filenames = vec![
            "a".to_string(),
            "b".to_string(),
            "c".to_string(),
            "d".to_string(),
            "e".to_string(),
        ];

        let chunks = split_files(&filenames, 1);
        assert_eq!(1, chunks.len());
        assert_eq!(5, chunks[0].len());

        let chunks = split_files(&filenames, 2);
        assert_eq!(2, chunks.len());
        assert_eq!(3, chunks[0].len());
        assert_eq!(2, chunks[1].len());

        let chunks = split_files(&filenames, 5);
        assert_eq!(5, chunks.len());
        assert_eq!(1, chunks[0].len());
        assert_eq!(1, chunks[1].len());
        assert_eq!(1, chunks[2].len());
        assert_eq!(1, chunks[3].len());
        assert_eq!(1, chunks[4].len());

        let chunks = split_files(&filenames, 123);
        assert_eq!(5, chunks.len());
        assert_eq!(1, chunks[0].len());
        assert_eq!(1, chunks[1].len());
        assert_eq!(1, chunks[2].len());
        assert_eq!(1, chunks[3].len());
        assert_eq!(1, chunks[4].len());
    }

    #[tokio::test]
    async fn test() -> Result<()> {
        let testdata = arrow::util::test_util::parquet_test_data();
        let filename = format!("{}/alltypes_plain.parquet", testdata);
        let parquet_exec = ParquetExec::try_from_path(
            &filename,
            Some(vec![0, 1, 2]),
            None,
            1024,
            4,
            None,
        )?;
        assert_eq!(parquet_exec.output_partitioning().partition_count(), 1);

        let mut results = parquet_exec.execute(0).await?;
        let batch = results.next().await.unwrap()?;

        assert_eq!(8, batch.num_rows());
        assert_eq!(3, batch.num_columns());

        let schema = batch.schema();
        let field_names: Vec<&str> =
            schema.fields().iter().map(|f| f.name().as_str()).collect();
        assert_eq!(vec!["id", "bool_col", "tinyint_col"], field_names);

        let batch = results.next().await;
        assert!(batch.is_none());

        let batch = results.next().await;
        assert!(batch.is_none());

        let batch = results.next().await;
        assert!(batch.is_none());

        Ok(())
    }

    #[test]
<<<<<<< HEAD
    fn build_statistics_array_int32() {
        // build row group metadata array
        let s1 = ParquetStatistics::int32(None, Some(10), None, 0, false);
        let s2 = ParquetStatistics::int32(Some(2), Some(20), None, 0, false);
        let s3 = ParquetStatistics::int32(Some(3), Some(30), None, 0, false);
        let statistics = vec![Some(&s1), Some(&s2), Some(&s3)];

        let statistics_array =
            build_statistics_array(&statistics, StatisticsType::Min, &DataType::Int32);
        let int32_array = statistics_array
            .as_any()
            .downcast_ref::<Int32Array>()
            .unwrap();
        let int32_vec = int32_array.into_iter().collect::<Vec<_>>();
        assert_eq!(int32_vec, vec![None, Some(2), Some(3)]);

        let statistics_array =
            build_statistics_array(&statistics, StatisticsType::Max, &DataType::Int32);
        let int32_array = statistics_array
            .as_any()
            .downcast_ref::<Int32Array>()
            .unwrap();
        let int32_vec = int32_array.into_iter().collect::<Vec<_>>();
        // here the first max value is None and not the Some(10) value which was actually set
        // because the min value is None
        assert_eq!(int32_vec, vec![None, Some(20), Some(30)]);
    }

    #[test]
    fn build_statistics_array_utf8() {
        // build row group metadata array
        let s1 = ParquetStatistics::byte_array(None, Some("10".into()), None, 0, false);
        let s2 = ParquetStatistics::byte_array(
            Some("2".into()),
            Some("20".into()),
            None,
            0,
            false,
        );
        let s3 = ParquetStatistics::byte_array(
            Some("3".into()),
            Some("30".into()),
            None,
            0,
            false,
        );
        let statistics = vec![Some(&s1), Some(&s2), Some(&s3)];

        let statistics_array =
            build_statistics_array(&statistics, StatisticsType::Min, &DataType::Utf8);
        let string_array = statistics_array
            .as_any()
            .downcast_ref::<StringArray>()
            .unwrap();
        let string_vec = string_array.into_iter().collect::<Vec<_>>();
        assert_eq!(string_vec, vec![None, Some("2"), Some("3")]);

        let statistics_array =
            build_statistics_array(&statistics, StatisticsType::Max, &DataType::Utf8);
        let string_array = statistics_array
            .as_any()
            .downcast_ref::<StringArray>()
            .unwrap();
        let string_vec = string_array.into_iter().collect::<Vec<_>>();
        // here the first max value is None and not the Some("10") value which was actually set
        // because the min value is None
        assert_eq!(string_vec, vec![None, Some("20"), Some("30")]);
    }

    #[test]
    fn build_statistics_array_empty_stats() {
        let data_type = DataType::Int32;
        let statistics = vec![];
        let statistics_array =
            build_statistics_array(&statistics, StatisticsType::Min, &data_type);
        assert_eq!(statistics_array.len(), 0);

        let statistics = vec![None, None];
        let statistics_array =
            build_statistics_array(&statistics, StatisticsType::Min, &data_type);
        assert_eq!(statistics_array.len(), statistics.len());
        assert_eq!(statistics_array.data_type(), &data_type);
        for i in 0..statistics_array.len() {
            assert_eq!(statistics_array.is_null(i), true);
            assert_eq!(statistics_array.is_valid(i), false);
        }
    }

    #[test]
    fn build_statistics_array_unsupported_type() {
        // boolean is not currently a supported type for statistics
        let s1 = ParquetStatistics::boolean(Some(false), Some(true), None, 0, false);
        let s2 = ParquetStatistics::boolean(Some(false), Some(true), None, 0, false);
        let statistics = vec![Some(&s1), Some(&s2)];
        let data_type = DataType::Boolean;
        let statistics_array =
            build_statistics_array(&statistics, StatisticsType::Min, &data_type);
        assert_eq!(statistics_array.len(), statistics.len());
        assert_eq!(statistics_array.data_type(), &data_type);
        for i in 0..statistics_array.len() {
            assert_eq!(statistics_array.is_null(i), true);
            assert_eq!(statistics_array.is_valid(i), false);
        }
    }

    #[test]
    fn row_group_predicate_eq() -> Result<()> {
        use crate::logical_plan::{col, lit};
        let schema = Schema::new(vec![Field::new("c1", DataType::Int32, false)]);
        let expected_expr = "#c1_min LtEq Int32(1) And Int32(1) LtEq #c1_max";

        // test column on the left
        let expr = col("c1").eq(lit(1));
        let predicate_expr = build_predicate_expression(&expr, &schema, &mut vec![])?;
        assert_eq!(format!("{:?}", predicate_expr), expected_expr);

        // test column on the right
        let expr = lit(1).eq(col("c1"));
        let predicate_expr = build_predicate_expression(&expr, &schema, &mut vec![])?;
        assert_eq!(format!("{:?}", predicate_expr), expected_expr);

        Ok(())
    }

    #[test]
    fn row_group_predicate_gt() -> Result<()> {
        use crate::logical_plan::{col, lit};
        let schema = Schema::new(vec![Field::new("c1", DataType::Int32, false)]);
        let expected_expr = "#c1_max Gt Int32(1)";

        // test column on the left
        let expr = col("c1").gt(lit(1));
        let predicate_expr = build_predicate_expression(&expr, &schema, &mut vec![])?;
        assert_eq!(format!("{:?}", predicate_expr), expected_expr);

        // test column on the right
        let expr = lit(1).lt(col("c1"));
        let predicate_expr = build_predicate_expression(&expr, &schema, &mut vec![])?;
        assert_eq!(format!("{:?}", predicate_expr), expected_expr);

        Ok(())
    }

    #[test]
    fn row_group_predicate_gt_eq() -> Result<()> {
        use crate::logical_plan::{col, lit};
        let schema = Schema::new(vec![Field::new("c1", DataType::Int32, false)]);
        let expected_expr = "#c1_max GtEq Int32(1)";

        // test column on the left
        let expr = col("c1").gt_eq(lit(1));
        let predicate_expr = build_predicate_expression(&expr, &schema, &mut vec![])?;
        assert_eq!(format!("{:?}", predicate_expr), expected_expr);
        // test column on the right
        let expr = lit(1).lt_eq(col("c1"));
        let predicate_expr = build_predicate_expression(&expr, &schema, &mut vec![])?;
        assert_eq!(format!("{:?}", predicate_expr), expected_expr);

        Ok(())
    }

    #[test]
    fn row_group_predicate_lt() -> Result<()> {
        use crate::logical_plan::{col, lit};
        let schema = Schema::new(vec![Field::new("c1", DataType::Int32, false)]);
        let expected_expr = "#c1_min Lt Int32(1)";

        // test column on the left
        let expr = col("c1").lt(lit(1));
        let predicate_expr = build_predicate_expression(&expr, &schema, &mut vec![])?;
        assert_eq!(format!("{:?}", predicate_expr), expected_expr);

        // test column on the right
        let expr = lit(1).gt(col("c1"));
        let predicate_expr = build_predicate_expression(&expr, &schema, &mut vec![])?;
        assert_eq!(format!("{:?}", predicate_expr), expected_expr);

        Ok(())
    }

    #[test]
    fn row_group_predicate_lt_eq() -> Result<()> {
        use crate::logical_plan::{col, lit};
        let schema = Schema::new(vec![Field::new("c1", DataType::Int32, false)]);
        let expected_expr = "#c1_min LtEq Int32(1)";

        // test column on the left
        let expr = col("c1").lt_eq(lit(1));
        let predicate_expr = build_predicate_expression(&expr, &schema, &mut vec![])?;
        assert_eq!(format!("{:?}", predicate_expr), expected_expr);
        // test column on the right
        let expr = lit(1).gt_eq(col("c1"));
        let predicate_expr = build_predicate_expression(&expr, &schema, &mut vec![])?;
        assert_eq!(format!("{:?}", predicate_expr), expected_expr);

        Ok(())
    }

    #[test]
    fn row_group_predicate_and() -> Result<()> {
        use crate::logical_plan::{col, lit};
        let schema = Schema::new(vec![
            Field::new("c1", DataType::Int32, false),
            Field::new("c2", DataType::Int32, false),
            Field::new("c3", DataType::Int32, false),
        ]);
        // test AND operator joining supported c1 < 1 expression and unsupported c2 > c3 expression
        let expr = col("c1").lt(lit(1)).and(col("c2").lt(col("c3")));
        let predicate_expr = build_predicate_expression(&expr, &schema, &mut vec![])?;
        dbg!(&predicate_expr);
        let expected_expr = "#c1_min Lt Int32(1) And Boolean(true)";
        assert_eq!(format!("{:?}", predicate_expr), expected_expr);

        Ok(())
    }

    #[test]
    fn row_group_predicate_or() -> Result<()> {
        use crate::logical_plan::{col, lit};
        let schema = Schema::new(vec![
            Field::new("c1", DataType::Int32, false),
            Field::new("c2", DataType::Int32, false),
        ]);
        // test OR operator joining supported c1 < 1 expression and unsupported c2 % 2 expression
        let expr = col("c1").lt(lit(1)).or(col("c2").modulus(lit(2)));
        let expected_expr = "#c1_min Lt Int32(1) Or Boolean(true)";
        let predicate_expr = build_predicate_expression(&expr, &schema, &mut vec![])?;
        assert_eq!(format!("{:?}", predicate_expr), expected_expr);

        Ok(())
    }

    #[test]
    fn row_group_predicate_stat_column_req() -> Result<()> {
        use crate::logical_plan::{col, lit};
        let schema = Schema::new(vec![
            Field::new("c1", DataType::Int32, false),
            Field::new("c2", DataType::Int32, false),
        ]);
        let mut stat_column_req = vec![];
        // c1 < 1 and (c2 = 2 or c2 = 3)
        let expr = col("c1")
            .lt(lit(1))
            .and(col("c2").eq(lit(2)).or(col("c2").eq(lit(3))));
        let expected_expr = "#c1_min Lt Int32(1) And #c2_min LtEq Int32(2) And Int32(2) LtEq #c2_max Or #c2_min LtEq Int32(3) And Int32(3) LtEq #c2_max";
        let predicate_expr =
            build_predicate_expression(&expr, &schema, &mut stat_column_req)?;
        assert_eq!(format!("{:?}", predicate_expr), expected_expr);
        // c1 < 1 should add c1_min
        let c1_min_field = Field::new("c1_min", DataType::Int32, false);
        assert_eq!(
            stat_column_req[0],
            (
                Column::from_name("c1".to_string()),
                StatisticsType::Min,
                c1_min_field
            )
        );
        // c2 = 2 should add c2_min and c2_max
        let c2_min_field = Field::new("c2_min", DataType::Int32, false);
        assert_eq!(
            stat_column_req[1],
            (
                Column::from_name("c2".to_string()),
                StatisticsType::Min,
                c2_min_field
            )
        );
        let c2_max_field = Field::new("c2_max", DataType::Int32, false);
        assert_eq!(
            stat_column_req[2],
            (
                Column::from_name("c2".to_string()),
                StatisticsType::Max,
                c2_max_field
            )
        );
        // c2 = 3 shouldn't add any new statistics fields
        assert_eq!(stat_column_req.len(), 3);

        Ok(())
    }

    #[test]
=======
>>>>>>> aeed7769
    fn row_group_predicate_builder_simple_expr() -> Result<()> {
        use crate::logical_plan::{col, lit};
        // int > 1 => c1_max > 1
        let expr = col("c1").gt(lit(15));
        let schema = Schema::new(vec![Field::new("c1", DataType::Int32, false)]);
        let predicate_builder = PruningPredicateBuilder::try_new(&expr, schema)?;

        let schema_descr = get_test_schema_descr(vec![("c1", PhysicalType::INT32)]);
        let rgm1 = get_row_group_meta_data(
            &schema_descr,
            vec![ParquetStatistics::int32(Some(1), Some(10), None, 0, false)],
        );
        let rgm2 = get_row_group_meta_data(
            &schema_descr,
            vec![ParquetStatistics::int32(Some(11), Some(20), None, 0, false)],
        );
        let row_group_metadata = vec![rgm1, rgm2];
        let row_group_predicate =
            predicate_builder.build_pruning_predicate(&row_group_metadata);
        let row_group_filter = row_group_metadata
            .iter()
            .enumerate()
            .map(|(i, g)| row_group_predicate(g, i))
            .collect::<Vec<_>>();
        assert_eq!(row_group_filter, vec![false, true]);

        Ok(())
    }

    #[test]
    fn row_group_predicate_builder_missing_stats() -> Result<()> {
        use crate::logical_plan::{col, lit};
        // int > 1 => c1_max > 1
        let expr = col("c1").gt(lit(15));
        let schema = Schema::new(vec![Field::new("c1", DataType::Int32, false)]);
        let predicate_builder = PruningPredicateBuilder::try_new(&expr, schema)?;

        let schema_descr = get_test_schema_descr(vec![("c1", PhysicalType::INT32)]);
        let rgm1 = get_row_group_meta_data(
            &schema_descr,
            vec![ParquetStatistics::int32(None, None, None, 0, false)],
        );
        let rgm2 = get_row_group_meta_data(
            &schema_descr,
            vec![ParquetStatistics::int32(Some(11), Some(20), None, 0, false)],
        );
        let row_group_metadata = vec![rgm1, rgm2];
        let row_group_predicate =
            predicate_builder.build_pruning_predicate(&row_group_metadata);
        let row_group_filter = row_group_metadata
            .iter()
            .enumerate()
            .map(|(i, g)| row_group_predicate(g, i))
            .collect::<Vec<_>>();
        // missing statistics for first row group mean that the result from the predicate expression
        // is null / undefined so the first row group can't be filtered out
        assert_eq!(row_group_filter, vec![true, true]);

        Ok(())
    }

    #[test]
    fn row_group_predicate_builder_partial_expr() -> Result<()> {
        use crate::logical_plan::{col, lit};
        // test row group predicate with partially supported expression
        // int > 1 and int % 2 => c1_max > 1 and true
        let expr = col("c1").gt(lit(15)).and(col("c2").modulus(lit(2)));
        let schema = Schema::new(vec![
            Field::new("c1", DataType::Int32, false),
            Field::new("c2", DataType::Int32, false),
        ]);
        let predicate_builder = PruningPredicateBuilder::try_new(&expr, schema.clone())?;

        let schema_descr = get_test_schema_descr(vec![
            ("c1", PhysicalType::INT32),
            ("c2", PhysicalType::INT32),
        ]);
        let rgm1 = get_row_group_meta_data(
            &schema_descr,
            vec![
                ParquetStatistics::int32(Some(1), Some(10), None, 0, false),
                ParquetStatistics::int32(Some(1), Some(10), None, 0, false),
            ],
        );
        let rgm2 = get_row_group_meta_data(
            &schema_descr,
            vec![
                ParquetStatistics::int32(Some(11), Some(20), None, 0, false),
                ParquetStatistics::int32(Some(11), Some(20), None, 0, false),
            ],
        );
        let row_group_metadata = vec![rgm1, rgm2];
        let row_group_predicate =
            predicate_builder.build_pruning_predicate(&row_group_metadata);
        let row_group_filter = row_group_metadata
            .iter()
            .enumerate()
            .map(|(i, g)| row_group_predicate(g, i))
            .collect::<Vec<_>>();
        // the first row group is still filtered out because the predicate expression can be partially evaluated
        // when conditions are joined using AND
        assert_eq!(row_group_filter, vec![false, true]);

        // if conditions in predicate are joined with OR and an unsupported expression is used
        // this bypasses the entire predicate expression and no row groups are filtered out
        let expr = col("c1").gt(lit(15)).or(col("c2").modulus(lit(2)));
        let predicate_builder = PruningPredicateBuilder::try_new(&expr, schema)?;
        let row_group_predicate =
            predicate_builder.build_pruning_predicate(&row_group_metadata);
        let row_group_filter = row_group_metadata
            .iter()
            .enumerate()
            .map(|(i, g)| row_group_predicate(g, i))
            .collect::<Vec<_>>();
        assert_eq!(row_group_filter, vec![true, true]);

        Ok(())
    }

    #[test]
    fn row_group_predicate_builder_unsupported_type() -> Result<()> {
        use crate::logical_plan::{col, lit};
        // test row group predicate with unsupported statistics type (boolean)
        // where a null array is generated for some statistics columns
        // int > 1 and bool = true => c1_max > 1 and null
        let expr = col("c1").gt(lit(15)).and(col("c2").eq(lit(true)));
        let schema = Schema::new(vec![
            Field::new("c1", DataType::Int32, false),
            Field::new("c2", DataType::Boolean, false),
        ]);
        let predicate_builder = PruningPredicateBuilder::try_new(&expr, schema)?;

        let schema_descr = get_test_schema_descr(vec![
            ("c1", PhysicalType::INT32),
            ("c2", PhysicalType::BOOLEAN),
        ]);
        let rgm1 = get_row_group_meta_data(
            &schema_descr,
            vec![
                ParquetStatistics::int32(Some(1), Some(10), None, 0, false),
                ParquetStatistics::boolean(Some(false), Some(true), None, 0, false),
            ],
        );
        let rgm2 = get_row_group_meta_data(
            &schema_descr,
            vec![
                ParquetStatistics::int32(Some(11), Some(20), None, 0, false),
                ParquetStatistics::boolean(Some(false), Some(true), None, 0, false),
            ],
        );
        let row_group_metadata = vec![rgm1, rgm2];
        let row_group_predicate =
            predicate_builder.build_pruning_predicate(&row_group_metadata);
        let row_group_filter = row_group_metadata
            .iter()
            .enumerate()
            .map(|(i, g)| row_group_predicate(g, i))
            .collect::<Vec<_>>();
        // no row group is filtered out because the predicate expression can't be evaluated
        // when a null array is generated for a statistics column,
        // because the null values propagate to the end result, making the predicate result undefined
        assert_eq!(row_group_filter, vec![true, true]);

        Ok(())
    }

    fn get_row_group_meta_data(
        schema_descr: &SchemaDescPtr,
        column_statistics: Vec<ParquetStatistics>,
    ) -> RowGroupMetaData {
        use parquet::file::metadata::ColumnChunkMetaData;
        let mut columns = vec![];
        for (i, s) in column_statistics.iter().enumerate() {
            let column = ColumnChunkMetaData::builder(schema_descr.column(i))
                .set_statistics(s.clone())
                .build()
                .unwrap();
            columns.push(column);
        }
        RowGroupMetaData::builder(schema_descr.clone())
            .set_num_rows(1000)
            .set_total_byte_size(2000)
            .set_column_metadata(columns)
            .build()
            .unwrap()
    }

    fn get_test_schema_descr(fields: Vec<(&str, PhysicalType)>) -> SchemaDescPtr {
        use parquet::schema::types::{SchemaDescriptor, Type as SchemaType};
        let mut schema_fields = fields
            .iter()
            .map(|(n, t)| {
                Arc::new(SchemaType::primitive_type_builder(n, *t).build().unwrap())
            })
            .collect::<Vec<_>>();
        let schema = SchemaType::group_type_builder("schema")
            .with_fields(&mut schema_fields)
            .build()
            .unwrap();

        Arc::new(SchemaDescriptor::new(Arc::new(schema)))
    }
}<|MERGE_RESOLUTION|>--- conflicted
+++ resolved
@@ -17,11 +17,7 @@
 
 //! Execution plan for reading Parquet files
 
-<<<<<<< HEAD
-use std::convert::TryFrom;
-=======
 use std::any::Any;
->>>>>>> aeed7769
 use std::fmt;
 use std::fs::File;
 use std::sync::Arc;
@@ -29,18 +25,12 @@
 
 use crate::{
     error::{DataFusionError, Result},
-<<<<<<< HEAD
-    execution::context::ExecutionContextState,
-    logical_plan::{Column, DFSchema, Expr, Operator},
-    optimizer::utils,
-=======
     logical_plan::Expr,
     physical_optimizer::pruning::PruningPredicateBuilder,
     physical_plan::{
         common, DisplayFormatType, ExecutionPlan, Partitioning, RecordBatchStream,
         SendableRecordBatchStream,
     },
->>>>>>> aeed7769
 };
 
 use arrow::{
@@ -359,441 +349,6 @@
     }
 }
 
-<<<<<<< HEAD
-#[derive(Debug, Clone)]
-/// Predicate builder used for generating of predicate functions, used to filter row group metadata
-pub struct RowGroupPredicateBuilder {
-    parquet_schema: Schema,
-    predicate_expr: Arc<dyn PhysicalExpr>,
-    stat_column_req: Vec<(Column, StatisticsType, Field)>,
-}
-
-impl RowGroupPredicateBuilder {
-    /// Try to create a new instance of PredicateExpressionBuilder.
-    /// This will translate the filter expression into a statistics predicate expression
-    /// (for example (column / 2) = 4 becomes (column_min / 2) <= 4 && 4 <= (column_max / 2)),
-    /// then convert it to a DataFusion PhysicalExpression and cache it for later use by build_row_group_predicate.
-    pub fn try_new(expr: &Expr, parquet_schema: Schema) -> Result<Self> {
-        // build predicate expression once
-        let mut stat_column_req = Vec::<(Column, StatisticsType, Field)>::new();
-        let logical_predicate_expr =
-            build_predicate_expression(expr, &parquet_schema, &mut stat_column_req)?;
-        // build physical predicate expression
-        let stat_fields = stat_column_req
-            .iter()
-            .map(|(_, _, f)| f.clone())
-            .collect::<Vec<_>>();
-        let stat_schema = Schema::new(stat_fields);
-        let stat_dfschema = DFSchema::try_from(stat_schema.clone())?;
-        let execution_context_state = ExecutionContextState::new();
-        let predicate_expr = DefaultPhysicalPlanner::default().create_physical_expr(
-            &logical_predicate_expr,
-            &stat_schema,
-            &stat_dfschema,
-            &execution_context_state,
-        )?;
-        Ok(Self {
-            parquet_schema,
-            predicate_expr,
-            stat_column_req,
-        })
-    }
-
-    /// Generate a predicate function used to filter row group metadata.
-    /// This function takes a list of all row groups as parameter,
-    /// so that DataFusion's physical expressions can be re-used by
-    /// generating a RecordBatch, containing statistics arrays,
-    /// on which the physical predicate expression is executed to generate a row group filter array.
-    /// The generated filter array is then used in the returned closure to filter row groups.
-    pub fn build_row_group_predicate(
-        &self,
-        row_group_metadata: &[RowGroupMetaData],
-    ) -> Box<dyn Fn(&RowGroupMetaData, usize) -> bool> {
-        // build statistics record batch
-        let predicate_result = build_statistics_record_batch(
-            row_group_metadata,
-            &self.parquet_schema,
-            &self.stat_column_req,
-        )
-        .and_then(|statistics_batch| {
-            // execute predicate expression
-            self.predicate_expr.evaluate(&statistics_batch)
-        })
-        .and_then(|v| match v {
-            ColumnarValue::Array(array) => Ok(array),
-            ColumnarValue::Scalar(_) => Err(DataFusionError::Plan(
-                "predicate expression didn't return an array".to_string(),
-            )),
-        });
-
-        let predicate_array = match predicate_result {
-            Ok(array) => array,
-            // row group filter array could not be built
-            // return a closure which will not filter out any row groups
-            _ => return Box::new(|_r, _i| true),
-        };
-
-        let predicate_array = predicate_array.as_any().downcast_ref::<BooleanArray>();
-        match predicate_array {
-            // return row group predicate function
-            Some(array) => {
-                // when the result of the predicate expression for a row group is null / undefined,
-                // e.g. due to missing statistics, this row group can't be filtered out,
-                // so replace with true
-                let predicate_values =
-                    array.iter().map(|x| x.unwrap_or(true)).collect::<Vec<_>>();
-                Box::new(move |_, i| predicate_values[i])
-            }
-            // predicate result is not a BooleanArray
-            // return a closure which will not filter out any row groups
-            _ => Box::new(|_r, _i| true),
-        }
-    }
-}
-
-/// Build a RecordBatch from a list of RowGroupMetadata structs,
-/// creating arrays, one for each statistics column,
-/// as requested in the stat_column_req parameter.
-fn build_statistics_record_batch(
-    row_groups: &[RowGroupMetaData],
-    parquet_schema: &Schema,
-    stat_column_req: &[(Column, StatisticsType, Field)],
-) -> Result<RecordBatch> {
-    let mut fields = Vec::<Field>::new();
-    let mut arrays = Vec::<ArrayRef>::new();
-    for (column, statistics_type, stat_field) in stat_column_req {
-        if let Some((column_index, _)) = parquet_schema.column_with_name(&column.name) {
-            let statistics = row_groups
-                .iter()
-                .map(|g| g.column(column_index).statistics())
-                .collect::<Vec<_>>();
-            let array = build_statistics_array(
-                &statistics,
-                *statistics_type,
-                stat_field.data_type(),
-            );
-            fields.push(stat_field.clone());
-            arrays.push(array);
-        }
-    }
-    let schema = Arc::new(Schema::new(fields));
-    RecordBatch::try_new(schema, arrays)
-        .map_err(|err| DataFusionError::Plan(err.to_string()))
-}
-
-struct StatisticsExpressionBuilder<'a> {
-    column: Column,
-    column_expr: &'a Expr,
-    scalar_expr: &'a Expr,
-    parquet_field: &'a Field,
-    stat_column_req: &'a mut Vec<(Column, StatisticsType, Field)>,
-    reverse_operator: bool,
-}
-
-impl<'a> StatisticsExpressionBuilder<'a> {
-    fn try_new(
-        left: &'a Expr,
-        right: &'a Expr,
-        parquet_schema: &'a Schema,
-        stat_column_req: &'a mut Vec<(Column, StatisticsType, Field)>,
-    ) -> Result<Self> {
-        // find column name; input could be a more complicated expression
-        let mut left_columns = HashSet::<Column>::new();
-        utils::expr_to_column_names(left, &mut left_columns)?;
-        let mut right_columns = HashSet::<Column>::new();
-        utils::expr_to_column_names(right, &mut right_columns)?;
-        let (column_expr, scalar_expr, columns, reverse_operator) =
-            match (left_columns.len(), right_columns.len()) {
-                (1, 0) => (left, right, left_columns, false),
-                (0, 1) => (right, left, right_columns, true),
-                _ => {
-                    // if more than one column used in expression - not supported
-                    return Err(DataFusionError::Plan(
-                        "Multi-column expressions are not currently supported"
-                            .to_string(),
-                    ));
-                }
-            };
-        let column = columns.iter().next().unwrap().clone();
-        let field = match parquet_schema.column_with_name(&column.flat_name()) {
-            Some((_, f)) => f,
-            _ => {
-                // field not found in parquet schema
-                return Err(DataFusionError::Plan(
-                    "Field not found in parquet schema".to_string(),
-                ));
-            }
-        };
-
-        Ok(Self {
-            column,
-            column_expr,
-            scalar_expr,
-            parquet_field: field,
-            stat_column_req,
-            reverse_operator,
-        })
-    }
-
-    fn correct_operator(&self, op: Operator) -> Operator {
-        if !self.reverse_operator {
-            return op;
-        }
-
-        match op {
-            Operator::Lt => Operator::Gt,
-            Operator::Gt => Operator::Lt,
-            Operator::LtEq => Operator::GtEq,
-            Operator::GtEq => Operator::LtEq,
-            _ => op,
-        }
-    }
-
-    // fn column_expr(&self) -> &Expr {
-    //     self.column_expr
-    // }
-
-    fn scalar_expr(&self) -> &Expr {
-        self.scalar_expr
-    }
-
-    // fn column_name(&self) -> &String {
-    //     &self.column_name
-    // }
-
-    fn is_stat_column_missing(&self, statistics_type: StatisticsType) -> bool {
-        self.stat_column_req
-            .iter()
-            .filter(|(c, t, _f)| c == &self.column && t == &statistics_type)
-            .count()
-            == 0
-    }
-
-    fn stat_column_expr(
-        &mut self,
-        stat_type: StatisticsType,
-        suffix: &str,
-    ) -> Result<Expr> {
-        let stat_column = Column {
-            relation: self.column.relation.clone(),
-            name: format!("{}_{}", self.column.flat_name(), suffix),
-        };
-        let stat_field = Field::new(
-            stat_column.flat_name().as_str(),
-            self.parquet_field.data_type().clone(),
-            self.parquet_field.is_nullable(),
-        );
-        if self.is_stat_column_missing(stat_type) {
-            // only add statistics column if not previously added
-            self.stat_column_req
-                .push((self.column.clone(), stat_type, stat_field));
-        }
-        rewrite_column_expr(self.column_expr, &self.column, &stat_column)
-    }
-
-    fn min_column_expr(&mut self) -> Result<Expr> {
-        self.stat_column_expr(StatisticsType::Min, "min")
-    }
-
-    fn max_column_expr(&mut self) -> Result<Expr> {
-        self.stat_column_expr(StatisticsType::Max, "max")
-    }
-}
-
-/// replaces a column with an old name with a new name in an expression
-fn rewrite_column_expr(
-    expr: &Expr,
-    column_old: &Column,
-    column_new: &Column,
-) -> Result<Expr> {
-    let expressions = utils::expr_sub_expressions(&expr)?;
-    let expressions = expressions
-        .iter()
-        .map(|e| rewrite_column_expr(e, column_old, column_new))
-        .collect::<Result<Vec<_>>>()?;
-
-    if let Expr::Column(c) = expr {
-        if c == column_old {
-            return Ok(Expr::Column(column_new.clone()));
-        }
-    }
-    utils::rewrite_expression(&expr, &expressions)
-}
-
-/// Translate logical filter expression into parquet statistics predicate expression
-fn build_predicate_expression(
-    expr: &Expr,
-    parquet_schema: &Schema,
-    stat_column_req: &mut Vec<(Column, StatisticsType, Field)>,
-) -> Result<Expr> {
-    use crate::logical_plan;
-    // predicate expression can only be a binary expression
-    let (left, op, right) = match expr {
-        Expr::BinaryExpr { left, op, right } => (left, *op, right),
-        _ => {
-            // unsupported expression - replace with TRUE
-            // this can still be useful when multiple conditions are joined using AND
-            // such as: column > 10 AND TRUE
-            return Ok(logical_plan::lit(true));
-        }
-    };
-
-    if op == Operator::And || op == Operator::Or {
-        let left_expr =
-            build_predicate_expression(left, parquet_schema, stat_column_req)?;
-        let right_expr =
-            build_predicate_expression(right, parquet_schema, stat_column_req)?;
-        return Ok(logical_plan::binary_expr(left_expr, op, right_expr));
-    }
-
-    let expr_builder = StatisticsExpressionBuilder::try_new(
-        left,
-        right,
-        parquet_schema,
-        stat_column_req,
-    );
-    let mut expr_builder = match expr_builder {
-        Ok(builder) => builder,
-        // allow partial failure in predicate expression generation
-        // this can still produce a useful predicate when multiple conditions are joined using AND
-        Err(_) => {
-            return Ok(logical_plan::lit(true));
-        }
-    };
-    let corrected_op = expr_builder.correct_operator(op);
-    let statistics_expr = match corrected_op {
-        Operator::Eq => {
-            // column = literal => (min, max) = literal => min <= literal && literal <= max
-            // (column / 2) = 4 => (column_min / 2) <= 4 && 4 <= (column_max / 2)
-            let min_column_expr = expr_builder.min_column_expr()?;
-            let max_column_expr = expr_builder.max_column_expr()?;
-            min_column_expr
-                .lt_eq(expr_builder.scalar_expr().clone())
-                .and(expr_builder.scalar_expr().clone().lt_eq(max_column_expr))
-        }
-        Operator::Gt => {
-            // column > literal => (min, max) > literal => max > literal
-            expr_builder
-                .max_column_expr()?
-                .gt(expr_builder.scalar_expr().clone())
-        }
-        Operator::GtEq => {
-            // column >= literal => (min, max) >= literal => max >= literal
-            expr_builder
-                .max_column_expr()?
-                .gt_eq(expr_builder.scalar_expr().clone())
-        }
-        Operator::Lt => {
-            // column < literal => (min, max) < literal => min < literal
-            expr_builder
-                .min_column_expr()?
-                .lt(expr_builder.scalar_expr().clone())
-        }
-        Operator::LtEq => {
-            // column <= literal => (min, max) <= literal => min <= literal
-            expr_builder
-                .min_column_expr()?
-                .lt_eq(expr_builder.scalar_expr().clone())
-        }
-        // other expressions are not supported
-        _ => logical_plan::lit(true),
-    };
-    Ok(statistics_expr)
-}
-
-#[derive(Debug, Copy, Clone, PartialEq)]
-enum StatisticsType {
-    Min,
-    Max,
-}
-
-fn build_statistics_array(
-    statistics: &[Option<&ParquetStatistics>],
-    statistics_type: StatisticsType,
-    data_type: &DataType,
-) -> ArrayRef {
-    let statistics_count = statistics.len();
-    let first_group_stats = statistics.iter().find(|s| s.is_some());
-    let first_group_stats = if let Some(Some(statistics)) = first_group_stats {
-        // found first row group with statistics defined
-        statistics
-    } else {
-        // no row group has statistics defined
-        return new_null_array(data_type, statistics_count);
-    };
-
-    let (data_size, arrow_type) = match first_group_stats {
-        ParquetStatistics::Int32(_) => (std::mem::size_of::<i32>(), DataType::Int32),
-        ParquetStatistics::Int64(_) => (std::mem::size_of::<i64>(), DataType::Int64),
-        ParquetStatistics::Float(_) => (std::mem::size_of::<f32>(), DataType::Float32),
-        ParquetStatistics::Double(_) => (std::mem::size_of::<f64>(), DataType::Float64),
-        ParquetStatistics::ByteArray(_) if data_type == &DataType::Utf8 => {
-            (0, DataType::Utf8)
-        }
-        _ => {
-            // type of statistics not supported
-            return new_null_array(data_type, statistics_count);
-        }
-    };
-
-    let statistics = statistics.iter().map(|s| {
-        s.filter(|s| s.has_min_max_set())
-            .map(|s| match statistics_type {
-                StatisticsType::Min => s.min_bytes(),
-                StatisticsType::Max => s.max_bytes(),
-            })
-    });
-
-    if arrow_type == DataType::Utf8 {
-        let data_size = statistics
-            .clone()
-            .map(|x| x.map(|b| b.len()).unwrap_or(0))
-            .sum();
-        let mut builder =
-            arrow::array::StringBuilder::with_capacity(statistics_count, data_size);
-        let string_statistics =
-            statistics.map(|x| x.and_then(|bytes| std::str::from_utf8(bytes).ok()));
-        for maybe_string in string_statistics {
-            match maybe_string {
-                Some(string_value) => builder.append_value(string_value).unwrap(),
-                None => builder.append_null().unwrap(),
-            };
-        }
-        return Arc::new(builder.finish());
-    }
-
-    let mut data_buffer = MutableBuffer::new(statistics_count * data_size);
-    let mut bitmap_builder = BooleanBufferBuilder::new(statistics_count);
-    let mut null_count = 0;
-    for s in statistics {
-        if let Some(stat_data) = s {
-            bitmap_builder.append(true);
-            data_buffer.extend_from_slice(stat_data);
-        } else {
-            bitmap_builder.append(false);
-            data_buffer.resize(data_buffer.len() + data_size, 0);
-            null_count += 1;
-        }
-    }
-
-    let mut builder = ArrayData::builder(arrow_type)
-        .len(statistics_count)
-        .add_buffer(data_buffer.into());
-    if null_count > 0 {
-        builder = builder.null_bit_buffer(bitmap_builder.finish());
-    }
-    let array_data = builder.build();
-    let statistics_array = make_array(array_data);
-    if statistics_array.data_type() == data_type {
-        return statistics_array;
-    }
-    // cast statistics array to required data type
-    arrow::compute::cast(&statistics_array, data_type)
-        .unwrap_or_else(|_| new_null_array(data_type, statistics_count))
-}
-
-=======
->>>>>>> aeed7769
 #[async_trait]
 impl ExecutionPlan for ParquetExec {
     /// Return a reference to Any that can be used for downcasting
@@ -1070,293 +625,6 @@
     }
 
     #[test]
-<<<<<<< HEAD
-    fn build_statistics_array_int32() {
-        // build row group metadata array
-        let s1 = ParquetStatistics::int32(None, Some(10), None, 0, false);
-        let s2 = ParquetStatistics::int32(Some(2), Some(20), None, 0, false);
-        let s3 = ParquetStatistics::int32(Some(3), Some(30), None, 0, false);
-        let statistics = vec![Some(&s1), Some(&s2), Some(&s3)];
-
-        let statistics_array =
-            build_statistics_array(&statistics, StatisticsType::Min, &DataType::Int32);
-        let int32_array = statistics_array
-            .as_any()
-            .downcast_ref::<Int32Array>()
-            .unwrap();
-        let int32_vec = int32_array.into_iter().collect::<Vec<_>>();
-        assert_eq!(int32_vec, vec![None, Some(2), Some(3)]);
-
-        let statistics_array =
-            build_statistics_array(&statistics, StatisticsType::Max, &DataType::Int32);
-        let int32_array = statistics_array
-            .as_any()
-            .downcast_ref::<Int32Array>()
-            .unwrap();
-        let int32_vec = int32_array.into_iter().collect::<Vec<_>>();
-        // here the first max value is None and not the Some(10) value which was actually set
-        // because the min value is None
-        assert_eq!(int32_vec, vec![None, Some(20), Some(30)]);
-    }
-
-    #[test]
-    fn build_statistics_array_utf8() {
-        // build row group metadata array
-        let s1 = ParquetStatistics::byte_array(None, Some("10".into()), None, 0, false);
-        let s2 = ParquetStatistics::byte_array(
-            Some("2".into()),
-            Some("20".into()),
-            None,
-            0,
-            false,
-        );
-        let s3 = ParquetStatistics::byte_array(
-            Some("3".into()),
-            Some("30".into()),
-            None,
-            0,
-            false,
-        );
-        let statistics = vec![Some(&s1), Some(&s2), Some(&s3)];
-
-        let statistics_array =
-            build_statistics_array(&statistics, StatisticsType::Min, &DataType::Utf8);
-        let string_array = statistics_array
-            .as_any()
-            .downcast_ref::<StringArray>()
-            .unwrap();
-        let string_vec = string_array.into_iter().collect::<Vec<_>>();
-        assert_eq!(string_vec, vec![None, Some("2"), Some("3")]);
-
-        let statistics_array =
-            build_statistics_array(&statistics, StatisticsType::Max, &DataType::Utf8);
-        let string_array = statistics_array
-            .as_any()
-            .downcast_ref::<StringArray>()
-            .unwrap();
-        let string_vec = string_array.into_iter().collect::<Vec<_>>();
-        // here the first max value is None and not the Some("10") value which was actually set
-        // because the min value is None
-        assert_eq!(string_vec, vec![None, Some("20"), Some("30")]);
-    }
-
-    #[test]
-    fn build_statistics_array_empty_stats() {
-        let data_type = DataType::Int32;
-        let statistics = vec![];
-        let statistics_array =
-            build_statistics_array(&statistics, StatisticsType::Min, &data_type);
-        assert_eq!(statistics_array.len(), 0);
-
-        let statistics = vec![None, None];
-        let statistics_array =
-            build_statistics_array(&statistics, StatisticsType::Min, &data_type);
-        assert_eq!(statistics_array.len(), statistics.len());
-        assert_eq!(statistics_array.data_type(), &data_type);
-        for i in 0..statistics_array.len() {
-            assert_eq!(statistics_array.is_null(i), true);
-            assert_eq!(statistics_array.is_valid(i), false);
-        }
-    }
-
-    #[test]
-    fn build_statistics_array_unsupported_type() {
-        // boolean is not currently a supported type for statistics
-        let s1 = ParquetStatistics::boolean(Some(false), Some(true), None, 0, false);
-        let s2 = ParquetStatistics::boolean(Some(false), Some(true), None, 0, false);
-        let statistics = vec![Some(&s1), Some(&s2)];
-        let data_type = DataType::Boolean;
-        let statistics_array =
-            build_statistics_array(&statistics, StatisticsType::Min, &data_type);
-        assert_eq!(statistics_array.len(), statistics.len());
-        assert_eq!(statistics_array.data_type(), &data_type);
-        for i in 0..statistics_array.len() {
-            assert_eq!(statistics_array.is_null(i), true);
-            assert_eq!(statistics_array.is_valid(i), false);
-        }
-    }
-
-    #[test]
-    fn row_group_predicate_eq() -> Result<()> {
-        use crate::logical_plan::{col, lit};
-        let schema = Schema::new(vec![Field::new("c1", DataType::Int32, false)]);
-        let expected_expr = "#c1_min LtEq Int32(1) And Int32(1) LtEq #c1_max";
-
-        // test column on the left
-        let expr = col("c1").eq(lit(1));
-        let predicate_expr = build_predicate_expression(&expr, &schema, &mut vec![])?;
-        assert_eq!(format!("{:?}", predicate_expr), expected_expr);
-
-        // test column on the right
-        let expr = lit(1).eq(col("c1"));
-        let predicate_expr = build_predicate_expression(&expr, &schema, &mut vec![])?;
-        assert_eq!(format!("{:?}", predicate_expr), expected_expr);
-
-        Ok(())
-    }
-
-    #[test]
-    fn row_group_predicate_gt() -> Result<()> {
-        use crate::logical_plan::{col, lit};
-        let schema = Schema::new(vec![Field::new("c1", DataType::Int32, false)]);
-        let expected_expr = "#c1_max Gt Int32(1)";
-
-        // test column on the left
-        let expr = col("c1").gt(lit(1));
-        let predicate_expr = build_predicate_expression(&expr, &schema, &mut vec![])?;
-        assert_eq!(format!("{:?}", predicate_expr), expected_expr);
-
-        // test column on the right
-        let expr = lit(1).lt(col("c1"));
-        let predicate_expr = build_predicate_expression(&expr, &schema, &mut vec![])?;
-        assert_eq!(format!("{:?}", predicate_expr), expected_expr);
-
-        Ok(())
-    }
-
-    #[test]
-    fn row_group_predicate_gt_eq() -> Result<()> {
-        use crate::logical_plan::{col, lit};
-        let schema = Schema::new(vec![Field::new("c1", DataType::Int32, false)]);
-        let expected_expr = "#c1_max GtEq Int32(1)";
-
-        // test column on the left
-        let expr = col("c1").gt_eq(lit(1));
-        let predicate_expr = build_predicate_expression(&expr, &schema, &mut vec![])?;
-        assert_eq!(format!("{:?}", predicate_expr), expected_expr);
-        // test column on the right
-        let expr = lit(1).lt_eq(col("c1"));
-        let predicate_expr = build_predicate_expression(&expr, &schema, &mut vec![])?;
-        assert_eq!(format!("{:?}", predicate_expr), expected_expr);
-
-        Ok(())
-    }
-
-    #[test]
-    fn row_group_predicate_lt() -> Result<()> {
-        use crate::logical_plan::{col, lit};
-        let schema = Schema::new(vec![Field::new("c1", DataType::Int32, false)]);
-        let expected_expr = "#c1_min Lt Int32(1)";
-
-        // test column on the left
-        let expr = col("c1").lt(lit(1));
-        let predicate_expr = build_predicate_expression(&expr, &schema, &mut vec![])?;
-        assert_eq!(format!("{:?}", predicate_expr), expected_expr);
-
-        // test column on the right
-        let expr = lit(1).gt(col("c1"));
-        let predicate_expr = build_predicate_expression(&expr, &schema, &mut vec![])?;
-        assert_eq!(format!("{:?}", predicate_expr), expected_expr);
-
-        Ok(())
-    }
-
-    #[test]
-    fn row_group_predicate_lt_eq() -> Result<()> {
-        use crate::logical_plan::{col, lit};
-        let schema = Schema::new(vec![Field::new("c1", DataType::Int32, false)]);
-        let expected_expr = "#c1_min LtEq Int32(1)";
-
-        // test column on the left
-        let expr = col("c1").lt_eq(lit(1));
-        let predicate_expr = build_predicate_expression(&expr, &schema, &mut vec![])?;
-        assert_eq!(format!("{:?}", predicate_expr), expected_expr);
-        // test column on the right
-        let expr = lit(1).gt_eq(col("c1"));
-        let predicate_expr = build_predicate_expression(&expr, &schema, &mut vec![])?;
-        assert_eq!(format!("{:?}", predicate_expr), expected_expr);
-
-        Ok(())
-    }
-
-    #[test]
-    fn row_group_predicate_and() -> Result<()> {
-        use crate::logical_plan::{col, lit};
-        let schema = Schema::new(vec![
-            Field::new("c1", DataType::Int32, false),
-            Field::new("c2", DataType::Int32, false),
-            Field::new("c3", DataType::Int32, false),
-        ]);
-        // test AND operator joining supported c1 < 1 expression and unsupported c2 > c3 expression
-        let expr = col("c1").lt(lit(1)).and(col("c2").lt(col("c3")));
-        let predicate_expr = build_predicate_expression(&expr, &schema, &mut vec![])?;
-        dbg!(&predicate_expr);
-        let expected_expr = "#c1_min Lt Int32(1) And Boolean(true)";
-        assert_eq!(format!("{:?}", predicate_expr), expected_expr);
-
-        Ok(())
-    }
-
-    #[test]
-    fn row_group_predicate_or() -> Result<()> {
-        use crate::logical_plan::{col, lit};
-        let schema = Schema::new(vec![
-            Field::new("c1", DataType::Int32, false),
-            Field::new("c2", DataType::Int32, false),
-        ]);
-        // test OR operator joining supported c1 < 1 expression and unsupported c2 % 2 expression
-        let expr = col("c1").lt(lit(1)).or(col("c2").modulus(lit(2)));
-        let expected_expr = "#c1_min Lt Int32(1) Or Boolean(true)";
-        let predicate_expr = build_predicate_expression(&expr, &schema, &mut vec![])?;
-        assert_eq!(format!("{:?}", predicate_expr), expected_expr);
-
-        Ok(())
-    }
-
-    #[test]
-    fn row_group_predicate_stat_column_req() -> Result<()> {
-        use crate::logical_plan::{col, lit};
-        let schema = Schema::new(vec![
-            Field::new("c1", DataType::Int32, false),
-            Field::new("c2", DataType::Int32, false),
-        ]);
-        let mut stat_column_req = vec![];
-        // c1 < 1 and (c2 = 2 or c2 = 3)
-        let expr = col("c1")
-            .lt(lit(1))
-            .and(col("c2").eq(lit(2)).or(col("c2").eq(lit(3))));
-        let expected_expr = "#c1_min Lt Int32(1) And #c2_min LtEq Int32(2) And Int32(2) LtEq #c2_max Or #c2_min LtEq Int32(3) And Int32(3) LtEq #c2_max";
-        let predicate_expr =
-            build_predicate_expression(&expr, &schema, &mut stat_column_req)?;
-        assert_eq!(format!("{:?}", predicate_expr), expected_expr);
-        // c1 < 1 should add c1_min
-        let c1_min_field = Field::new("c1_min", DataType::Int32, false);
-        assert_eq!(
-            stat_column_req[0],
-            (
-                Column::from_name("c1".to_string()),
-                StatisticsType::Min,
-                c1_min_field
-            )
-        );
-        // c2 = 2 should add c2_min and c2_max
-        let c2_min_field = Field::new("c2_min", DataType::Int32, false);
-        assert_eq!(
-            stat_column_req[1],
-            (
-                Column::from_name("c2".to_string()),
-                StatisticsType::Min,
-                c2_min_field
-            )
-        );
-        let c2_max_field = Field::new("c2_max", DataType::Int32, false);
-        assert_eq!(
-            stat_column_req[2],
-            (
-                Column::from_name("c2".to_string()),
-                StatisticsType::Max,
-                c2_max_field
-            )
-        );
-        // c2 = 3 shouldn't add any new statistics fields
-        assert_eq!(stat_column_req.len(), 3);
-
-        Ok(())
-    }
-
-    #[test]
-=======
->>>>>>> aeed7769
     fn row_group_predicate_builder_simple_expr() -> Result<()> {
         use crate::logical_plan::{col, lit};
         // int > 1 => c1_max > 1
