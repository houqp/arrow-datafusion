// Licensed to the Apache Software Foundation (ASF) under one
// or more contributor license agreements.  See the NOTICE file
// distributed with this work for additional information
// regarding copyright ownership.  The ASF licenses this file
// to you under the Apache License, Version 2.0 (the
// "License"); you may not use this file except in compliance
// with the License.  You may obtain a copy of the License at
//
//   http://www.apache.org/licenses/LICENSE-2.0
//
// Unless required by applicable law or agreed to in writing,
// software distributed under the License is distributed on an
// "AS IS" BASIS, WITHOUT WARRANTIES OR CONDITIONS OF ANY
// KIND, either express or implied.  See the License for the
// specific language governing permissions and limitations
// under the License.

//! Execution plan for reading Parquet files

use std::convert::TryFrom;
use std::fmt;
use std::fs::File;
use std::sync::Arc;
use std::task::{Context, Poll};
use std::{any::Any, collections::HashSet};

use super::{
    planner::DefaultPhysicalPlanner, ColumnarValue, PhysicalExpr, RecordBatchStream,
    SendableRecordBatchStream,
};
use crate::physical_plan::{common, DisplayFormatType, ExecutionPlan, Partitioning};
use crate::{
    error::{DataFusionError, Result},
    execution::context::ExecutionContextState,
    logical_plan::{Column, DFSchema, Expr, Operator},
    optimizer::utils,
};
use arrow::record_batch::RecordBatch;
use arrow::{
    array::new_null_array,
    error::{ArrowError, Result as ArrowResult},
};
use arrow::{
    array::{make_array, ArrayData, ArrayRef, BooleanArray, BooleanBufferBuilder},
    buffer::MutableBuffer,
    datatypes::{DataType, Field, Schema, SchemaRef},
};
use parquet::file::{
    metadata::RowGroupMetaData,
    reader::{FileReader, SerializedFileReader},
    statistics::Statistics as ParquetStatistics,
};

use fmt::Debug;
use parquet::arrow::{ArrowReader, ParquetFileArrowReader};
use tokio::{
    sync::mpsc::{channel, Receiver, Sender},
    task,
};
use tokio_stream::wrappers::ReceiverStream;

use crate::datasource::datasource::{ColumnStatistics, Statistics};
use async_trait::async_trait;
use futures::stream::{Stream, StreamExt};

/// Execution plan for scanning one or more Parquet partitions
#[derive(Debug, Clone)]
pub struct ParquetExec {
    /// Parquet partitions to read
    partitions: Vec<ParquetPartition>,
    /// Schema after projection is applied
    schema: SchemaRef,
    /// Projection for which columns to load
    projection: Vec<usize>,
    /// Batch size
    batch_size: usize,
    /// Statistics for the data set (sum of statistics for all partitions)
    statistics: Statistics,
    /// Optional predicate builder
    predicate_builder: Option<RowGroupPredicateBuilder>,
    /// Optional limit of the number of rows
    limit: Option<usize>,
}

/// Represents one partition of a Parquet data set and this currently means one Parquet file.
///
/// In the future it would be good to support subsets of files based on ranges of row groups
/// so that we can better parallelize reads of large files across available cores (see
/// [ARROW-10995](https://issues.apache.org/jira/browse/ARROW-10995)).
///
/// We may also want to support reading Parquet files that are partitioned based on a key and
/// in this case we would want this partition struct to represent multiple files for a given
/// partition key (see [ARROW-11019](https://issues.apache.org/jira/browse/ARROW-11019)).
#[derive(Debug, Clone)]
pub struct ParquetPartition {
    /// The Parquet filename for this partition
    pub filenames: Vec<String>,
    /// Statistics for this partition
    pub statistics: Statistics,
}

impl ParquetExec {
    /// Create a new Parquet reader execution plan based on the specified Parquet filename or
    /// directory containing Parquet files
    pub fn try_from_path(
        path: &str,
        projection: Option<Vec<usize>>,
        predicate: Option<Expr>,
        batch_size: usize,
        max_concurrency: usize,
        limit: Option<usize>,
    ) -> Result<Self> {
        // build a list of filenames from the specified path, which could be a single file or
        // a directory containing one or more parquet files
        let filenames = common::build_file_list(path, ".parquet")?;
        if filenames.is_empty() {
            Err(DataFusionError::Plan(format!(
                "No Parquet files found at path {}",
                path
            )))
        } else {
            let filenames = filenames
                .iter()
                .map(|filename| filename.as_str())
                .collect::<Vec<&str>>();
            Self::try_from_files(
                &filenames,
                projection,
                predicate,
                batch_size,
                max_concurrency,
                limit,
            )
        }
    }

    /// Create a new Parquet reader execution plan based on the specified list of Parquet
    /// files
    pub fn try_from_files(
        filenames: &[&str],
        projection: Option<Vec<usize>>,
        predicate: Option<Expr>,
        batch_size: usize,
        max_concurrency: usize,
        limit: Option<usize>,
    ) -> Result<Self> {
        // build a list of Parquet partitions with statistics and gather all unique schemas
        // used in this data set
        let mut schemas: Vec<Schema> = vec![];
        let mut partitions = Vec::with_capacity(max_concurrency);
        let filenames: Vec<String> = filenames.iter().map(|s| s.to_string()).collect();
        let chunks = split_files(&filenames, max_concurrency);
        let mut num_rows = 0;
        let mut total_byte_size = 0;
        let mut null_counts = Vec::new();
        let mut limit_exhausted = false;
        for chunk in chunks {
            let mut filenames: Vec<String> =
                chunk.iter().map(|x| x.to_string()).collect();
            let mut total_files = 0;
            for filename in &filenames {
                total_files += 1;
                let file = File::open(filename)?;
                let file_reader = Arc::new(SerializedFileReader::new(file)?);
                let mut arrow_reader = ParquetFileArrowReader::new(file_reader);
                let meta_data = arrow_reader.get_metadata();
                // collect all the unique schemas in this data set
                let schema = arrow_reader.get_schema()?;
                let num_fields = schema.fields().len();
                if schemas.is_empty() || schema != schemas[0] {
                    schemas.push(schema);
                    null_counts = vec![0; num_fields]
                }
                for row_group_meta in meta_data.row_groups() {
                    num_rows += row_group_meta.num_rows();
                    total_byte_size += row_group_meta.total_byte_size();

                    // Currently assumes every Parquet file has same schema
                    // https://issues.apache.org/jira/browse/ARROW-11017
                    let columns_null_counts = row_group_meta
                        .columns()
                        .iter()
                        .flat_map(|c| c.statistics().map(|stats| stats.null_count()));

                    for (i, cnt) in columns_null_counts.enumerate() {
                        null_counts[i] += cnt
                    }
                    if limit.map(|x| num_rows >= x as i64).unwrap_or(false) {
                        limit_exhausted = true;
                        break;
                    }
                }
            }

            let column_stats = null_counts
                .iter()
                .map(|null_count| ColumnStatistics {
                    null_count: Some(*null_count as usize),
                    max_value: None,
                    min_value: None,
                    distinct_count: None,
                })
                .collect();

            let statistics = Statistics {
                num_rows: Some(num_rows as usize),
                total_byte_size: Some(total_byte_size as usize),
                column_statistics: Some(column_stats),
            };
            // remove files that are not needed in case of limit
            filenames.truncate(total_files);
            partitions.push(ParquetPartition {
                filenames,
                statistics,
            });
            if limit_exhausted {
                break;
            }
        }

        // we currently get the schema information from the first file rather than do
        // schema merging and this is a limitation.
        // See https://issues.apache.org/jira/browse/ARROW-11017
        if schemas.len() > 1 {
            return Err(DataFusionError::Plan(format!(
                "The Parquet files have {} different schemas and DataFusion does \
                not yet support schema merging",
                schemas.len()
            )));
        }
        // FIXME: what if schemas has size 0?
        let schema = schemas[0].clone();
        let predicate_builder = predicate.and_then(|predicate_expr| {
            RowGroupPredicateBuilder::try_new(&predicate_expr, schema.clone()).ok()
        });

        Ok(Self::new(
            partitions,
            schema,
            projection,
            predicate_builder,
            batch_size,
            limit,
        ))
    }

    /// Create a new Parquet reader execution plan with provided partitions and schema
    pub fn new(
        partitions: Vec<ParquetPartition>,
        schema: Schema,
        projection: Option<Vec<usize>>,
        predicate_builder: Option<RowGroupPredicateBuilder>,
        batch_size: usize,
        limit: Option<usize>,
    ) -> Self {
        let projection = match projection {
            Some(p) => p,
            None => (0..schema.fields().len()).collect(),
        };

        let projected_schema = Schema::new(
            projection
                .iter()
                .map(|i| schema.field(*i).clone())
                .collect(),
        );

        // sum the statistics
        let mut num_rows: Option<usize> = None;
        let mut total_byte_size: Option<usize> = None;
        let mut null_counts: Vec<usize> = vec![0; schema.fields().len()];
        let mut has_null_counts = false;
        for part in &partitions {
            if let Some(n) = part.statistics.num_rows {
                num_rows = Some(num_rows.unwrap_or(0) + n)
            }
            if let Some(n) = part.statistics.total_byte_size {
                total_byte_size = Some(total_byte_size.unwrap_or(0) + n)
            }
            if let Some(x) = &part.statistics.column_statistics {
                let part_nulls: Vec<Option<usize>> =
                    x.iter().map(|c| c.null_count).collect();
                has_null_counts = true;

                for &i in projection.iter() {
                    null_counts[i] = part_nulls[i].unwrap_or(0);
                }
            }
        }
        let column_stats = if has_null_counts {
            Some(
                null_counts
                    .iter()
                    .map(|null_count| ColumnStatistics {
                        null_count: Some(*null_count),
                        distinct_count: None,
                        max_value: None,
                        min_value: None,
                    })
                    .collect(),
            )
        } else {
            None
        };

        let statistics = Statistics {
            num_rows,
            total_byte_size,
            column_statistics: column_stats,
        };
        Self {
            partitions,
            schema: Arc::new(projected_schema),
            projection,
            predicate_builder,
            batch_size,
            statistics,
            limit,
        }
    }

    /// Parquet partitions to read
    pub fn partitions(&self) -> &[ParquetPartition] {
        &self.partitions
    }

    /// Projection for which columns to load
    pub fn projection(&self) -> &[usize] {
        &self.projection
    }

    /// Batch size
    pub fn batch_size(&self) -> usize {
        self.batch_size
    }

    /// Statistics for the data set (sum of statistics for all partitions)
    pub fn statistics(&self) -> &Statistics {
        &self.statistics
    }
}

impl ParquetPartition {
    /// Create a new parquet partition
    pub fn new(filenames: Vec<String>, statistics: Statistics) -> Self {
        Self {
            filenames,
            statistics,
        }
    }

    /// The Parquet filename for this partition
    pub fn filenames(&self) -> &[String] {
        &self.filenames
    }

    /// Statistics for this partition
    pub fn statistics(&self) -> &Statistics {
        &self.statistics
    }
}

#[derive(Debug, Clone)]
/// Predicate builder used for generating of predicate functions, used to filter row group metadata
pub struct RowGroupPredicateBuilder {
    parquet_schema: Schema,
    predicate_expr: Arc<dyn PhysicalExpr>,
    stat_column_req: Vec<(Column, StatisticsType, Field)>,
}

impl RowGroupPredicateBuilder {
    /// Try to create a new instance of PredicateExpressionBuilder.
    /// This will translate the filter expression into a statistics predicate expression
    /// (for example (column / 2) = 4 becomes (column_min / 2) <= 4 && 4 <= (column_max / 2)),
    /// then convert it to a DataFusion PhysicalExpression and cache it for later use by build_row_group_predicate.
    pub fn try_new(expr: &Expr, parquet_schema: Schema) -> Result<Self> {
        // build predicate expression once
        let mut stat_column_req = Vec::<(Column, StatisticsType, Field)>::new();
        let logical_predicate_expr =
            build_predicate_expression(expr, &parquet_schema, &mut stat_column_req)?;
        // build physical predicate expression
        let stat_fields = stat_column_req
            .iter()
            .map(|(_, _, f)| f.clone())
            .collect::<Vec<_>>();
        let stat_schema = Schema::new(stat_fields);
<<<<<<< HEAD
        let stat_dfschema = DFSchema::try_from(stat_schema.clone())?;
        let execution_context_state = ExecutionContextState {
            catalog_list: Arc::new(MemoryCatalogList::new()),
            scalar_functions: HashMap::new(),
            var_provider: HashMap::new(),
            aggregate_functions: HashMap::new(),
            config: ExecutionConfig::new(),
        };
=======
        let execution_context_state = ExecutionContextState::new();
>>>>>>> 1702d6c8
        let predicate_expr = DefaultPhysicalPlanner::default().create_physical_expr(
            &logical_predicate_expr,
            &stat_schema,
            &stat_dfschema,
            &execution_context_state,
        )?;
        Ok(Self {
            parquet_schema,
            predicate_expr,
            stat_column_req,
        })
    }

    /// Generate a predicate function used to filter row group metadata.
    /// This function takes a list of all row groups as parameter,
    /// so that DataFusion's physical expressions can be re-used by
    /// generating a RecordBatch, containing statistics arrays,
    /// on which the physical predicate expression is executed to generate a row group filter array.
    /// The generated filter array is then used in the returned closure to filter row groups.
    pub fn build_row_group_predicate(
        &self,
        row_group_metadata: &[RowGroupMetaData],
    ) -> Box<dyn Fn(&RowGroupMetaData, usize) -> bool> {
        // build statistics record batch
        let predicate_result = build_statistics_record_batch(
            row_group_metadata,
            &self.parquet_schema,
            &self.stat_column_req,
        )
        .and_then(|statistics_batch| {
            // execute predicate expression
            self.predicate_expr.evaluate(&statistics_batch)
        })
        .and_then(|v| match v {
            ColumnarValue::Array(array) => Ok(array),
            ColumnarValue::Scalar(_) => Err(DataFusionError::Plan(
                "predicate expression didn't return an array".to_string(),
            )),
        });

        let predicate_array = match predicate_result {
            Ok(array) => array,
            // row group filter array could not be built
            // return a closure which will not filter out any row groups
            _ => return Box::new(|_r, _i| true),
        };

        let predicate_array = predicate_array.as_any().downcast_ref::<BooleanArray>();
        match predicate_array {
            // return row group predicate function
            Some(array) => {
                // when the result of the predicate expression for a row group is null / undefined,
                // e.g. due to missing statistics, this row group can't be filtered out,
                // so replace with true
                let predicate_values =
                    array.iter().map(|x| x.unwrap_or(true)).collect::<Vec<_>>();
                Box::new(move |_, i| predicate_values[i])
            }
            // predicate result is not a BooleanArray
            // return a closure which will not filter out any row groups
            _ => Box::new(|_r, _i| true),
        }
    }
}

/// Build a RecordBatch from a list of RowGroupMetadata structs,
/// creating arrays, one for each statistics column,
/// as requested in the stat_column_req parameter.
fn build_statistics_record_batch(
    row_groups: &[RowGroupMetaData],
    parquet_schema: &Schema,
    stat_column_req: &[(Column, StatisticsType, Field)],
) -> Result<RecordBatch> {
    let mut fields = Vec::<Field>::new();
    let mut arrays = Vec::<ArrayRef>::new();
    for (column, statistics_type, stat_field) in stat_column_req {
        if let Some((column_index, _)) = parquet_schema.column_with_name(&column.name) {
            let statistics = row_groups
                .iter()
                .map(|g| g.column(column_index).statistics())
                .collect::<Vec<_>>();
            let array = build_statistics_array(
                &statistics,
                *statistics_type,
                stat_field.data_type(),
            );
            fields.push(stat_field.clone());
            arrays.push(array);
        }
    }
    let schema = Arc::new(Schema::new(fields));
    RecordBatch::try_new(schema, arrays)
        .map_err(|err| DataFusionError::Plan(err.to_string()))
}

struct StatisticsExpressionBuilder<'a> {
    column: Column,
    column_expr: &'a Expr,
    scalar_expr: &'a Expr,
    parquet_field: &'a Field,
    stat_column_req: &'a mut Vec<(Column, StatisticsType, Field)>,
    reverse_operator: bool,
}

impl<'a> StatisticsExpressionBuilder<'a> {
    fn try_new(
        left: &'a Expr,
        right: &'a Expr,
        parquet_schema: &'a Schema,
        stat_column_req: &'a mut Vec<(Column, StatisticsType, Field)>,
    ) -> Result<Self> {
        // find column name; input could be a more complicated expression
        let mut left_columns = HashSet::<Column>::new();
        utils::expr_to_column_names(left, &mut left_columns)?;
        let mut right_columns = HashSet::<Column>::new();
        utils::expr_to_column_names(right, &mut right_columns)?;
        let (column_expr, scalar_expr, columns, reverse_operator) =
            match (left_columns.len(), right_columns.len()) {
                (1, 0) => (left, right, left_columns, false),
                (0, 1) => (right, left, right_columns, true),
                _ => {
                    // if more than one column used in expression - not supported
                    return Err(DataFusionError::Plan(
                        "Multi-column expressions are not currently supported"
                            .to_string(),
                    ));
                }
            };
        let column = columns.iter().next().unwrap().clone();
        let field = match parquet_schema.column_with_name(&column.flat_name()) {
            Some((_, f)) => f,
            _ => {
                // field not found in parquet schema
                return Err(DataFusionError::Plan(
                    "Field not found in parquet schema".to_string(),
                ));
            }
        };

        Ok(Self {
            column,
            column_expr,
            scalar_expr,
            parquet_field: field,
            stat_column_req,
            reverse_operator,
        })
    }

    fn correct_operator(&self, op: Operator) -> Operator {
        if !self.reverse_operator {
            return op;
        }

        match op {
            Operator::Lt => Operator::Gt,
            Operator::Gt => Operator::Lt,
            Operator::LtEq => Operator::GtEq,
            Operator::GtEq => Operator::LtEq,
            _ => op,
        }
    }

    // fn column_expr(&self) -> &Expr {
    //     self.column_expr
    // }

    fn scalar_expr(&self) -> &Expr {
        self.scalar_expr
    }

    // fn column_name(&self) -> &String {
    //     &self.column_name
    // }

    fn is_stat_column_missing(&self, statistics_type: StatisticsType) -> bool {
        self.stat_column_req
            .iter()
            .filter(|(c, t, _f)| c == &self.column && t == &statistics_type)
            .count()
            == 0
    }

    fn stat_column_expr(
        &mut self,
        stat_type: StatisticsType,
        suffix: &str,
    ) -> Result<Expr> {
        let stat_column = Column {
            relation: self.column.relation.clone(),
            name: format!("{}_{}", self.column.flat_name(), suffix),
        };
        let stat_field = Field::new(
            stat_column.flat_name().as_str(),
            self.parquet_field.data_type().clone(),
            self.parquet_field.is_nullable(),
        );
        if self.is_stat_column_missing(stat_type) {
            // only add statistics column if not previously added
            self.stat_column_req
                .push((self.column.clone(), stat_type, stat_field));
        }
        rewrite_column_expr(self.column_expr, &self.column, &stat_column)
    }

    fn min_column_expr(&mut self) -> Result<Expr> {
        self.stat_column_expr(StatisticsType::Min, "min")
    }

    fn max_column_expr(&mut self) -> Result<Expr> {
        self.stat_column_expr(StatisticsType::Max, "max")
    }
}

/// replaces a column with an old name with a new name in an expression
fn rewrite_column_expr(
    expr: &Expr,
    column_old: &Column,
    column_new: &Column,
) -> Result<Expr> {
    let expressions = utils::expr_sub_expressions(&expr)?;
    let expressions = expressions
        .iter()
        .map(|e| rewrite_column_expr(e, column_old, column_new))
        .collect::<Result<Vec<_>>>()?;

    if let Expr::Column(c) = expr {
        if c == column_old {
            return Ok(Expr::Column(column_new.clone()));
        }
    }
    utils::rewrite_expression(&expr, &expressions)
}

/// Translate logical filter expression into parquet statistics predicate expression
fn build_predicate_expression(
    expr: &Expr,
    parquet_schema: &Schema,
    stat_column_req: &mut Vec<(Column, StatisticsType, Field)>,
) -> Result<Expr> {
    use crate::logical_plan;
    // predicate expression can only be a binary expression
    let (left, op, right) = match expr {
        Expr::BinaryExpr { left, op, right } => (left, *op, right),
        _ => {
            // unsupported expression - replace with TRUE
            // this can still be useful when multiple conditions are joined using AND
            // such as: column > 10 AND TRUE
            return Ok(logical_plan::lit(true));
        }
    };

    if op == Operator::And || op == Operator::Or {
        let left_expr =
            build_predicate_expression(left, parquet_schema, stat_column_req)?;
        let right_expr =
            build_predicate_expression(right, parquet_schema, stat_column_req)?;
        return Ok(logical_plan::binary_expr(left_expr, op, right_expr));
    }

    let expr_builder = StatisticsExpressionBuilder::try_new(
        left,
        right,
        parquet_schema,
        stat_column_req,
    );
    let mut expr_builder = match expr_builder {
        Ok(builder) => builder,
        // allow partial failure in predicate expression generation
        // this can still produce a useful predicate when multiple conditions are joined using AND
        Err(_) => {
            return Ok(logical_plan::lit(true));
        }
    };
    let corrected_op = expr_builder.correct_operator(op);
    let statistics_expr = match corrected_op {
        Operator::Eq => {
            // column = literal => (min, max) = literal => min <= literal && literal <= max
            // (column / 2) = 4 => (column_min / 2) <= 4 && 4 <= (column_max / 2)
            let min_column_expr = expr_builder.min_column_expr()?;
            let max_column_expr = expr_builder.max_column_expr()?;
            min_column_expr
                .lt_eq(expr_builder.scalar_expr().clone())
                .and(expr_builder.scalar_expr().clone().lt_eq(max_column_expr))
        }
        Operator::Gt => {
            // column > literal => (min, max) > literal => max > literal
            expr_builder
                .max_column_expr()?
                .gt(expr_builder.scalar_expr().clone())
        }
        Operator::GtEq => {
            // column >= literal => (min, max) >= literal => max >= literal
            expr_builder
                .max_column_expr()?
                .gt_eq(expr_builder.scalar_expr().clone())
        }
        Operator::Lt => {
            // column < literal => (min, max) < literal => min < literal
            expr_builder
                .min_column_expr()?
                .lt(expr_builder.scalar_expr().clone())
        }
        Operator::LtEq => {
            // column <= literal => (min, max) <= literal => min <= literal
            expr_builder
                .min_column_expr()?
                .lt_eq(expr_builder.scalar_expr().clone())
        }
        // other expressions are not supported
        _ => logical_plan::lit(true),
    };
    Ok(statistics_expr)
}

#[derive(Debug, Copy, Clone, PartialEq)]
enum StatisticsType {
    Min,
    Max,
}

fn build_statistics_array(
    statistics: &[Option<&ParquetStatistics>],
    statistics_type: StatisticsType,
    data_type: &DataType,
) -> ArrayRef {
    let statistics_count = statistics.len();
    let first_group_stats = statistics.iter().find(|s| s.is_some());
    let first_group_stats = if let Some(Some(statistics)) = first_group_stats {
        // found first row group with statistics defined
        statistics
    } else {
        // no row group has statistics defined
        return new_null_array(data_type, statistics_count);
    };

    let (data_size, arrow_type) = match first_group_stats {
        ParquetStatistics::Int32(_) => (std::mem::size_of::<i32>(), DataType::Int32),
        ParquetStatistics::Int64(_) => (std::mem::size_of::<i64>(), DataType::Int64),
        ParquetStatistics::Float(_) => (std::mem::size_of::<f32>(), DataType::Float32),
        ParquetStatistics::Double(_) => (std::mem::size_of::<f64>(), DataType::Float64),
        ParquetStatistics::ByteArray(_) if data_type == &DataType::Utf8 => {
            (0, DataType::Utf8)
        }
        _ => {
            // type of statistics not supported
            return new_null_array(data_type, statistics_count);
        }
    };

    let statistics = statistics.iter().map(|s| {
        s.filter(|s| s.has_min_max_set())
            .map(|s| match statistics_type {
                StatisticsType::Min => s.min_bytes(),
                StatisticsType::Max => s.max_bytes(),
            })
    });

    if arrow_type == DataType::Utf8 {
        let data_size = statistics
            .clone()
            .map(|x| x.map(|b| b.len()).unwrap_or(0))
            .sum();
        let mut builder =
            arrow::array::StringBuilder::with_capacity(statistics_count, data_size);
        let string_statistics =
            statistics.map(|x| x.and_then(|bytes| std::str::from_utf8(bytes).ok()));
        for maybe_string in string_statistics {
            match maybe_string {
                Some(string_value) => builder.append_value(string_value).unwrap(),
                None => builder.append_null().unwrap(),
            };
        }
        return Arc::new(builder.finish());
    }

    let mut data_buffer = MutableBuffer::new(statistics_count * data_size);
    let mut bitmap_builder = BooleanBufferBuilder::new(statistics_count);
    let mut null_count = 0;
    for s in statistics {
        if let Some(stat_data) = s {
            bitmap_builder.append(true);
            data_buffer.extend_from_slice(stat_data);
        } else {
            bitmap_builder.append(false);
            data_buffer.resize(data_buffer.len() + data_size, 0);
            null_count += 1;
        }
    }

    let mut builder = ArrayData::builder(arrow_type)
        .len(statistics_count)
        .add_buffer(data_buffer.into());
    if null_count > 0 {
        builder = builder.null_bit_buffer(bitmap_builder.finish());
    }
    let array_data = builder.build();
    let statistics_array = make_array(array_data);
    if statistics_array.data_type() == data_type {
        return statistics_array;
    }
    // cast statistics array to required data type
    arrow::compute::cast(&statistics_array, data_type)
        .unwrap_or_else(|_| new_null_array(data_type, statistics_count))
}

#[async_trait]
impl ExecutionPlan for ParquetExec {
    /// Return a reference to Any that can be used for downcasting
    fn as_any(&self) -> &dyn Any {
        self
    }

    fn schema(&self) -> SchemaRef {
        self.schema.clone()
    }

    fn children(&self) -> Vec<Arc<dyn ExecutionPlan>> {
        // this is a leaf node and has no children
        vec![]
    }

    /// Get the output partitioning of this plan
    fn output_partitioning(&self) -> Partitioning {
        Partitioning::UnknownPartitioning(self.partitions.len())
    }

    fn with_new_children(
        &self,
        children: Vec<Arc<dyn ExecutionPlan>>,
    ) -> Result<Arc<dyn ExecutionPlan>> {
        if children.is_empty() {
            Ok(Arc::new(self.clone()))
        } else {
            Err(DataFusionError::Internal(format!(
                "Children cannot be replaced in {:?}",
                self
            )))
        }
    }

    async fn execute(&self, partition: usize) -> Result<SendableRecordBatchStream> {
        // because the parquet implementation is not thread-safe, it is necessary to execute
        // on a thread and communicate with channels
        let (response_tx, response_rx): (
            Sender<ArrowResult<RecordBatch>>,
            Receiver<ArrowResult<RecordBatch>>,
        ) = channel(2);

        let filenames = self.partitions[partition].filenames.clone();
        let projection = self.projection.clone();
        let predicate_builder = self.predicate_builder.clone();
        let batch_size = self.batch_size;
        let limit = self.limit;

        task::spawn_blocking(move || {
            if let Err(e) = read_files(
                &filenames,
                &projection,
                &predicate_builder,
                batch_size,
                response_tx,
                limit,
            ) {
                println!("Parquet reader thread terminated due to error: {:?}", e);
            }
        });

        Ok(Box::pin(ParquetStream {
            schema: self.schema.clone(),
            inner: ReceiverStream::new(response_rx),
        }))
    }

    fn fmt_as(
        &self,
        t: DisplayFormatType,
        f: &mut std::fmt::Formatter,
    ) -> std::fmt::Result {
        match t {
            DisplayFormatType::Default => {
                let files: Vec<_> = self
                    .partitions
                    .iter()
                    .map(|pp| pp.filenames.iter())
                    .flatten()
                    .map(|s| s.as_str())
                    .collect();

                write!(
                    f,
                    "ParquetExec: batch_size={}, limit={:?}, partitions=[{}]",
                    self.batch_size,
                    self.limit,
                    files.join(", ")
                )
            }
        }
    }
}

fn send_result(
    response_tx: &Sender<ArrowResult<RecordBatch>>,
    result: ArrowResult<RecordBatch>,
) -> Result<()> {
    // Note this function is running on its own blockng tokio thread so blocking here is ok.
    response_tx
        .blocking_send(result)
        .map_err(|e| DataFusionError::Execution(e.to_string()))?;
    Ok(())
}

fn read_files(
    filenames: &[String],
    projection: &[usize],
    predicate_builder: &Option<RowGroupPredicateBuilder>,
    batch_size: usize,
    response_tx: Sender<ArrowResult<RecordBatch>>,
    limit: Option<usize>,
) -> Result<()> {
    let mut total_rows = 0;
    'outer: for filename in filenames {
        let file = File::open(&filename)?;
        let mut file_reader = SerializedFileReader::new(file)?;
        if let Some(predicate_builder) = predicate_builder {
            let row_group_predicate = predicate_builder
                .build_row_group_predicate(file_reader.metadata().row_groups());
            file_reader.filter_row_groups(&row_group_predicate);
        }
        let mut arrow_reader = ParquetFileArrowReader::new(Arc::new(file_reader));
        let mut batch_reader = arrow_reader
            .get_record_reader_by_columns(projection.to_owned(), batch_size)?;
        loop {
            match batch_reader.next() {
                Some(Ok(batch)) => {
                    total_rows += batch.num_rows();
                    send_result(&response_tx, Ok(batch))?;
                    if limit.map(|l| total_rows >= l).unwrap_or(false) {
                        break 'outer;
                    }
                }
                None => {
                    break;
                }
                Some(Err(e)) => {
                    let err_msg = format!(
                        "Error reading batch from {}: {}",
                        filename,
                        e.to_string()
                    );
                    // send error to operator
                    send_result(
                        &response_tx,
                        Err(ArrowError::ParquetError(err_msg.clone())),
                    )?;
                    // terminate thread with error
                    return Err(DataFusionError::Execution(err_msg));
                }
            }
        }
    }

    // finished reading files (dropping response_tx will close
    // channel)
    Ok(())
}

fn split_files(filenames: &[String], n: usize) -> Vec<&[String]> {
    let mut chunk_size = filenames.len() / n;
    if filenames.len() % n > 0 {
        chunk_size += 1;
    }
    filenames.chunks(chunk_size).collect()
}

struct ParquetStream {
    schema: SchemaRef,
    inner: ReceiverStream<ArrowResult<RecordBatch>>,
}

impl Stream for ParquetStream {
    type Item = ArrowResult<RecordBatch>;

    fn poll_next(
        mut self: std::pin::Pin<&mut Self>,
        cx: &mut Context<'_>,
    ) -> Poll<Option<Self::Item>> {
        self.inner.poll_next_unpin(cx)
    }
}

impl RecordBatchStream for ParquetStream {
    fn schema(&self) -> SchemaRef {
        self.schema.clone()
    }
}

#[cfg(test)]
mod tests {
    use super::*;
    use arrow::array::{Int32Array, StringArray};
    use futures::StreamExt;
    use parquet::basic::Type as PhysicalType;
    use parquet::schema::types::SchemaDescPtr;

    #[test]
    fn test_split_files() {
        let filenames = vec![
            "a".to_string(),
            "b".to_string(),
            "c".to_string(),
            "d".to_string(),
            "e".to_string(),
        ];

        let chunks = split_files(&filenames, 1);
        assert_eq!(1, chunks.len());
        assert_eq!(5, chunks[0].len());

        let chunks = split_files(&filenames, 2);
        assert_eq!(2, chunks.len());
        assert_eq!(3, chunks[0].len());
        assert_eq!(2, chunks[1].len());

        let chunks = split_files(&filenames, 5);
        assert_eq!(5, chunks.len());
        assert_eq!(1, chunks[0].len());
        assert_eq!(1, chunks[1].len());
        assert_eq!(1, chunks[2].len());
        assert_eq!(1, chunks[3].len());
        assert_eq!(1, chunks[4].len());

        let chunks = split_files(&filenames, 123);
        assert_eq!(5, chunks.len());
        assert_eq!(1, chunks[0].len());
        assert_eq!(1, chunks[1].len());
        assert_eq!(1, chunks[2].len());
        assert_eq!(1, chunks[3].len());
        assert_eq!(1, chunks[4].len());
    }

    #[tokio::test]
    async fn test() -> Result<()> {
        let testdata = arrow::util::test_util::parquet_test_data();
        let filename = format!("{}/alltypes_plain.parquet", testdata);
        let parquet_exec = ParquetExec::try_from_path(
            &filename,
            Some(vec![0, 1, 2]),
            None,
            1024,
            4,
            None,
        )?;
        assert_eq!(parquet_exec.output_partitioning().partition_count(), 1);

        let mut results = parquet_exec.execute(0).await?;
        let batch = results.next().await.unwrap()?;

        assert_eq!(8, batch.num_rows());
        assert_eq!(3, batch.num_columns());

        let schema = batch.schema();
        let field_names: Vec<&str> =
            schema.fields().iter().map(|f| f.name().as_str()).collect();
        assert_eq!(vec!["id", "bool_col", "tinyint_col"], field_names);

        let batch = results.next().await;
        assert!(batch.is_none());

        let batch = results.next().await;
        assert!(batch.is_none());

        let batch = results.next().await;
        assert!(batch.is_none());

        Ok(())
    }

    #[test]
    fn build_statistics_array_int32() {
        // build row group metadata array
        let s1 = ParquetStatistics::int32(None, Some(10), None, 0, false);
        let s2 = ParquetStatistics::int32(Some(2), Some(20), None, 0, false);
        let s3 = ParquetStatistics::int32(Some(3), Some(30), None, 0, false);
        let statistics = vec![Some(&s1), Some(&s2), Some(&s3)];

        let statistics_array =
            build_statistics_array(&statistics, StatisticsType::Min, &DataType::Int32);
        let int32_array = statistics_array
            .as_any()
            .downcast_ref::<Int32Array>()
            .unwrap();
        let int32_vec = int32_array.into_iter().collect::<Vec<_>>();
        assert_eq!(int32_vec, vec![None, Some(2), Some(3)]);

        let statistics_array =
            build_statistics_array(&statistics, StatisticsType::Max, &DataType::Int32);
        let int32_array = statistics_array
            .as_any()
            .downcast_ref::<Int32Array>()
            .unwrap();
        let int32_vec = int32_array.into_iter().collect::<Vec<_>>();
        // here the first max value is None and not the Some(10) value which was actually set
        // because the min value is None
        assert_eq!(int32_vec, vec![None, Some(20), Some(30)]);
    }

    #[test]
    fn build_statistics_array_utf8() {
        // build row group metadata array
        let s1 = ParquetStatistics::byte_array(None, Some("10".into()), None, 0, false);
        let s2 = ParquetStatistics::byte_array(
            Some("2".into()),
            Some("20".into()),
            None,
            0,
            false,
        );
        let s3 = ParquetStatistics::byte_array(
            Some("3".into()),
            Some("30".into()),
            None,
            0,
            false,
        );
        let statistics = vec![Some(&s1), Some(&s2), Some(&s3)];

        let statistics_array =
            build_statistics_array(&statistics, StatisticsType::Min, &DataType::Utf8);
        let string_array = statistics_array
            .as_any()
            .downcast_ref::<StringArray>()
            .unwrap();
        let string_vec = string_array.into_iter().collect::<Vec<_>>();
        assert_eq!(string_vec, vec![None, Some("2"), Some("3")]);

        let statistics_array =
            build_statistics_array(&statistics, StatisticsType::Max, &DataType::Utf8);
        let string_array = statistics_array
            .as_any()
            .downcast_ref::<StringArray>()
            .unwrap();
        let string_vec = string_array.into_iter().collect::<Vec<_>>();
        // here the first max value is None and not the Some("10") value which was actually set
        // because the min value is None
        assert_eq!(string_vec, vec![None, Some("20"), Some("30")]);
    }

    #[test]
    fn build_statistics_array_empty_stats() {
        let data_type = DataType::Int32;
        let statistics = vec![];
        let statistics_array =
            build_statistics_array(&statistics, StatisticsType::Min, &data_type);
        assert_eq!(statistics_array.len(), 0);

        let statistics = vec![None, None];
        let statistics_array =
            build_statistics_array(&statistics, StatisticsType::Min, &data_type);
        assert_eq!(statistics_array.len(), statistics.len());
        assert_eq!(statistics_array.data_type(), &data_type);
        for i in 0..statistics_array.len() {
            assert_eq!(statistics_array.is_null(i), true);
            assert_eq!(statistics_array.is_valid(i), false);
        }
    }

    #[test]
    fn build_statistics_array_unsupported_type() {
        // boolean is not currently a supported type for statistics
        let s1 = ParquetStatistics::boolean(Some(false), Some(true), None, 0, false);
        let s2 = ParquetStatistics::boolean(Some(false), Some(true), None, 0, false);
        let statistics = vec![Some(&s1), Some(&s2)];
        let data_type = DataType::Boolean;
        let statistics_array =
            build_statistics_array(&statistics, StatisticsType::Min, &data_type);
        assert_eq!(statistics_array.len(), statistics.len());
        assert_eq!(statistics_array.data_type(), &data_type);
        for i in 0..statistics_array.len() {
            assert_eq!(statistics_array.is_null(i), true);
            assert_eq!(statistics_array.is_valid(i), false);
        }
    }

    #[test]
    fn row_group_predicate_eq() -> Result<()> {
        use crate::logical_plan::{col, lit};
        let schema = Schema::new(vec![Field::new("c1", DataType::Int32, false)]);
        let expected_expr = "#c1_min LtEq Int32(1) And Int32(1) LtEq #c1_max";

        // test column on the left
        let expr = col("c1").eq(lit(1));
        let predicate_expr = build_predicate_expression(&expr, &schema, &mut vec![])?;
        assert_eq!(format!("{:?}", predicate_expr), expected_expr);

        // test column on the right
        let expr = lit(1).eq(col("c1"));
        let predicate_expr = build_predicate_expression(&expr, &schema, &mut vec![])?;
        assert_eq!(format!("{:?}", predicate_expr), expected_expr);

        Ok(())
    }

    #[test]
    fn row_group_predicate_gt() -> Result<()> {
        use crate::logical_plan::{col, lit};
        let schema = Schema::new(vec![Field::new("c1", DataType::Int32, false)]);
        let expected_expr = "#c1_max Gt Int32(1)";

        // test column on the left
        let expr = col("c1").gt(lit(1));
        let predicate_expr = build_predicate_expression(&expr, &schema, &mut vec![])?;
        assert_eq!(format!("{:?}", predicate_expr), expected_expr);

        // test column on the right
        let expr = lit(1).lt(col("c1"));
        let predicate_expr = build_predicate_expression(&expr, &schema, &mut vec![])?;
        assert_eq!(format!("{:?}", predicate_expr), expected_expr);

        Ok(())
    }

    #[test]
    fn row_group_predicate_gt_eq() -> Result<()> {
        use crate::logical_plan::{col, lit};
        let schema = Schema::new(vec![Field::new("c1", DataType::Int32, false)]);
        let expected_expr = "#c1_max GtEq Int32(1)";

        // test column on the left
        let expr = col("c1").gt_eq(lit(1));
        let predicate_expr = build_predicate_expression(&expr, &schema, &mut vec![])?;
        assert_eq!(format!("{:?}", predicate_expr), expected_expr);
        // test column on the right
        let expr = lit(1).lt_eq(col("c1"));
        let predicate_expr = build_predicate_expression(&expr, &schema, &mut vec![])?;
        assert_eq!(format!("{:?}", predicate_expr), expected_expr);

        Ok(())
    }

    #[test]
    fn row_group_predicate_lt() -> Result<()> {
        use crate::logical_plan::{col, lit};
        let schema = Schema::new(vec![Field::new("c1", DataType::Int32, false)]);
        let expected_expr = "#c1_min Lt Int32(1)";

        // test column on the left
        let expr = col("c1").lt(lit(1));
        let predicate_expr = build_predicate_expression(&expr, &schema, &mut vec![])?;
        assert_eq!(format!("{:?}", predicate_expr), expected_expr);

        // test column on the right
        let expr = lit(1).gt(col("c1"));
        let predicate_expr = build_predicate_expression(&expr, &schema, &mut vec![])?;
        assert_eq!(format!("{:?}", predicate_expr), expected_expr);

        Ok(())
    }

    #[test]
    fn row_group_predicate_lt_eq() -> Result<()> {
        use crate::logical_plan::{col, lit};
        let schema = Schema::new(vec![Field::new("c1", DataType::Int32, false)]);
        let expected_expr = "#c1_min LtEq Int32(1)";

        // test column on the left
        let expr = col("c1").lt_eq(lit(1));
        let predicate_expr = build_predicate_expression(&expr, &schema, &mut vec![])?;
        assert_eq!(format!("{:?}", predicate_expr), expected_expr);
        // test column on the right
        let expr = lit(1).gt_eq(col("c1"));
        let predicate_expr = build_predicate_expression(&expr, &schema, &mut vec![])?;
        assert_eq!(format!("{:?}", predicate_expr), expected_expr);

        Ok(())
    }

    #[test]
    fn row_group_predicate_and() -> Result<()> {
        use crate::logical_plan::{col, lit};
        let schema = Schema::new(vec![
            Field::new("c1", DataType::Int32, false),
            Field::new("c2", DataType::Int32, false),
            Field::new("c3", DataType::Int32, false),
        ]);
        // test AND operator joining supported c1 < 1 expression and unsupported c2 > c3 expression
        let expr = col("c1").lt(lit(1)).and(col("c2").lt(col("c3")));
        let predicate_expr = build_predicate_expression(&expr, &schema, &mut vec![])?;
        dbg!(&predicate_expr);
        let expected_expr = "#c1_min Lt Int32(1) And Boolean(true)";
        assert_eq!(format!("{:?}", predicate_expr), expected_expr);

        Ok(())
    }

    #[test]
    fn row_group_predicate_or() -> Result<()> {
        use crate::logical_plan::{col, lit};
        let schema = Schema::new(vec![
            Field::new("c1", DataType::Int32, false),
            Field::new("c2", DataType::Int32, false),
        ]);
        // test OR operator joining supported c1 < 1 expression and unsupported c2 % 2 expression
        let expr = col("c1").lt(lit(1)).or(col("c2").modulus(lit(2)));
        let expected_expr = "#c1_min Lt Int32(1) Or Boolean(true)";
        let predicate_expr = build_predicate_expression(&expr, &schema, &mut vec![])?;
        assert_eq!(format!("{:?}", predicate_expr), expected_expr);

        Ok(())
    }

    #[test]
    fn row_group_predicate_stat_column_req() -> Result<()> {
        use crate::logical_plan::{col, lit};
        let schema = Schema::new(vec![
            Field::new("c1", DataType::Int32, false),
            Field::new("c2", DataType::Int32, false),
        ]);
        let mut stat_column_req = vec![];
        // c1 < 1 and (c2 = 2 or c2 = 3)
        let expr = col("c1")
            .lt(lit(1))
            .and(col("c2").eq(lit(2)).or(col("c2").eq(lit(3))));
        let expected_expr = "#c1_min Lt Int32(1) And #c2_min LtEq Int32(2) And Int32(2) LtEq #c2_max Or #c2_min LtEq Int32(3) And Int32(3) LtEq #c2_max";
        let predicate_expr =
            build_predicate_expression(&expr, &schema, &mut stat_column_req)?;
        assert_eq!(format!("{:?}", predicate_expr), expected_expr);
        // c1 < 1 should add c1_min
        let c1_min_field = Field::new("c1_min", DataType::Int32, false);
        assert_eq!(
            stat_column_req[0],
            (
                Column::from_name("c1".to_string()),
                StatisticsType::Min,
                c1_min_field
            )
        );
        // c2 = 2 should add c2_min and c2_max
        let c2_min_field = Field::new("c2_min", DataType::Int32, false);
        assert_eq!(
            stat_column_req[1],
            (
                Column::from_name("c2".to_string()),
                StatisticsType::Min,
                c2_min_field
            )
        );
        let c2_max_field = Field::new("c2_max", DataType::Int32, false);
        assert_eq!(
            stat_column_req[2],
            (
                Column::from_name("c2".to_string()),
                StatisticsType::Max,
                c2_max_field
            )
        );
        // c2 = 3 shouldn't add any new statistics fields
        assert_eq!(stat_column_req.len(), 3);

        Ok(())
    }

    #[test]
    fn row_group_predicate_builder_simple_expr() -> Result<()> {
        use crate::logical_plan::{col, lit};
        // int > 1 => c1_max > 1
        let expr = col("c1").gt(lit(15));
        let schema = Schema::new(vec![Field::new("c1", DataType::Int32, false)]);
        let predicate_builder = RowGroupPredicateBuilder::try_new(&expr, schema)?;

        let schema_descr = get_test_schema_descr(vec![("c1", PhysicalType::INT32)]);
        let rgm1 = get_row_group_meta_data(
            &schema_descr,
            vec![ParquetStatistics::int32(Some(1), Some(10), None, 0, false)],
        );
        let rgm2 = get_row_group_meta_data(
            &schema_descr,
            vec![ParquetStatistics::int32(Some(11), Some(20), None, 0, false)],
        );
        let row_group_metadata = vec![rgm1, rgm2];
        let row_group_predicate =
            predicate_builder.build_row_group_predicate(&row_group_metadata);
        let row_group_filter = row_group_metadata
            .iter()
            .enumerate()
            .map(|(i, g)| row_group_predicate(g, i))
            .collect::<Vec<_>>();
        assert_eq!(row_group_filter, vec![false, true]);

        Ok(())
    }

    #[test]
    fn row_group_predicate_builder_missing_stats() -> Result<()> {
        use crate::logical_plan::{col, lit};
        // int > 1 => c1_max > 1
        let expr = col("c1").gt(lit(15));
        let schema = Schema::new(vec![Field::new("c1", DataType::Int32, false)]);
        let predicate_builder = RowGroupPredicateBuilder::try_new(&expr, schema)?;

        let schema_descr = get_test_schema_descr(vec![("c1", PhysicalType::INT32)]);
        let rgm1 = get_row_group_meta_data(
            &schema_descr,
            vec![ParquetStatistics::int32(None, None, None, 0, false)],
        );
        let rgm2 = get_row_group_meta_data(
            &schema_descr,
            vec![ParquetStatistics::int32(Some(11), Some(20), None, 0, false)],
        );
        let row_group_metadata = vec![rgm1, rgm2];
        let row_group_predicate =
            predicate_builder.build_row_group_predicate(&row_group_metadata);
        let row_group_filter = row_group_metadata
            .iter()
            .enumerate()
            .map(|(i, g)| row_group_predicate(g, i))
            .collect::<Vec<_>>();
        // missing statistics for first row group mean that the result from the predicate expression
        // is null / undefined so the first row group can't be filtered out
        assert_eq!(row_group_filter, vec![true, true]);

        Ok(())
    }

    #[test]
    fn row_group_predicate_builder_partial_expr() -> Result<()> {
        use crate::logical_plan::{col, lit};
        // test row group predicate with partially supported expression
        // int > 1 and int % 2 => c1_max > 1 and true
        let expr = col("c1").gt(lit(15)).and(col("c2").modulus(lit(2)));
        let schema = Schema::new(vec![
            Field::new("c1", DataType::Int32, false),
            Field::new("c2", DataType::Int32, false),
        ]);
        let predicate_builder = RowGroupPredicateBuilder::try_new(&expr, schema.clone())?;

        let schema_descr = get_test_schema_descr(vec![
            ("c1", PhysicalType::INT32),
            ("c2", PhysicalType::INT32),
        ]);
        let rgm1 = get_row_group_meta_data(
            &schema_descr,
            vec![
                ParquetStatistics::int32(Some(1), Some(10), None, 0, false),
                ParquetStatistics::int32(Some(1), Some(10), None, 0, false),
            ],
        );
        let rgm2 = get_row_group_meta_data(
            &schema_descr,
            vec![
                ParquetStatistics::int32(Some(11), Some(20), None, 0, false),
                ParquetStatistics::int32(Some(11), Some(20), None, 0, false),
            ],
        );
        let row_group_metadata = vec![rgm1, rgm2];
        let row_group_predicate =
            predicate_builder.build_row_group_predicate(&row_group_metadata);
        let row_group_filter = row_group_metadata
            .iter()
            .enumerate()
            .map(|(i, g)| row_group_predicate(g, i))
            .collect::<Vec<_>>();
        // the first row group is still filtered out because the predicate expression can be partially evaluated
        // when conditions are joined using AND
        assert_eq!(row_group_filter, vec![false, true]);

        // if conditions in predicate are joined with OR and an unsupported expression is used
        // this bypasses the entire predicate expression and no row groups are filtered out
        let expr = col("c1").gt(lit(15)).or(col("c2").modulus(lit(2)));
        let predicate_builder = RowGroupPredicateBuilder::try_new(&expr, schema)?;
        let row_group_predicate =
            predicate_builder.build_row_group_predicate(&row_group_metadata);
        let row_group_filter = row_group_metadata
            .iter()
            .enumerate()
            .map(|(i, g)| row_group_predicate(g, i))
            .collect::<Vec<_>>();
        assert_eq!(row_group_filter, vec![true, true]);

        Ok(())
    }

    #[test]
    fn row_group_predicate_builder_unsupported_type() -> Result<()> {
        use crate::logical_plan::{col, lit};
        // test row group predicate with unsupported statistics type (boolean)
        // where a null array is generated for some statistics columns
        // int > 1 and bool = true => c1_max > 1 and null
        let expr = col("c1").gt(lit(15)).and(col("c2").eq(lit(true)));
        let schema = Schema::new(vec![
            Field::new("c1", DataType::Int32, false),
            Field::new("c2", DataType::Boolean, false),
        ]);
        let predicate_builder = RowGroupPredicateBuilder::try_new(&expr, schema)?;

        let schema_descr = get_test_schema_descr(vec![
            ("c1", PhysicalType::INT32),
            ("c2", PhysicalType::BOOLEAN),
        ]);
        let rgm1 = get_row_group_meta_data(
            &schema_descr,
            vec![
                ParquetStatistics::int32(Some(1), Some(10), None, 0, false),
                ParquetStatistics::boolean(Some(false), Some(true), None, 0, false),
            ],
        );
        let rgm2 = get_row_group_meta_data(
            &schema_descr,
            vec![
                ParquetStatistics::int32(Some(11), Some(20), None, 0, false),
                ParquetStatistics::boolean(Some(false), Some(true), None, 0, false),
            ],
        );
        let row_group_metadata = vec![rgm1, rgm2];
        let row_group_predicate =
            predicate_builder.build_row_group_predicate(&row_group_metadata);
        let row_group_filter = row_group_metadata
            .iter()
            .enumerate()
            .map(|(i, g)| row_group_predicate(g, i))
            .collect::<Vec<_>>();
        // no row group is filtered out because the predicate expression can't be evaluated
        // when a null array is generated for a statistics column,
        // because the null values propagate to the end result, making the predicate result undefined
        assert_eq!(row_group_filter, vec![true, true]);

        Ok(())
    }

    fn get_row_group_meta_data(
        schema_descr: &SchemaDescPtr,
        column_statistics: Vec<ParquetStatistics>,
    ) -> RowGroupMetaData {
        use parquet::file::metadata::ColumnChunkMetaData;
        let mut columns = vec![];
        for (i, s) in column_statistics.iter().enumerate() {
            let column = ColumnChunkMetaData::builder(schema_descr.column(i))
                .set_statistics(s.clone())
                .build()
                .unwrap();
            columns.push(column);
        }
        RowGroupMetaData::builder(schema_descr.clone())
            .set_num_rows(1000)
            .set_total_byte_size(2000)
            .set_column_metadata(columns)
            .build()
            .unwrap()
    }

    fn get_test_schema_descr(fields: Vec<(&str, PhysicalType)>) -> SchemaDescPtr {
        use parquet::schema::types::{SchemaDescriptor, Type as SchemaType};
        let mut schema_fields = fields
            .iter()
            .map(|(n, t)| {
                Arc::new(SchemaType::primitive_type_builder(n, *t).build().unwrap())
            })
            .collect::<Vec<_>>();
        let schema = SchemaType::group_type_builder("schema")
            .with_fields(&mut schema_fields)
            .build()
            .unwrap();

        Arc::new(SchemaDescriptor::new(Arc::new(schema)))
    }
}<|MERGE_RESOLUTION|>--- conflicted
+++ resolved
@@ -384,18 +384,8 @@
             .map(|(_, _, f)| f.clone())
             .collect::<Vec<_>>();
         let stat_schema = Schema::new(stat_fields);
-<<<<<<< HEAD
         let stat_dfschema = DFSchema::try_from(stat_schema.clone())?;
-        let execution_context_state = ExecutionContextState {
-            catalog_list: Arc::new(MemoryCatalogList::new()),
-            scalar_functions: HashMap::new(),
-            var_provider: HashMap::new(),
-            aggregate_functions: HashMap::new(),
-            config: ExecutionConfig::new(),
-        };
-=======
         let execution_context_state = ExecutionContextState::new();
->>>>>>> 1702d6c8
         let predicate_expr = DefaultPhysicalPlanner::default().create_physical_expr(
             &logical_predicate_expr,
             &stat_schema,
