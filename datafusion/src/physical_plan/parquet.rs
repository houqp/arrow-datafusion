--- conflicted
+++ resolved
@@ -25,7 +25,7 @@
 
 use crate::{
     error::{DataFusionError, Result},
-    logical_plan::Expr,
+    logical_plan::{Column, Expr},
     physical_optimizer::pruning::{PruningPredicate, PruningStatistics},
     physical_plan::{
         common, DisplayFormatType, ExecutionPlan, Partitioning, RecordBatchStream,
@@ -224,12 +224,7 @@
                 schemas.len()
             )));
         }
-<<<<<<< HEAD
-        // FIXME: what if schemas has size 0?
-        let schema = schemas[0].clone();
-=======
         let schema = Arc::new(schemas.pop().unwrap());
->>>>>>> c8ab5a4f
         let predicate_builder = predicate.and_then(|predicate_expr| {
             PruningPredicate::try_new(&predicate_expr, schema.clone()).ok()
         });
@@ -502,7 +497,8 @@
 // Extract the min or max value calling `func` or `bytes_func` on the ParquetStatistics as appropriate
 macro_rules! get_min_max_values {
     ($self:expr, $column:expr, $func:ident, $bytes_func:ident) => {{
-        let (column_index, field) = if let Some((v, f)) = $self.parquet_schema.column_with_name($column) {
+        // FIXME: change to use physical column?
+        let (column_index, field) = if let Some((v, f)) = $self.parquet_schema.column_with_name(&$column.name) {
             (v, f)
         } else {
             // Named column was not present
@@ -537,11 +533,11 @@
 }
 
 impl<'a> PruningStatistics for RowGroupPruningStatistics<'a> {
-    fn min_values(&self, column: &str) -> Option<ArrayRef> {
+    fn min_values(&self, column: &Column) -> Option<ArrayRef> {
         get_min_max_values!(self, column, min, min_bytes)
     }
 
-    fn max_values(&self, column: &str) -> Option<ArrayRef> {
+    fn max_values(&self, column: &Column) -> Option<ArrayRef> {
         get_min_max_values!(self, column, max, max_bytes)
     }
 
