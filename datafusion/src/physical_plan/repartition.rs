--- conflicted
+++ resolved
@@ -397,17 +397,11 @@
 #[cfg(test)]
 mod tests {
     use super::*;
-<<<<<<< HEAD
-    use crate::physical_plan::expressions::col;
-    use crate::physical_plan::memory::MemoryExec;
-    use arrow::array::UInt32Array;
-=======
     use crate::{
         assert_batches_sorted_eq,
-        physical_plan::memory::MemoryExec,
+        physical_plan::{expressions::col, memory::MemoryExec},
         test::exec::{ErrorExec, MockExec},
     };
->>>>>>> ad70a1e9
     use arrow::datatypes::{DataType, Field, Schema};
     use arrow::record_batch::RecordBatch;
     use arrow::{
