--- conflicted
+++ resolved
@@ -20,18 +20,9 @@
 use std::any::Any;
 use std::sync::Arc;
 
-<<<<<<< HEAD
 use arrow::array::Utf8Array;
 use arrow::array::*;
-=======
-use arrow::array::GenericStringArray;
-use arrow::array::{
-    ArrayRef, BooleanArray, Float32Array, Float64Array, Int16Array, Int32Array,
-    Int64Array, Int8Array, StringOffsetSizeTrait, UInt16Array, UInt32Array, UInt64Array,
-    UInt8Array,
-};
 use arrow::datatypes::ArrowPrimitiveType;
->>>>>>> 7932cb93
 use arrow::{
     datatypes::{DataType, Schema},
     record_batch::RecordBatch,
