--- conflicted
+++ resolved
@@ -973,12 +973,8 @@
     use arrow::datatypes::{DataType, Field, SchemaRef};
     use async_trait::async_trait;
     use fmt::Debug;
-<<<<<<< HEAD
     use std::convert::TryFrom;
-    use std::{any::Any, collections::HashMap, fmt};
-=======
     use std::{any::Any, fmt};
->>>>>>> 1702d6c8
 
     fn make_ctx_state() -> ExecutionContextState {
         ExecutionContextState::new()
