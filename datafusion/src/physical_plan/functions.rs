// Licensed to the Apache Software Foundation (ASF) under one
// or more contributor license agreements.  See the NOTICE file
// distributed with this work for additional information
// regarding copyright ownership.  The ASF licenses this file
// to you under the Apache License, Version 2.0 (the
// "License"); you may not use this file except in compliance
// with the License.  You may obtain a copy of the License at
//
//   http://www.apache.org/licenses/LICENSE-2.0
//
// Unless required by applicable law or agreed to in writing,
// software distributed under the License is distributed on an
// "AS IS" BASIS, WITHOUT WARRANTIES OR CONDITIONS OF ANY
// KIND, either express or implied.  See the License for the
// specific language governing permissions and limitations
// under the License.

//! Declaration of built-in (scalar) functions.
//! This module contains built-in functions' enumeration and metadata.
//!
//! Generally, a function has:
//! * a signature
//! * a return type, that is a function of the incoming argument's types
//! * the computation, that must accept each valid signature
//!
//! * Signature: see `Signature`
//! * Return type: a function `(arg_types) -> return_type`. E.g. for sqrt, ([f32]) -> f32, ([f64]) -> f64.
//!
//! This module also has a set of coercion rules to improve user experience: if an argument i32 is passed
//! to a function that supports f64, it is coerced to f64.

use super::{
    type_coercion::{coerce, data_types},
    ColumnarValue, PhysicalExpr,
};
use crate::physical_plan::array_expressions;
use crate::physical_plan::datetime_expressions;
use crate::physical_plan::expressions::{
    cast_column, nullif_func, SUPPORTED_NULLIF_TYPES,
};
use crate::physical_plan::math_expressions;
use crate::physical_plan::string_expressions;
use crate::{
    error::{DataFusionError, Result},
    scalar::ScalarValue,
};
use crate::{
    execution::context::ExecutionContextState,
    physical_plan::array_expressions::SUPPORTED_ARRAY_TYPES,
};
use arrow::{
    array::*,
    compute::length::length,
    datatypes::TimeUnit,
    datatypes::{DataType, Field, Schema},
    record_batch::RecordBatch,
};
use fmt::{Debug, Formatter};
use std::convert::From;
use std::{any::Any, fmt, str::FromStr, sync::Arc};

/// A function's signature, which defines the function's supported argument types.
#[derive(Debug, Clone, PartialEq)]
pub enum Signature {
    /// arbitrary number of arguments of an common type out of a list of valid types
    // A function such as `concat` is `Variadic(vec![DataType::Utf8, DataType::LargeUtf8])`
    Variadic(Vec<DataType>),
    /// arbitrary number of arguments of an arbitrary but equal type
    // A function such as `array` is `VariadicEqual`
    // The first argument decides the type used for coercion
    VariadicEqual,
    /// fixed number of arguments of an arbitrary but equal type out of a list of valid types
    // A function of one argument of f64 is `Uniform(1, vec![DataType::Float64])`
    // A function of one argument of f64 or f32 is `Uniform(1, vec![DataType::Float32, DataType::Float64])`
    Uniform(usize, Vec<DataType>),
    /// exact number of arguments of an exact type
    Exact(Vec<DataType>),
    /// fixed number of arguments of arbitrary types
    Any(usize),
    /// One of a list of signatures
    OneOf(Vec<Signature>),
}

/// Scalar function
///
/// The Fn param is the wrapped function but be aware that the function will
/// be passed with the slice / vec of columnar values (either scalar or array)
/// with the exception of zero param function, where a singular element vec
/// will be passed. In that case the single element is a null array to indicate
/// the batch's row count (so that the generative zero-argument function can know
/// the result array size).
pub type ScalarFunctionImplementation =
    Arc<dyn Fn(&[ColumnarValue]) -> Result<ColumnarValue> + Send + Sync>;

/// A function's return type
pub type ReturnTypeFunction =
    Arc<dyn Fn(&[DataType]) -> Result<Arc<DataType>> + Send + Sync>;

/// Enum of all built-in scalar functions
#[derive(Debug, Clone, PartialEq, Eq)]
pub enum BuiltinScalarFunction {
    // math functions
    /// abs
    Abs,
    /// acos
    Acos,
    /// asin
    Asin,
    /// atan
    Atan,
    /// ceil
    Ceil,
    /// cos
    Cos,
    /// exp
    Exp,
    /// floor
    Floor,
    /// ln, Natural logarithm
    Ln,
    /// log, same as log10
    Log,
    /// log10
    Log10,
    /// log2
    Log2,
    /// round
    Round,
    /// signum
    Signum,
    /// sin
    Sin,
    /// sqrt
    Sqrt,
    /// tan
    Tan,
    /// trunc
    Trunc,

    // string functions
    /// construct an array from columns
    Array,
    /// ascii
    Ascii,
    /// bit_length
    BitLength,
    /// btrim
    Btrim,
    /// character_length
    CharacterLength,
    /// chr
    Chr,
    /// concat
    Concat,
    /// concat_ws
    ConcatWithSeparator,
    /// date_part
    DatePart,
    /// date_trunc
    DateTrunc,
    /// initcap
    InitCap,
    /// left
    Left,
    /// lpad
    Lpad,
    /// lower
    Lower,
    /// ltrim
    Ltrim,
    /// md5
    MD5,
    /// nullif
    NullIf,
    /// octet_length
    OctetLength,
    /// random
    Random,
    /// regexp_replace
    RegexpReplace,
    /// repeat
    Repeat,
    /// replace
    Replace,
    /// reverse
    Reverse,
    /// right
    Right,
    /// rpad
    Rpad,
    /// rtrim
    Rtrim,
    /// sha224
    SHA224,
    /// sha256
    SHA256,
    /// sha384
    SHA384,
    /// Sha512
    SHA512,
    /// split_part
    SplitPart,
    /// starts_with
    StartsWith,
    /// strpos
    Strpos,
    /// substr
    Substr,
    /// to_hex
    ToHex,
    /// to_timestamp
    ToTimestamp,
    /// to_timestamp_millis
    ToTimestampMillis,
    /// to_timestamp_micros
    ToTimestampMicros,
    /// to_timestamp_seconds
    ToTimestampSeconds,
    ///now
    Now,
    /// translate
    Translate,
    /// trim
    Trim,
    /// upper
    Upper,
    /// regexp_match
    RegexpMatch,
}

impl BuiltinScalarFunction {
    /// an allowlist of functions to take zero arguments, so that they will get special treatment
    /// while executing.
    fn supports_zero_argument(&self) -> bool {
        matches!(
            self,
            BuiltinScalarFunction::Random | BuiltinScalarFunction::Now
        )
    }
}

impl fmt::Display for BuiltinScalarFunction {
    fn fmt(&self, f: &mut fmt::Formatter) -> fmt::Result {
        // lowercase of the debug.
        write!(f, "{}", format!("{:?}", self).to_lowercase())
    }
}

impl FromStr for BuiltinScalarFunction {
    type Err = DataFusionError;
    fn from_str(name: &str) -> Result<BuiltinScalarFunction> {
        Ok(match name {
            // math functions
            "abs" => BuiltinScalarFunction::Abs,
            "acos" => BuiltinScalarFunction::Acos,
            "asin" => BuiltinScalarFunction::Asin,
            "atan" => BuiltinScalarFunction::Atan,
            "ceil" => BuiltinScalarFunction::Ceil,
            "cos" => BuiltinScalarFunction::Cos,
            "exp" => BuiltinScalarFunction::Exp,
            "floor" => BuiltinScalarFunction::Floor,
            "ln" => BuiltinScalarFunction::Ln,
            "log" => BuiltinScalarFunction::Log,
            "log10" => BuiltinScalarFunction::Log10,
            "log2" => BuiltinScalarFunction::Log2,
            "round" => BuiltinScalarFunction::Round,
            "signum" => BuiltinScalarFunction::Signum,
            "sin" => BuiltinScalarFunction::Sin,
            "sqrt" => BuiltinScalarFunction::Sqrt,
            "tan" => BuiltinScalarFunction::Tan,
            "trunc" => BuiltinScalarFunction::Trunc,

            // string functions
            "array" => BuiltinScalarFunction::Array,
            "ascii" => BuiltinScalarFunction::Ascii,
            "bit_length" => BuiltinScalarFunction::BitLength,
            "btrim" => BuiltinScalarFunction::Btrim,
            "char_length" => BuiltinScalarFunction::CharacterLength,
            "character_length" => BuiltinScalarFunction::CharacterLength,
            "concat" => BuiltinScalarFunction::Concat,
            "concat_ws" => BuiltinScalarFunction::ConcatWithSeparator,
            "chr" => BuiltinScalarFunction::Chr,
            "date_part" | "datepart" => BuiltinScalarFunction::DatePart,
            "date_trunc" | "datetrunc" => BuiltinScalarFunction::DateTrunc,
            "initcap" => BuiltinScalarFunction::InitCap,
            "left" => BuiltinScalarFunction::Left,
            "length" => BuiltinScalarFunction::CharacterLength,
            "lower" => BuiltinScalarFunction::Lower,
            "lpad" => BuiltinScalarFunction::Lpad,
            "ltrim" => BuiltinScalarFunction::Ltrim,
            "md5" => BuiltinScalarFunction::MD5,
            "nullif" => BuiltinScalarFunction::NullIf,
            "octet_length" => BuiltinScalarFunction::OctetLength,
            "random" => BuiltinScalarFunction::Random,
            "regexp_replace" => BuiltinScalarFunction::RegexpReplace,
            "repeat" => BuiltinScalarFunction::Repeat,
            "replace" => BuiltinScalarFunction::Replace,
            "reverse" => BuiltinScalarFunction::Reverse,
            "right" => BuiltinScalarFunction::Right,
            "rpad" => BuiltinScalarFunction::Rpad,
            "rtrim" => BuiltinScalarFunction::Rtrim,
            "sha224" => BuiltinScalarFunction::SHA224,
            "sha256" => BuiltinScalarFunction::SHA256,
            "sha384" => BuiltinScalarFunction::SHA384,
            "sha512" => BuiltinScalarFunction::SHA512,
            "split_part" => BuiltinScalarFunction::SplitPart,
            "starts_with" => BuiltinScalarFunction::StartsWith,
            "strpos" => BuiltinScalarFunction::Strpos,
            "substr" => BuiltinScalarFunction::Substr,
            "to_hex" => BuiltinScalarFunction::ToHex,
            "to_timestamp" => BuiltinScalarFunction::ToTimestamp,
            "to_timestamp_millis" => BuiltinScalarFunction::ToTimestampMillis,
            "to_timestamp_micros" => BuiltinScalarFunction::ToTimestampMicros,
            "to_timestamp_seconds" => BuiltinScalarFunction::ToTimestampSeconds,
            "now" => BuiltinScalarFunction::Now,
            "translate" => BuiltinScalarFunction::Translate,
            "trim" => BuiltinScalarFunction::Trim,
            "upper" => BuiltinScalarFunction::Upper,
            "regexp_match" => BuiltinScalarFunction::RegexpMatch,
            _ => {
                return Err(DataFusionError::Plan(format!(
                    "There is no built-in function named {}",
                    name
                )))
            }
        })
    }
}

macro_rules! make_utf8_to_return_type {
    ($FUNC:ident, $largeUtf8Type:expr, $utf8Type:expr) => {
        fn $FUNC(arg_type: &DataType, name: &str) -> Result<DataType> {
            Ok(match arg_type {
                DataType::LargeUtf8 => $largeUtf8Type,
                DataType::Utf8 => $utf8Type,
                _ => {
                    // this error is internal as `data_types` should have captured this.
                    return Err(DataFusionError::Internal(format!(
                        "The {:?} function can only accept strings.",
                        name
                    )));
                }
            })
        }
    };
}

make_utf8_to_return_type!(utf8_to_str_type, DataType::LargeUtf8, DataType::Utf8);
make_utf8_to_return_type!(utf8_to_int_type, DataType::Int64, DataType::Int32);
make_utf8_to_return_type!(utf8_to_binary_type, DataType::Binary, DataType::Binary);

/// Returns the datatype of the scalar function
pub fn return_type(
    fun: &BuiltinScalarFunction,
    arg_types: &[DataType],
) -> Result<DataType> {
    // Note that this function *must* return the same type that the respective physical expression returns
    // or the execution panics.

    // verify that this is a valid set of data types for this function
    data_types(arg_types, &signature(fun))?;

    // the return type of the built in function.
    // Some built-in functions' return type depends on the incoming type.
    match fun {
        BuiltinScalarFunction::Array => Ok(DataType::FixedSizeList(
            Box::new(Field::new("item", arg_types[0].clone(), true)),
            arg_types.len() as i32,
        )),
        BuiltinScalarFunction::Ascii => Ok(DataType::Int32),
        BuiltinScalarFunction::BitLength => utf8_to_int_type(&arg_types[0], "bit_length"),
        BuiltinScalarFunction::Btrim => utf8_to_str_type(&arg_types[0], "btrim"),
        BuiltinScalarFunction::CharacterLength => {
            utf8_to_int_type(&arg_types[0], "character_length")
        }
        BuiltinScalarFunction::Chr => Ok(DataType::Utf8),
        BuiltinScalarFunction::Concat => Ok(DataType::Utf8),
        BuiltinScalarFunction::ConcatWithSeparator => Ok(DataType::Utf8),
        BuiltinScalarFunction::DatePart => Ok(DataType::Int32),
        BuiltinScalarFunction::DateTrunc => {
            Ok(DataType::Timestamp(TimeUnit::Nanosecond, None))
        }
        BuiltinScalarFunction::InitCap => utf8_to_str_type(&arg_types[0], "initcap"),
        BuiltinScalarFunction::Left => utf8_to_str_type(&arg_types[0], "left"),
        BuiltinScalarFunction::Lower => utf8_to_str_type(&arg_types[0], "lower"),
        BuiltinScalarFunction::Lpad => utf8_to_str_type(&arg_types[0], "lpad"),
        BuiltinScalarFunction::Ltrim => utf8_to_str_type(&arg_types[0], "ltrim"),
        BuiltinScalarFunction::MD5 => utf8_to_str_type(&arg_types[0], "md5"),
        BuiltinScalarFunction::NullIf => {
            // NULLIF has two args and they might get coerced, get a preview of this
            let coerced_types = data_types(arg_types, &signature(fun));
            coerced_types.map(|typs| typs[0].clone())
        }
        BuiltinScalarFunction::OctetLength => {
            utf8_to_int_type(&arg_types[0], "octet_length")
        }
        BuiltinScalarFunction::Random => Ok(DataType::Float64),
        BuiltinScalarFunction::RegexpReplace => {
            utf8_to_str_type(&arg_types[0], "regex_replace")
        }
        BuiltinScalarFunction::Repeat => utf8_to_str_type(&arg_types[0], "repeat"),
        BuiltinScalarFunction::Replace => utf8_to_str_type(&arg_types[0], "replace"),
        BuiltinScalarFunction::Reverse => utf8_to_str_type(&arg_types[0], "reverse"),
        BuiltinScalarFunction::Right => utf8_to_str_type(&arg_types[0], "right"),
        BuiltinScalarFunction::Rpad => utf8_to_str_type(&arg_types[0], "rpad"),
        BuiltinScalarFunction::Rtrim => utf8_to_str_type(&arg_types[0], "rtrimp"),
        BuiltinScalarFunction::SHA224 => utf8_to_binary_type(&arg_types[0], "sha224"),
        BuiltinScalarFunction::SHA256 => utf8_to_binary_type(&arg_types[0], "sha256"),
        BuiltinScalarFunction::SHA384 => utf8_to_binary_type(&arg_types[0], "sha384"),
        BuiltinScalarFunction::SHA512 => utf8_to_binary_type(&arg_types[0], "sha512"),
        BuiltinScalarFunction::SplitPart => utf8_to_str_type(&arg_types[0], "split_part"),
        BuiltinScalarFunction::StartsWith => Ok(DataType::Boolean),
        BuiltinScalarFunction::Strpos => utf8_to_int_type(&arg_types[0], "strpos"),
        BuiltinScalarFunction::Substr => utf8_to_str_type(&arg_types[0], "substr"),
        BuiltinScalarFunction::ToHex => Ok(match arg_types[0] {
            DataType::Int8 | DataType::Int16 | DataType::Int32 | DataType::Int64 => {
                DataType::Utf8
            }
            _ => {
                // this error is internal as `data_types` should have captured this.
                return Err(DataFusionError::Internal(
                    "The to_hex function can only accept integers.".to_string(),
                ));
            }
        }),
        BuiltinScalarFunction::ToTimestamp => {
            Ok(DataType::Timestamp(TimeUnit::Nanosecond, None))
        }
        BuiltinScalarFunction::ToTimestampMillis => {
            Ok(DataType::Timestamp(TimeUnit::Millisecond, None))
        }
        BuiltinScalarFunction::ToTimestampMicros => {
            Ok(DataType::Timestamp(TimeUnit::Microsecond, None))
        }
        BuiltinScalarFunction::ToTimestampSeconds => {
            Ok(DataType::Timestamp(TimeUnit::Second, None))
        }
        BuiltinScalarFunction::Now => Ok(DataType::Timestamp(TimeUnit::Nanosecond, None)),
        BuiltinScalarFunction::Translate => utf8_to_str_type(&arg_types[0], "translate"),
        BuiltinScalarFunction::Trim => utf8_to_str_type(&arg_types[0], "trim"),
        BuiltinScalarFunction::Upper => utf8_to_str_type(&arg_types[0], "upper"),
        BuiltinScalarFunction::RegexpMatch => Ok(match arg_types[0] {
            DataType::LargeUtf8 => {
                DataType::List(Box::new(Field::new("item", DataType::LargeUtf8, true)))
            }
            DataType::Utf8 => {
                DataType::List(Box::new(Field::new("item", DataType::Utf8, true)))
            }
            _ => {
                // this error is internal as `data_types` should have captured this.
                return Err(DataFusionError::Internal(
                    "The regexp_extract function can only accept strings.".to_string(),
                ));
            }
        }),

        BuiltinScalarFunction::Abs
        | BuiltinScalarFunction::Acos
        | BuiltinScalarFunction::Asin
        | BuiltinScalarFunction::Atan
        | BuiltinScalarFunction::Ceil
        | BuiltinScalarFunction::Cos
        | BuiltinScalarFunction::Exp
        | BuiltinScalarFunction::Floor
        | BuiltinScalarFunction::Log
        | BuiltinScalarFunction::Ln
        | BuiltinScalarFunction::Log10
        | BuiltinScalarFunction::Log2
        | BuiltinScalarFunction::Round
        | BuiltinScalarFunction::Signum
        | BuiltinScalarFunction::Sin
        | BuiltinScalarFunction::Sqrt
        | BuiltinScalarFunction::Tan
        | BuiltinScalarFunction::Trunc => {
            if arg_types.is_empty() {
                return Err(DataFusionError::Internal(format!(
                    "builtin scalar function {} does not support empty arguments",
                    fun
                )));
            }
            match arg_types[0] {
                DataType::Float32 => Ok(DataType::Float32),
                _ => Ok(DataType::Float64),
            }
        }
    }
}

#[cfg(feature = "crypto_expressions")]
macro_rules! invoke_if_crypto_expressions_feature_flag {
    ($FUNC:ident, $NAME:expr) => {{
        use crate::physical_plan::crypto_expressions;
        crypto_expressions::$FUNC
    }};
}

#[cfg(not(feature = "crypto_expressions"))]
macro_rules! invoke_if_crypto_expressions_feature_flag {
    ($FUNC:ident, $NAME:expr) => {
        |_: &[ColumnarValue]| -> Result<ColumnarValue> {
            Err(DataFusionError::Internal(format!(
                "function {} requires compilation with feature flag: crypto_expressions.",
                $NAME
            )))
        }
    };
}

#[cfg(feature = "regex_expressions")]
macro_rules! invoke_if_regex_expressions_feature_flag {
    ($FUNC:ident, $T:tt, $NAME:expr) => {{
        use crate::physical_plan::regex_expressions;
        regex_expressions::$FUNC::<$T>
    }};
}

#[cfg(not(feature = "regex_expressions"))]
macro_rules! invoke_if_regex_expressions_feature_flag {
    ($FUNC:ident, $T:tt, $NAME:expr) => {
        |_: &[ArrayRef]| -> Result<ArrayRef> {
            Err(DataFusionError::Internal(format!(
                "function {} requires compilation with feature flag: regex_expressions.",
                $NAME
            )))
        }
    };
}

#[cfg(feature = "unicode_expressions")]
macro_rules! invoke_if_unicode_expressions_feature_flag {
    ($FUNC:ident, $T:tt, $NAME:expr) => {{
        use crate::physical_plan::unicode_expressions;
        unicode_expressions::$FUNC::<$T>
    }};
}

#[cfg(not(feature = "unicode_expressions"))]
macro_rules! invoke_if_unicode_expressions_feature_flag {
    ($FUNC:ident, $T:tt, $NAME:expr) => {
        |_: &[ArrayRef]| -> Result<ArrayRef> {
            Err(DataFusionError::Internal(format!(
                "function {} requires compilation with feature flag: unicode_expressions.",
                $NAME
            )))
        }
    };
}

/// Create a physical scalar function.
pub fn create_physical_fun(
    fun: &BuiltinScalarFunction,
    ctx_state: &ExecutionContextState,
) -> Result<ScalarFunctionImplementation> {
    Ok(match fun {
        // math functions
        BuiltinScalarFunction::Abs => Arc::new(math_expressions::abs),
        BuiltinScalarFunction::Acos => Arc::new(math_expressions::acos),
        BuiltinScalarFunction::Asin => Arc::new(math_expressions::asin),
        BuiltinScalarFunction::Atan => Arc::new(math_expressions::atan),
        BuiltinScalarFunction::Ceil => Arc::new(math_expressions::ceil),
        BuiltinScalarFunction::Cos => Arc::new(math_expressions::cos),
        BuiltinScalarFunction::Exp => Arc::new(math_expressions::exp),
        BuiltinScalarFunction::Floor => Arc::new(math_expressions::floor),
        BuiltinScalarFunction::Log => Arc::new(math_expressions::log10),
        BuiltinScalarFunction::Ln => Arc::new(math_expressions::ln),
        BuiltinScalarFunction::Log10 => Arc::new(math_expressions::log10),
        BuiltinScalarFunction::Log2 => Arc::new(math_expressions::log2),
        BuiltinScalarFunction::Random => Arc::new(math_expressions::random),
        BuiltinScalarFunction::Round => Arc::new(math_expressions::round),
        BuiltinScalarFunction::Signum => Arc::new(math_expressions::signum),
        BuiltinScalarFunction::Sin => Arc::new(math_expressions::sin),
        BuiltinScalarFunction::Sqrt => Arc::new(math_expressions::sqrt),
        BuiltinScalarFunction::Tan => Arc::new(math_expressions::tan),
        BuiltinScalarFunction::Trunc => Arc::new(math_expressions::trunc),
        // string functions
        BuiltinScalarFunction::Array => Arc::new(array_expressions::array),
        BuiltinScalarFunction::Ascii => Arc::new(|args| match args[0].data_type() {
            DataType::Utf8 => {
                make_scalar_function(string_expressions::ascii::<i32>)(args)
            }
            DataType::LargeUtf8 => {
                make_scalar_function(string_expressions::ascii::<i64>)(args)
            }
            other => Err(DataFusionError::Internal(format!(
                "Unsupported data type {:?} for function ascii",
                other,
            ))),
        }),
        BuiltinScalarFunction::BitLength => Arc::new(|args| match &args[0] {
            ColumnarValue::Array(v) => todo!(),
            ColumnarValue::Scalar(v) => match v {
                ScalarValue::Utf8(v) => Ok(ColumnarValue::Scalar(ScalarValue::Int32(
                    v.as_ref().map(|x| (x.len() * 8) as i32),
                ))),
                ScalarValue::LargeUtf8(v) => Ok(ColumnarValue::Scalar(
                    ScalarValue::Int64(v.as_ref().map(|x| (x.len() * 8) as i64)),
                )),
                _ => unreachable!(),
            },
        }),
        BuiltinScalarFunction::Btrim => Arc::new(|args| match args[0].data_type() {
            DataType::Utf8 => {
                make_scalar_function(string_expressions::btrim::<i32>)(args)
            }
            DataType::LargeUtf8 => {
                make_scalar_function(string_expressions::btrim::<i64>)(args)
            }
            other => Err(DataFusionError::Internal(format!(
                "Unsupported data type {:?} for function btrim",
                other,
            ))),
        }),
        BuiltinScalarFunction::CharacterLength => {
            Arc::new(|args| match args[0].data_type() {
                DataType::Utf8 => {
                    let func = invoke_if_unicode_expressions_feature_flag!(
                        character_length,
                        i32,
                        "character_length"
                    );
                    make_scalar_function(func)(args)
                }
                DataType::LargeUtf8 => {
                    let func = invoke_if_unicode_expressions_feature_flag!(
                        character_length,
                        i64,
                        "character_length"
                    );
                    make_scalar_function(func)(args)
                }
                other => Err(DataFusionError::Internal(format!(
                    "Unsupported data type {:?} for function character_length",
                    other,
                ))),
            })
        }
        BuiltinScalarFunction::Chr => {
            Arc::new(|args| make_scalar_function(string_expressions::chr)(args))
        }
        BuiltinScalarFunction::Concat => Arc::new(string_expressions::concat),
        BuiltinScalarFunction::ConcatWithSeparator => {
            Arc::new(|args| make_scalar_function(string_expressions::concat_ws)(args))
        }
        BuiltinScalarFunction::DatePart => Arc::new(datetime_expressions::date_part),
        BuiltinScalarFunction::DateTrunc => Arc::new(datetime_expressions::date_trunc),
        BuiltinScalarFunction::Now => {
            // bind value for now at plan time
            Arc::new(datetime_expressions::make_now(
                ctx_state.execution_props.query_execution_start_time,
            ))
        }
        BuiltinScalarFunction::InitCap => Arc::new(|args| match args[0].data_type() {
            DataType::Utf8 => {
                make_scalar_function(string_expressions::initcap::<i32>)(args)
            }
            DataType::LargeUtf8 => {
                make_scalar_function(string_expressions::initcap::<i64>)(args)
            }
            other => Err(DataFusionError::Internal(format!(
                "Unsupported data type {:?} for function initcap",
                other,
            ))),
        }),
        BuiltinScalarFunction::Left => Arc::new(|args| match args[0].data_type() {
            DataType::Utf8 => {
                let func = invoke_if_unicode_expressions_feature_flag!(left, i32, "left");
                make_scalar_function(func)(args)
            }
            DataType::LargeUtf8 => {
                let func = invoke_if_unicode_expressions_feature_flag!(left, i64, "left");
                make_scalar_function(func)(args)
            }
            other => Err(DataFusionError::Internal(format!(
                "Unsupported data type {:?} for function left",
                other,
            ))),
        }),
        BuiltinScalarFunction::Lower => Arc::new(string_expressions::lower),
        BuiltinScalarFunction::Lpad => Arc::new(|args| match args[0].data_type() {
            DataType::Utf8 => {
                let func = invoke_if_unicode_expressions_feature_flag!(lpad, i32, "lpad");
                make_scalar_function(func)(args)
            }
            DataType::LargeUtf8 => {
                let func = invoke_if_unicode_expressions_feature_flag!(lpad, i64, "lpad");
                make_scalar_function(func)(args)
            }
            other => Err(DataFusionError::Internal(format!(
                "Unsupported data type {:?} for function lpad",
                other,
            ))),
        }),
        BuiltinScalarFunction::Ltrim => Arc::new(|args| match args[0].data_type() {
            DataType::Utf8 => {
                make_scalar_function(string_expressions::ltrim::<i32>)(args)
            }
            DataType::LargeUtf8 => {
                make_scalar_function(string_expressions::ltrim::<i64>)(args)
            }
            other => Err(DataFusionError::Internal(format!(
                "Unsupported data type {:?} for function ltrim",
                other,
            ))),
        }),
        BuiltinScalarFunction::MD5 => {
            Arc::new(invoke_if_crypto_expressions_feature_flag!(md5, "md5"))
        }
        BuiltinScalarFunction::NullIf => Arc::new(nullif_func),
        BuiltinScalarFunction::OctetLength => Arc::new(|args| match &args[0] {
            ColumnarValue::Array(v) => {
                Ok(ColumnarValue::Array(length(v.as_ref())?.into()))
            }
            ColumnarValue::Scalar(v) => match v {
                ScalarValue::Utf8(v) => Ok(ColumnarValue::Scalar(ScalarValue::Int32(
                    v.as_ref().map(|x| x.len() as i32),
                ))),
                ScalarValue::LargeUtf8(v) => Ok(ColumnarValue::Scalar(
                    ScalarValue::Int64(v.as_ref().map(|x| x.len() as i64)),
                )),
                _ => unreachable!(),
            },
        }),
        BuiltinScalarFunction::RegexpMatch => {
            Arc::new(|args| match args[0].data_type() {
                DataType::Utf8 => {
                    let func = invoke_if_regex_expressions_feature_flag!(
                        regexp_match,
                        i32,
                        "regexp_match"
                    );
                    make_scalar_function(func)(args)
                }
                DataType::LargeUtf8 => {
                    let func = invoke_if_regex_expressions_feature_flag!(
                        regexp_match,
                        i64,
                        "regexp_match"
                    );
                    make_scalar_function(func)(args)
                }
                other => Err(DataFusionError::Internal(format!(
                    "Unsupported data type {:?} for function regexp_match",
                    other
                ))),
            })
        }
        BuiltinScalarFunction::RegexpReplace => {
            Arc::new(|args| match args[0].data_type() {
                DataType::Utf8 => {
                    let func = invoke_if_regex_expressions_feature_flag!(
                        regexp_replace,
                        i32,
                        "regexp_replace"
                    );
                    make_scalar_function(func)(args)
                }
                DataType::LargeUtf8 => {
                    let func = invoke_if_regex_expressions_feature_flag!(
                        regexp_replace,
                        i64,
                        "regexp_replace"
                    );
                    make_scalar_function(func)(args)
                }
                other => Err(DataFusionError::Internal(format!(
                    "Unsupported data type {:?} for function regexp_replace",
                    other,
                ))),
            })
        }
        BuiltinScalarFunction::Repeat => Arc::new(|args| match args[0].data_type() {
            DataType::Utf8 => {
                make_scalar_function(string_expressions::repeat::<i32>)(args)
            }
            DataType::LargeUtf8 => {
                make_scalar_function(string_expressions::repeat::<i64>)(args)
            }
            other => Err(DataFusionError::Internal(format!(
                "Unsupported data type {:?} for function repeat",
                other,
            ))),
        }),
        BuiltinScalarFunction::Replace => Arc::new(|args| match args[0].data_type() {
            DataType::Utf8 => {
                make_scalar_function(string_expressions::replace::<i32>)(args)
            }
            DataType::LargeUtf8 => {
                make_scalar_function(string_expressions::replace::<i64>)(args)
            }
            other => Err(DataFusionError::Internal(format!(
                "Unsupported data type {:?} for function replace",
                other,
            ))),
        }),
        BuiltinScalarFunction::Reverse => Arc::new(|args| match args[0].data_type() {
            DataType::Utf8 => {
                let func =
                    invoke_if_unicode_expressions_feature_flag!(reverse, i32, "reverse");
                make_scalar_function(func)(args)
            }
            DataType::LargeUtf8 => {
                let func =
                    invoke_if_unicode_expressions_feature_flag!(reverse, i64, "reverse");
                make_scalar_function(func)(args)
            }
            other => Err(DataFusionError::Internal(format!(
                "Unsupported data type {:?} for function reverse",
                other,
            ))),
        }),
        BuiltinScalarFunction::Right => Arc::new(|args| match args[0].data_type() {
            DataType::Utf8 => {
                let func =
                    invoke_if_unicode_expressions_feature_flag!(right, i32, "right");
                make_scalar_function(func)(args)
            }
            DataType::LargeUtf8 => {
                let func =
                    invoke_if_unicode_expressions_feature_flag!(right, i64, "right");
                make_scalar_function(func)(args)
            }
            other => Err(DataFusionError::Internal(format!(
                "Unsupported data type {:?} for function right",
                other,
            ))),
        }),
        BuiltinScalarFunction::Rpad => Arc::new(|args| match args[0].data_type() {
            DataType::Utf8 => {
                let func = invoke_if_unicode_expressions_feature_flag!(rpad, i32, "rpad");
                make_scalar_function(func)(args)
            }
            DataType::LargeUtf8 => {
                let func = invoke_if_unicode_expressions_feature_flag!(rpad, i64, "rpad");
                make_scalar_function(func)(args)
            }
            other => Err(DataFusionError::Internal(format!(
                "Unsupported data type {:?} for function rpad",
                other,
            ))),
        }),
        BuiltinScalarFunction::Rtrim => Arc::new(|args| match args[0].data_type() {
            DataType::Utf8 => {
                make_scalar_function(string_expressions::rtrim::<i32>)(args)
            }
            DataType::LargeUtf8 => {
                make_scalar_function(string_expressions::rtrim::<i64>)(args)
            }
            other => Err(DataFusionError::Internal(format!(
                "Unsupported data type {:?} for function rtrim",
                other,
            ))),
        }),
        BuiltinScalarFunction::SHA224 => {
            Arc::new(invoke_if_crypto_expressions_feature_flag!(sha224, "sha224"))
        }
        BuiltinScalarFunction::SHA256 => {
            Arc::new(invoke_if_crypto_expressions_feature_flag!(sha256, "sha256"))
        }
        BuiltinScalarFunction::SHA384 => {
            Arc::new(invoke_if_crypto_expressions_feature_flag!(sha384, "sha384"))
        }
        BuiltinScalarFunction::SHA512 => {
            Arc::new(invoke_if_crypto_expressions_feature_flag!(sha512, "sha512"))
        }
        BuiltinScalarFunction::SplitPart => Arc::new(|args| match args[0].data_type() {
            DataType::Utf8 => {
                make_scalar_function(string_expressions::split_part::<i32>)(args)
            }
            DataType::LargeUtf8 => {
                make_scalar_function(string_expressions::split_part::<i64>)(args)
            }
            other => Err(DataFusionError::Internal(format!(
                "Unsupported data type {:?} for function split_part",
                other,
            ))),
        }),
        BuiltinScalarFunction::StartsWith => Arc::new(|args| match args[0].data_type() {
            DataType::Utf8 => {
                make_scalar_function(string_expressions::starts_with::<i32>)(args)
            }
            DataType::LargeUtf8 => {
                make_scalar_function(string_expressions::starts_with::<i64>)(args)
            }
            other => Err(DataFusionError::Internal(format!(
                "Unsupported data type {:?} for function starts_with",
                other,
            ))),
        }),
        BuiltinScalarFunction::Strpos => Arc::new(|args| match args[0].data_type() {
            DataType::Utf8 => {
                let func =
                    invoke_if_unicode_expressions_feature_flag!(strpos, i32, "strpos");
                make_scalar_function(func)(args)
            }
            DataType::LargeUtf8 => {
                let func =
                    invoke_if_unicode_expressions_feature_flag!(strpos, i64, "strpos");
                make_scalar_function(func)(args)
            }
            other => Err(DataFusionError::Internal(format!(
                "Unsupported data type {:?} for function strpos",
                other,
            ))),
        }),
        BuiltinScalarFunction::Substr => Arc::new(|args| match args[0].data_type() {
            DataType::Utf8 => {
                let func =
                    invoke_if_unicode_expressions_feature_flag!(substr, i32, "substr");
                make_scalar_function(func)(args)
            }
            DataType::LargeUtf8 => {
                let func =
                    invoke_if_unicode_expressions_feature_flag!(substr, i64, "substr");
                make_scalar_function(func)(args)
            }
            other => Err(DataFusionError::Internal(format!(
                "Unsupported data type {:?} for function substr",
                other,
            ))),
        }),
        BuiltinScalarFunction::ToHex => Arc::new(|args| match args[0].data_type() {
            DataType::Int32 => {
                make_scalar_function(string_expressions::to_hex::<i32>)(args)
            }
            DataType::Int64 => {
                make_scalar_function(string_expressions::to_hex::<i64>)(args)
            }
            other => Err(DataFusionError::Internal(format!(
                "Unsupported data type {:?} for function to_hex",
                other,
            ))),
        }),
        BuiltinScalarFunction::Translate => Arc::new(|args| match args[0].data_type() {
            DataType::Utf8 => {
                let func = invoke_if_unicode_expressions_feature_flag!(
                    translate,
                    i32,
                    "translate"
                );
                make_scalar_function(func)(args)
            }
            DataType::LargeUtf8 => {
                let func = invoke_if_unicode_expressions_feature_flag!(
                    translate,
                    i64,
                    "translate"
                );
                make_scalar_function(func)(args)
            }
            other => Err(DataFusionError::Internal(format!(
                "Unsupported data type {:?} for function translate",
                other,
            ))),
        }),
        BuiltinScalarFunction::Trim => Arc::new(|args| match args[0].data_type() {
            DataType::Utf8 => {
                make_scalar_function(string_expressions::btrim::<i32>)(args)
            }
            DataType::LargeUtf8 => {
                make_scalar_function(string_expressions::btrim::<i64>)(args)
            }
            other => Err(DataFusionError::Internal(format!(
                "Unsupported data type {:?} for function trim",
                other,
            ))),
        }),
        BuiltinScalarFunction::Upper => Arc::new(string_expressions::upper),
        _ => {
            return Err(DataFusionError::Internal(format!(
                "create_physical_fun: Unsupported scalar function {:?}",
                fun
            )))
        }
    })
}

/// Create a physical (function) expression.
/// This function errors when `args`' can't be coerced to a valid argument type of the function.
pub fn create_physical_expr(
    fun: &BuiltinScalarFunction,
    args: &[Arc<dyn PhysicalExpr>],
    input_schema: &Schema,
    ctx_state: &ExecutionContextState,
) -> Result<Arc<dyn PhysicalExpr>> {
    let fun_expr: ScalarFunctionImplementation = match fun {
        // These functions need args and input schema to pick an implementation
        // Unlike the string functions, which actually figure out the function to use with each array,
        // here we return either a cast fn or string timestamp translation based on the expression data type
        // so we don't have to pay a per-array/batch cost.
        BuiltinScalarFunction::ToTimestamp => {
            Arc::new(match args[0].data_type(input_schema) {
                Ok(DataType::Int64) | Ok(DataType::Timestamp(_, None)) => {
                    |col_values: &[ColumnarValue]| {
                        cast_column(
                            &col_values[0],
                            &DataType::Timestamp(TimeUnit::Nanosecond, None),
                        )
                    }
                }
                Ok(DataType::Utf8) => datetime_expressions::to_timestamp,
                other => {
                    return Err(DataFusionError::Internal(format!(
                        "Unsupported data type {:?} for function to_timestamp",
                        other,
                    )))
                }
            })
        }
        BuiltinScalarFunction::ToTimestampMillis => {
            Arc::new(match args[0].data_type(input_schema) {
                Ok(DataType::Int64) | Ok(DataType::Timestamp(_, None)) => {
                    |col_values: &[ColumnarValue]| {
                        cast_column(
                            &col_values[0],
                            &DataType::Timestamp(TimeUnit::Millisecond, None),
                        )
                    }
                }
                Ok(DataType::Utf8) => datetime_expressions::to_timestamp_millis,
                other => {
                    return Err(DataFusionError::Internal(format!(
                        "Unsupported data type {:?} for function to_timestamp_millis",
                        other,
                    )))
                }
            })
        }
        BuiltinScalarFunction::ToTimestampMicros => {
            Arc::new(match args[0].data_type(input_schema) {
                Ok(DataType::Int64) | Ok(DataType::Timestamp(_, None)) => {
                    |col_values: &[ColumnarValue]| {
                        cast_column(
                            &col_values[0],
                            &DataType::Timestamp(TimeUnit::Microsecond, None),
                        )
                    }
                }
                Ok(DataType::Utf8) => datetime_expressions::to_timestamp_micros,
                other => {
                    return Err(DataFusionError::Internal(format!(
                        "Unsupported data type {:?} for function to_timestamp_micros",
                        other,
                    )))
                }
            })
        }
        BuiltinScalarFunction::ToTimestampSeconds => Arc::new({
            match args[0].data_type(input_schema) {
                Ok(DataType::Int64) | Ok(DataType::Timestamp(_, None)) => {
                    |col_values: &[ColumnarValue]| {
                        cast_column(
                            &col_values[0],
                            &DataType::Timestamp(TimeUnit::Second, None),
                        )
                    }
                }
                Ok(DataType::Utf8) => datetime_expressions::to_timestamp_seconds,
                other => {
                    return Err(DataFusionError::Internal(format!(
                        "Unsupported data type {:?} for function to_timestamp_seconds",
                        other,
                    )))
                }
            }
        }),
        // These don't need args and input schema
        _ => create_physical_fun(fun, ctx_state)?,
    };
    let args = coerce(args, input_schema, &signature(fun))?;

    let arg_types = args
        .iter()
        .map(|e| e.data_type(input_schema))
        .collect::<Result<Vec<_>>>()?;

    Ok(Arc::new(ScalarFunctionExpr::new(
        &format!("{}", fun),
        fun_expr,
        args,
        &return_type(fun, &arg_types)?,
    )))
}

/// the signatures supported by the function `fun`.
fn signature(fun: &BuiltinScalarFunction) -> Signature {
    // note: the physical expression must accept the type returned by this function or the execution panics.

    // for now, the list is small, as we do not have many built-in functions.
    match fun {
        BuiltinScalarFunction::Array => {
            Signature::Variadic(SUPPORTED_ARRAY_TYPES.to_vec())
        }
        BuiltinScalarFunction::Concat | BuiltinScalarFunction::ConcatWithSeparator => {
            Signature::Variadic(vec![DataType::Utf8])
        }
        BuiltinScalarFunction::Ascii
        | BuiltinScalarFunction::BitLength
        | BuiltinScalarFunction::CharacterLength
        | BuiltinScalarFunction::InitCap
        | BuiltinScalarFunction::Lower
        | BuiltinScalarFunction::MD5
        | BuiltinScalarFunction::OctetLength
        | BuiltinScalarFunction::Reverse
        | BuiltinScalarFunction::SHA224
        | BuiltinScalarFunction::SHA256
        | BuiltinScalarFunction::SHA384
        | BuiltinScalarFunction::SHA512
        | BuiltinScalarFunction::Trim
        | BuiltinScalarFunction::Upper => {
            Signature::Uniform(1, vec![DataType::Utf8, DataType::LargeUtf8])
        }
        BuiltinScalarFunction::Btrim
        | BuiltinScalarFunction::Ltrim
        | BuiltinScalarFunction::Rtrim => Signature::OneOf(vec![
            Signature::Exact(vec![DataType::Utf8]),
            Signature::Exact(vec![DataType::Utf8, DataType::Utf8]),
        ]),
        BuiltinScalarFunction::Chr | BuiltinScalarFunction::ToHex => {
            Signature::Uniform(1, vec![DataType::Int64])
        }
        BuiltinScalarFunction::Lpad | BuiltinScalarFunction::Rpad => {
            Signature::OneOf(vec![
                Signature::Exact(vec![DataType::Utf8, DataType::Int64]),
                Signature::Exact(vec![DataType::LargeUtf8, DataType::Int64]),
                Signature::Exact(vec![DataType::Utf8, DataType::Int64, DataType::Utf8]),
                Signature::Exact(vec![
                    DataType::LargeUtf8,
                    DataType::Int64,
                    DataType::Utf8,
                ]),
                Signature::Exact(vec![
                    DataType::Utf8,
                    DataType::Int64,
                    DataType::LargeUtf8,
                ]),
                Signature::Exact(vec![
                    DataType::LargeUtf8,
                    DataType::Int64,
                    DataType::LargeUtf8,
                ]),
            ])
        }
        BuiltinScalarFunction::Left
        | BuiltinScalarFunction::Repeat
        | BuiltinScalarFunction::Right => Signature::OneOf(vec![
            Signature::Exact(vec![DataType::Utf8, DataType::Int64]),
            Signature::Exact(vec![DataType::LargeUtf8, DataType::Int64]),
        ]),
        BuiltinScalarFunction::ToTimestamp => Signature::Uniform(
            1,
            vec![
                DataType::Utf8,
                DataType::Int64,
                DataType::Timestamp(TimeUnit::Millisecond, None),
                DataType::Timestamp(TimeUnit::Microsecond, None),
                DataType::Timestamp(TimeUnit::Second, None),
            ],
        ),
        BuiltinScalarFunction::ToTimestampMillis => Signature::Uniform(
            1,
            vec![
                DataType::Utf8,
                DataType::Int64,
                DataType::Timestamp(TimeUnit::Nanosecond, None),
                DataType::Timestamp(TimeUnit::Microsecond, None),
                DataType::Timestamp(TimeUnit::Second, None),
            ],
        ),
        BuiltinScalarFunction::ToTimestampMicros => Signature::Uniform(
            1,
            vec![
                DataType::Utf8,
                DataType::Int64,
                DataType::Timestamp(TimeUnit::Nanosecond, None),
                DataType::Timestamp(TimeUnit::Millisecond, None),
                DataType::Timestamp(TimeUnit::Second, None),
            ],
        ),
        BuiltinScalarFunction::ToTimestampSeconds => Signature::Uniform(
            1,
            vec![
                DataType::Utf8,
                DataType::Int64,
                DataType::Timestamp(TimeUnit::Nanosecond, None),
                DataType::Timestamp(TimeUnit::Microsecond, None),
                DataType::Timestamp(TimeUnit::Millisecond, None),
            ],
        ),
        BuiltinScalarFunction::DateTrunc => Signature::Exact(vec![
            DataType::Utf8,
            DataType::Timestamp(TimeUnit::Nanosecond, None),
        ]),
        BuiltinScalarFunction::DatePart => Signature::OneOf(vec![
            Signature::Exact(vec![DataType::Utf8, DataType::Date32]),
            Signature::Exact(vec![DataType::Utf8, DataType::Date64]),
            Signature::Exact(vec![
                DataType::Utf8,
                DataType::Timestamp(TimeUnit::Second, None),
            ]),
            Signature::Exact(vec![
                DataType::Utf8,
                DataType::Timestamp(TimeUnit::Microsecond, None),
            ]),
            Signature::Exact(vec![
                DataType::Utf8,
                DataType::Timestamp(TimeUnit::Millisecond, None),
            ]),
            Signature::Exact(vec![
                DataType::Utf8,
                DataType::Timestamp(TimeUnit::Nanosecond, None),
            ]),
        ]),
        BuiltinScalarFunction::SplitPart => Signature::OneOf(vec![
            Signature::Exact(vec![DataType::Utf8, DataType::Utf8, DataType::Int64]),
            Signature::Exact(vec![DataType::LargeUtf8, DataType::Utf8, DataType::Int64]),
            Signature::Exact(vec![DataType::Utf8, DataType::LargeUtf8, DataType::Int64]),
            Signature::Exact(vec![
                DataType::LargeUtf8,
                DataType::LargeUtf8,
                DataType::Int64,
            ]),
        ]),

        BuiltinScalarFunction::Strpos | BuiltinScalarFunction::StartsWith => {
            Signature::OneOf(vec![
                Signature::Exact(vec![DataType::Utf8, DataType::Utf8]),
                Signature::Exact(vec![DataType::Utf8, DataType::LargeUtf8]),
                Signature::Exact(vec![DataType::LargeUtf8, DataType::Utf8]),
                Signature::Exact(vec![DataType::LargeUtf8, DataType::LargeUtf8]),
            ])
        }

        BuiltinScalarFunction::Substr => Signature::OneOf(vec![
            Signature::Exact(vec![DataType::Utf8, DataType::Int64]),
            Signature::Exact(vec![DataType::LargeUtf8, DataType::Int64]),
            Signature::Exact(vec![DataType::Utf8, DataType::Int64, DataType::Int64]),
            Signature::Exact(vec![DataType::LargeUtf8, DataType::Int64, DataType::Int64]),
        ]),

        BuiltinScalarFunction::Replace | BuiltinScalarFunction::Translate => {
            Signature::OneOf(vec![Signature::Exact(vec![
                DataType::Utf8,
                DataType::Utf8,
                DataType::Utf8,
            ])])
        }
        BuiltinScalarFunction::RegexpReplace => Signature::OneOf(vec![
            Signature::Exact(vec![DataType::Utf8, DataType::Utf8, DataType::Utf8]),
            Signature::Exact(vec![
                DataType::Utf8,
                DataType::Utf8,
                DataType::Utf8,
                DataType::Utf8,
            ]),
        ]),

        BuiltinScalarFunction::NullIf => {
            Signature::Uniform(2, SUPPORTED_NULLIF_TYPES.to_vec())
        }
        BuiltinScalarFunction::RegexpMatch => Signature::OneOf(vec![
            Signature::Exact(vec![DataType::Utf8, DataType::Utf8]),
            Signature::Exact(vec![DataType::LargeUtf8, DataType::Utf8]),
            Signature::Exact(vec![DataType::Utf8, DataType::Utf8, DataType::Utf8]),
            Signature::Exact(vec![DataType::LargeUtf8, DataType::Utf8, DataType::Utf8]),
        ]),
        BuiltinScalarFunction::Random => Signature::Exact(vec![]),
        // math expressions expect 1 argument of type f64 or f32
        // priority is given to f64 because e.g. `sqrt(1i32)` is in IR (real numbers) and thus we
        // return the best approximation for it (in f64).
        // We accept f32 because in this case it is clear that the best approximation
        // will be as good as the number of digits in the number
        _ => Signature::Uniform(1, vec![DataType::Float64, DataType::Float32]),
    }
}

/// Physical expression of a scalar function
pub struct ScalarFunctionExpr {
    fun: ScalarFunctionImplementation,
    name: String,
    args: Vec<Arc<dyn PhysicalExpr>>,
    return_type: DataType,
}

impl Debug for ScalarFunctionExpr {
    fn fmt(&self, f: &mut Formatter<'_>) -> fmt::Result {
        f.debug_struct("ScalarFunctionExpr")
            .field("fun", &"<FUNC>")
            .field("name", &self.name)
            .field("args", &self.args)
            .field("return_type", &self.return_type)
            .finish()
    }
}

impl ScalarFunctionExpr {
    /// Create a new Scalar function
    pub fn new(
        name: &str,
        fun: ScalarFunctionImplementation,
        args: Vec<Arc<dyn PhysicalExpr>>,
        return_type: &DataType,
    ) -> Self {
        Self {
            fun,
            name: name.to_owned(),
            args,
            return_type: return_type.clone(),
        }
    }

    /// Get the scalar function implementation
    pub fn fun(&self) -> &ScalarFunctionImplementation {
        &self.fun
    }

    /// The name for this expression
    pub fn name(&self) -> &str {
        &self.name
    }

    /// Input arguments
    pub fn args(&self) -> &[Arc<dyn PhysicalExpr>] {
        &self.args
    }

    /// Data type produced by this expression
    pub fn return_type(&self) -> &DataType {
        &self.return_type
    }
}

impl fmt::Display for ScalarFunctionExpr {
    fn fmt(&self, f: &mut fmt::Formatter) -> fmt::Result {
        write!(
            f,
            "{}({})",
            self.name,
            self.args
                .iter()
                .map(|e| format!("{}", e))
                .collect::<Vec<String>>()
                .join(", ")
        )
    }
}

/// null columnar values are implemented as a null array in order to pass batch
/// num_rows
type NullColumnarValue = ColumnarValue;

impl From<&RecordBatch> for NullColumnarValue {
    fn from(batch: &RecordBatch) -> Self {
        let num_rows = batch.num_rows();
        ColumnarValue::Array(Arc::new(NullArray::from_data(DataType::Null, num_rows)))
    }
}

impl PhysicalExpr for ScalarFunctionExpr {
    /// Return a reference to Any that can be used for downcasting
    fn as_any(&self) -> &dyn Any {
        self
    }

    fn data_type(&self, _input_schema: &Schema) -> Result<DataType> {
        Ok(self.return_type.clone())
    }

    fn nullable(&self, _input_schema: &Schema) -> Result<bool> {
        Ok(true)
    }

    fn evaluate(&self, batch: &RecordBatch) -> Result<ColumnarValue> {
        // evaluate the arguments, if there are no arguments we'll instead pass in a null array
        // indicating the batch size (as a convention)
        let inputs = match (self.args.len(), self.name.parse::<BuiltinScalarFunction>()) {
            (0, Ok(scalar_fun)) if scalar_fun.supports_zero_argument() => {
                vec![NullColumnarValue::from(batch)]
            }
            _ => self
                .args
                .iter()
                .map(|e| e.evaluate(batch))
                .collect::<Result<Vec<_>>>()?,
        };

        // evaluate the function
        let fun = self.fun.as_ref();
        (fun)(&inputs)
    }
}

/// decorates a function to handle [`ScalarValue`]s by converting them to arrays before calling the function
/// and vice-versa after evaluation.
pub fn make_scalar_function<F>(inner: F) -> ScalarFunctionImplementation
where
    F: Fn(&[ArrayRef]) -> Result<ArrayRef> + Sync + Send + 'static,
{
    Arc::new(move |args: &[ColumnarValue]| {
        // first, identify if any of the arguments is an Array. If yes, store its `len`,
        // as any scalar will need to be converted to an array of len `len`.
        let len = args
            .iter()
            .fold(Option::<usize>::None, |acc, arg| match arg {
                ColumnarValue::Scalar(_) => acc,
                ColumnarValue::Array(a) => Some(a.len()),
            });

        // to array
        let args = if let Some(len) = len {
            args.iter()
                .map(|arg| arg.clone().into_array(len))
                .collect::<Vec<ArrayRef>>()
        } else {
            args.iter()
                .map(|arg| arg.clone().into_array(1))
                .collect::<Vec<ArrayRef>>()
        };

        let result = (inner)(&args);

        // maybe back to scalar
        if len.is_some() {
            result.map(ColumnarValue::Array)
        } else {
            ScalarValue::try_from_array(&result?, 0).map(ColumnarValue::Scalar)
        }
    })
}

#[cfg(test)]
mod tests {
    use super::*;
    use crate::{
        error::Result,
        physical_plan::expressions::{col, lit},
        scalar::ScalarValue,
    };
<<<<<<< HEAD
    use arrow::{datatypes::Field, record_batch::RecordBatch};

    type StringArray = Utf8Array<i32>;
=======
    use arrow::{
        array::{
            Array, ArrayRef, BinaryArray, BooleanArray, FixedSizeListArray, Float32Array,
            Float64Array, Int32Array, StringArray, UInt32Array, UInt64Array,
        },
        datatypes::Field,
        record_batch::RecordBatch,
    };
>>>>>>> 7932cb93

    /// $FUNC function to test
    /// $ARGS arguments (vec) to pass to function
    /// $EXPECTED a Result<Option<$EXPECTED_TYPE>> where Result allows testing errors and Option allows testing Null
    /// $EXPECTED_TYPE is the expected value type
    /// $DATA_TYPE is the function to test result type
    /// $ARRAY_TYPE is the column type after function applied
    macro_rules! test_function {
        ($FUNC:ident, $ARGS:expr, $EXPECTED:expr, $EXPECTED_TYPE:ty, $DATA_TYPE: ident, $ARRAY_TYPE:ident) => {
            // used to provide type annotation
            let expected: Result<Option<$EXPECTED_TYPE>> = $EXPECTED;
            let ctx_state = ExecutionContextState::new();

            // any type works here: we evaluate against a literal of `value`
            let schema = Schema::new(vec![Field::new("a", DataType::Int32, false)]);
            let columns: Vec<ArrayRef> = vec![Arc::new(Int32Array::from_slice(&[1]))];

            let expr =
                create_physical_expr(&BuiltinScalarFunction::$FUNC, $ARGS, &schema, &ctx_state)?;

            // type is correct
            assert_eq!(expr.data_type(&schema)?, DataType::$DATA_TYPE);

            let batch = RecordBatch::try_new(Arc::new(schema.clone()), columns)?;

            match expected {
                Ok(expected) => {
                    let result = expr.evaluate(&batch)?;
                    let result = result.into_array(batch.num_rows());
                    let result = result.as_any().downcast_ref::<$ARRAY_TYPE>().unwrap();

                    // value is correct
                    match expected {
                        Some(v) => assert_eq!(result.value(0), v),
                        None => assert!(result.is_null(0)),
                    };
                }
                Err(expected_error) => {
                    // evaluate is expected error - cannot use .expect_err() due to Debug not being implemented
                    match expr.evaluate(&batch) {
                        Ok(_) => assert!(false, "expected error"),
                        Err(error) => {
                            assert_eq!(error.to_string(), expected_error.to_string());
                        }
                    }
                }
            };
        };
    }

    #[test]
    fn test_functions() -> Result<()> {
        test_function!(
            Ascii,
            &[lit(ScalarValue::Utf8(Some("x".to_string())))],
            Ok(Some(120)),
            i32,
            Int32,
            Int32Array
        );
        test_function!(
            Ascii,
            &[lit(ScalarValue::Utf8(Some("ésoj".to_string())))],
            Ok(Some(233)),
            i32,
            Int32,
            Int32Array
        );
        test_function!(
            Ascii,
            &[lit(ScalarValue::Utf8(Some("💯".to_string())))],
            Ok(Some(128175)),
            i32,
            Int32,
            Int32Array
        );
        test_function!(
            Ascii,
            &[lit(ScalarValue::Utf8(Some("💯a".to_string())))],
            Ok(Some(128175)),
            i32,
            Int32,
            Int32Array
        );
        test_function!(
            Ascii,
            &[lit(ScalarValue::Utf8(Some("".to_string())))],
            Ok(Some(0)),
            i32,
            Int32,
            Int32Array
        );
        test_function!(
            Ascii,
            &[lit(ScalarValue::Utf8(None))],
            Ok(None),
            i32,
            Int32,
            Int32Array
        );
        test_function!(
            BitLength,
            &[lit(ScalarValue::Utf8(Some("chars".to_string())))],
            Ok(Some(40)),
            i32,
            Int32,
            Int32Array
        );
        test_function!(
            BitLength,
            &[lit(ScalarValue::Utf8(Some("josé".to_string())))],
            Ok(Some(40)),
            i32,
            Int32,
            Int32Array
        );
        test_function!(
            BitLength,
            &[lit(ScalarValue::Utf8(Some("".to_string())))],
            Ok(Some(0)),
            i32,
            Int32,
            Int32Array
        );
        test_function!(
            Btrim,
            &[lit(ScalarValue::Utf8(Some(" trim ".to_string())))],
            Ok(Some("trim")),
            &str,
            Utf8,
            StringArray
        );
        test_function!(
            Btrim,
            &[lit(ScalarValue::Utf8(Some(" trim".to_string())))],
            Ok(Some("trim")),
            &str,
            Utf8,
            StringArray
        );
        test_function!(
            Btrim,
            &[lit(ScalarValue::Utf8(Some("trim ".to_string())))],
            Ok(Some("trim")),
            &str,
            Utf8,
            StringArray
        );
        test_function!(
            Btrim,
            &[lit(ScalarValue::Utf8(Some("\n trim \n".to_string())))],
            Ok(Some("\n trim \n")),
            &str,
            Utf8,
            StringArray
        );
        test_function!(
            Btrim,
            &[
                lit(ScalarValue::Utf8(Some("xyxtrimyyx".to_string()))),
                lit(ScalarValue::Utf8(Some("xyz".to_string()))),
            ],
            Ok(Some("trim")),
            &str,
            Utf8,
            StringArray
        );
        test_function!(
            Btrim,
            &[
                lit(ScalarValue::Utf8(Some("\nxyxtrimyyx\n".to_string()))),
                lit(ScalarValue::Utf8(Some("xyz\n".to_string()))),
            ],
            Ok(Some("trim")),
            &str,
            Utf8,
            StringArray
        );
        test_function!(
            Btrim,
            &[
                lit(ScalarValue::Utf8(None)),
                lit(ScalarValue::Utf8(Some("xyz".to_string()))),
            ],
            Ok(None),
            &str,
            Utf8,
            StringArray
        );
        test_function!(
            Btrim,
            &[
                lit(ScalarValue::Utf8(Some("xyxtrimyyx".to_string()))),
                lit(ScalarValue::Utf8(None)),
            ],
            Ok(None),
            &str,
            Utf8,
            StringArray
        );
        #[cfg(feature = "unicode_expressions")]
        test_function!(
            CharacterLength,
            &[lit(ScalarValue::Utf8(Some("chars".to_string())))],
            Ok(Some(5)),
            i32,
            Int32,
            Int32Array
        );
        #[cfg(feature = "unicode_expressions")]
        test_function!(
            CharacterLength,
            &[lit(ScalarValue::Utf8(Some("josé".to_string())))],
            Ok(Some(4)),
            i32,
            Int32,
            Int32Array
        );
        #[cfg(feature = "unicode_expressions")]
        test_function!(
            CharacterLength,
            &[lit(ScalarValue::Utf8(Some("".to_string())))],
            Ok(Some(0)),
            i32,
            Int32,
            Int32Array
        );
        #[cfg(feature = "unicode_expressions")]
        test_function!(
            CharacterLength,
            &[lit(ScalarValue::Utf8(None))],
            Ok(None),
            i32,
            Int32,
            Int32Array
        );
        #[cfg(not(feature = "unicode_expressions"))]
        test_function!(
            CharacterLength,
            &[lit(ScalarValue::Utf8(Some("josé".to_string())))],
            Err(DataFusionError::Internal(
                "function character_length requires compilation with feature flag: unicode_expressions.".to_string()
            )),
            i32,
            Int32,
            Int32Array
        );
        test_function!(
            Chr,
            &[lit(ScalarValue::Int64(Some(128175)))],
            Ok(Some("💯")),
            &str,
            Utf8,
            StringArray
        );
        test_function!(
            Chr,
            &[lit(ScalarValue::Int64(None))],
            Ok(None),
            &str,
            Utf8,
            StringArray
        );
        test_function!(
            Chr,
            &[lit(ScalarValue::Int64(Some(120)))],
            Ok(Some("x")),
            &str,
            Utf8,
            StringArray
        );
        test_function!(
            Chr,
            &[lit(ScalarValue::Int64(Some(128175)))],
            Ok(Some("💯")),
            &str,
            Utf8,
            StringArray
        );
        test_function!(
            Chr,
            &[lit(ScalarValue::Int64(None))],
            Ok(None),
            &str,
            Utf8,
            StringArray
        );
        test_function!(
            Chr,
            &[lit(ScalarValue::Int64(Some(0)))],
            Err(DataFusionError::Execution(
                "null character not permitted.".to_string(),
            )),
            &str,
            Utf8,
            StringArray
        );
        test_function!(
            Chr,
            &[lit(ScalarValue::Int64(Some(i64::MAX)))],
            Err(DataFusionError::Execution(
                "requested character too large for encoding.".to_string(),
            )),
            &str,
            Utf8,
            StringArray
        );
        test_function!(
            Concat,
            &[
                lit(ScalarValue::Utf8(Some("aa".to_string()))),
                lit(ScalarValue::Utf8(Some("bb".to_string()))),
                lit(ScalarValue::Utf8(Some("cc".to_string()))),
            ],
            Ok(Some("aabbcc")),
            &str,
            Utf8,
            StringArray
        );
        test_function!(
            Concat,
            &[
                lit(ScalarValue::Utf8(Some("aa".to_string()))),
                lit(ScalarValue::Utf8(None)),
                lit(ScalarValue::Utf8(Some("cc".to_string()))),
            ],
            Ok(Some("aacc")),
            &str,
            Utf8,
            StringArray
        );
        test_function!(
            Concat,
            &[lit(ScalarValue::Utf8(None))],
            Ok(Some("")),
            &str,
            Utf8,
            StringArray
        );
        test_function!(
            ConcatWithSeparator,
            &[
                lit(ScalarValue::Utf8(Some("|".to_string()))),
                lit(ScalarValue::Utf8(Some("aa".to_string()))),
                lit(ScalarValue::Utf8(Some("bb".to_string()))),
                lit(ScalarValue::Utf8(Some("cc".to_string()))),
            ],
            Ok(Some("aa|bb|cc")),
            &str,
            Utf8,
            StringArray
        );
        test_function!(
            ConcatWithSeparator,
            &[
                lit(ScalarValue::Utf8(Some("|".to_string()))),
                lit(ScalarValue::Utf8(None)),
            ],
            Ok(Some("")),
            &str,
            Utf8,
            StringArray
        );
        test_function!(
            ConcatWithSeparator,
            &[
                lit(ScalarValue::Utf8(None)),
                lit(ScalarValue::Utf8(Some("aa".to_string()))),
                lit(ScalarValue::Utf8(Some("bb".to_string()))),
                lit(ScalarValue::Utf8(Some("cc".to_string()))),
            ],
            Ok(None),
            &str,
            Utf8,
            StringArray
        );
        test_function!(
            ConcatWithSeparator,
            &[
                lit(ScalarValue::Utf8(Some("|".to_string()))),
                lit(ScalarValue::Utf8(Some("aa".to_string()))),
                lit(ScalarValue::Utf8(None)),
                lit(ScalarValue::Utf8(Some("cc".to_string()))),
            ],
            Ok(Some("aa|cc")),
            &str,
            Utf8,
            StringArray
        );
        test_function!(
            Exp,
            &[lit(ScalarValue::Int32(Some(1)))],
            Ok(Some((1.0_f64).exp())),
            f64,
            Float64,
            Float64Array
        );
        test_function!(
            Exp,
            &[lit(ScalarValue::UInt32(Some(1)))],
            Ok(Some((1.0_f64).exp())),
            f64,
            Float64,
            Float64Array
        );
        test_function!(
            Exp,
            &[lit(ScalarValue::UInt64(Some(1)))],
            Ok(Some((1.0_f64).exp())),
            f64,
            Float64,
            Float64Array
        );
        test_function!(
            Exp,
            &[lit(ScalarValue::Float64(Some(1.0)))],
            Ok(Some((1.0_f64).exp())),
            f64,
            Float64,
            Float64Array
        );
        test_function!(
            Exp,
            &[lit(ScalarValue::Float32(Some(1.0)))],
            Ok(Some((1.0_f32).exp())),
            f32,
            Float32,
            Float32Array
        );
        test_function!(
            InitCap,
            &[lit(ScalarValue::Utf8(Some("hi THOMAS".to_string())))],
            Ok(Some("Hi Thomas")),
            &str,
            Utf8,
            StringArray
        );
        test_function!(
            InitCap,
            &[lit(ScalarValue::Utf8(Some("".to_string())))],
            Ok(Some("")),
            &str,
            Utf8,
            StringArray
        );
        test_function!(
            InitCap,
            &[lit(ScalarValue::Utf8(Some("".to_string())))],
            Ok(Some("")),
            &str,
            Utf8,
            StringArray
        );
        test_function!(
            InitCap,
            &[lit(ScalarValue::Utf8(None))],
            Ok(None),
            &str,
            Utf8,
            StringArray
        );
        #[cfg(feature = "unicode_expressions")]
        test_function!(
            Left,
            &[
                lit(ScalarValue::Utf8(Some("abcde".to_string()))),
                lit(ScalarValue::Int8(Some(2))),
            ],
            Ok(Some("ab")),
            &str,
            Utf8,
            StringArray
        );
        #[cfg(feature = "unicode_expressions")]
        test_function!(
            Left,
            &[
                lit(ScalarValue::Utf8(Some("abcde".to_string()))),
                lit(ScalarValue::Int64(Some(200))),
            ],
            Ok(Some("abcde")),
            &str,
            Utf8,
            StringArray
        );
        #[cfg(feature = "unicode_expressions")]
        test_function!(
            Left,
            &[
                lit(ScalarValue::Utf8(Some("abcde".to_string()))),
                lit(ScalarValue::Int64(Some(-2))),
            ],
            Ok(Some("abc")),
            &str,
            Utf8,
            StringArray
        );
        #[cfg(feature = "unicode_expressions")]
        test_function!(
            Left,
            &[
                lit(ScalarValue::Utf8(Some("abcde".to_string()))),
                lit(ScalarValue::Int64(Some(-200))),
            ],
            Ok(Some("")),
            &str,
            Utf8,
            StringArray
        );
        #[cfg(feature = "unicode_expressions")]
        test_function!(
            Left,
            &[
                lit(ScalarValue::Utf8(Some("abcde".to_string()))),
                lit(ScalarValue::Int64(Some(0))),
            ],
            Ok(Some("")),
            &str,
            Utf8,
            StringArray
        );
        #[cfg(feature = "unicode_expressions")]
        test_function!(
            Left,
            &[
                lit(ScalarValue::Utf8(None)),
                lit(ScalarValue::Int64(Some(2))),
            ],
            Ok(None),
            &str,
            Utf8,
            StringArray
        );
        #[cfg(feature = "unicode_expressions")]
        test_function!(
            Left,
            &[
                lit(ScalarValue::Utf8(Some("abcde".to_string()))),
                lit(ScalarValue::Int64(None)),
            ],
            Ok(None),
            &str,
            Utf8,
            StringArray
        );
        #[cfg(feature = "unicode_expressions")]
        test_function!(
            Left,
            &[
                lit(ScalarValue::Utf8(Some("joséésoj".to_string()))),
                lit(ScalarValue::Int64(Some(5))),
            ],
            Ok(Some("joséé")),
            &str,
            Utf8,
            StringArray
        );
        #[cfg(feature = "unicode_expressions")]
        test_function!(
            Left,
            &[
                lit(ScalarValue::Utf8(Some("joséésoj".to_string()))),
                lit(ScalarValue::Int64(Some(-3))),
            ],
            Ok(Some("joséé")),
            &str,
            Utf8,
            StringArray
        );
        #[cfg(not(feature = "unicode_expressions"))]
        test_function!(
            Left,
            &[
                lit(ScalarValue::Utf8(Some("abcde".to_string()))),
                lit(ScalarValue::Int8(Some(2))),
            ],
            Err(DataFusionError::Internal(
                "function left requires compilation with feature flag: unicode_expressions.".to_string()
            )),
            &str,
            Utf8,
            StringArray
        );
        #[cfg(feature = "unicode_expressions")]
        test_function!(
            Lpad,
            &[
                lit(ScalarValue::Utf8(Some("josé".to_string()))),
                lit(ScalarValue::Int64(Some(5))),
            ],
            Ok(Some(" josé")),
            &str,
            Utf8,
            StringArray
        );
        #[cfg(feature = "unicode_expressions")]
        test_function!(
            Lpad,
            &[
                lit(ScalarValue::Utf8(Some("hi".to_string()))),
                lit(ScalarValue::Int64(Some(5))),
            ],
            Ok(Some("   hi")),
            &str,
            Utf8,
            StringArray
        );
        #[cfg(feature = "unicode_expressions")]
        test_function!(
            Lpad,
            &[
                lit(ScalarValue::Utf8(Some("hi".to_string()))),
                lit(ScalarValue::Int64(Some(0))),
            ],
            Ok(Some("")),
            &str,
            Utf8,
            StringArray
        );
        #[cfg(feature = "unicode_expressions")]
        test_function!(
            Lpad,
            &[
                lit(ScalarValue::Utf8(Some("hi".to_string()))),
                lit(ScalarValue::Int64(None)),
            ],
            Ok(None),
            &str,
            Utf8,
            StringArray
        );
        #[cfg(feature = "unicode_expressions")]
        test_function!(
            Lpad,
            &[
                lit(ScalarValue::Utf8(None)),
                lit(ScalarValue::Int64(Some(5))),
            ],
            Ok(None),
            &str,
            Utf8,
            StringArray
        );
        #[cfg(feature = "unicode_expressions")]
        test_function!(
            Lpad,
            &[
                lit(ScalarValue::Utf8(Some("hi".to_string()))),
                lit(ScalarValue::Int64(Some(5))),
                lit(ScalarValue::Utf8(Some("xy".to_string()))),
            ],
            Ok(Some("xyxhi")),
            &str,
            Utf8,
            StringArray
        );
        #[cfg(feature = "unicode_expressions")]
        test_function!(
            Lpad,
            &[
                lit(ScalarValue::Utf8(Some("hi".to_string()))),
                lit(ScalarValue::Int64(Some(21))),
                lit(ScalarValue::Utf8(Some("abcdef".to_string()))),
            ],
            Ok(Some("abcdefabcdefabcdefahi")),
            &str,
            Utf8,
            StringArray
        );
        #[cfg(feature = "unicode_expressions")]
        test_function!(
            Lpad,
            &[
                lit(ScalarValue::Utf8(Some("hi".to_string()))),
                lit(ScalarValue::Int64(Some(5))),
                lit(ScalarValue::Utf8(Some(" ".to_string()))),
            ],
            Ok(Some("   hi")),
            &str,
            Utf8,
            StringArray
        );
        #[cfg(feature = "unicode_expressions")]
        test_function!(
            Lpad,
            &[
                lit(ScalarValue::Utf8(Some("hi".to_string()))),
                lit(ScalarValue::Int64(Some(5))),
                lit(ScalarValue::Utf8(Some("".to_string()))),
            ],
            Ok(Some("hi")),
            &str,
            Utf8,
            StringArray
        );
        #[cfg(feature = "unicode_expressions")]
        test_function!(
            Lpad,
            &[
                lit(ScalarValue::Utf8(None)),
                lit(ScalarValue::Int64(Some(5))),
                lit(ScalarValue::Utf8(Some("xy".to_string()))),
            ],
            Ok(None),
            &str,
            Utf8,
            StringArray
        );
        #[cfg(feature = "unicode_expressions")]
        test_function!(
            Lpad,
            &[
                lit(ScalarValue::Utf8(Some("hi".to_string()))),
                lit(ScalarValue::Int64(None)),
                lit(ScalarValue::Utf8(Some("xy".to_string()))),
            ],
            Ok(None),
            &str,
            Utf8,
            StringArray
        );
        #[cfg(feature = "unicode_expressions")]
        test_function!(
            Lpad,
            &[
                lit(ScalarValue::Utf8(Some("hi".to_string()))),
                lit(ScalarValue::Int64(Some(5))),
                lit(ScalarValue::Utf8(None)),
            ],
            Ok(None),
            &str,
            Utf8,
            StringArray
        );
        #[cfg(feature = "unicode_expressions")]
        test_function!(
            Lpad,
            &[
                lit(ScalarValue::Utf8(Some("josé".to_string()))),
                lit(ScalarValue::Int64(Some(10))),
                lit(ScalarValue::Utf8(Some("xy".to_string()))),
            ],
            Ok(Some("xyxyxyjosé")),
            &str,
            Utf8,
            StringArray
        );
        #[cfg(feature = "unicode_expressions")]
        test_function!(
            Lpad,
            &[
                lit(ScalarValue::Utf8(Some("josé".to_string()))),
                lit(ScalarValue::Int64(Some(10))),
                lit(ScalarValue::Utf8(Some("éñ".to_string()))),
            ],
            Ok(Some("éñéñéñjosé")),
            &str,
            Utf8,
            StringArray
        );
        #[cfg(not(feature = "unicode_expressions"))]
        test_function!(
            Lpad,
            &[
                lit(ScalarValue::Utf8(Some("josé".to_string()))),
                lit(ScalarValue::Int64(Some(5))),
            ],
            Err(DataFusionError::Internal(
                "function lpad requires compilation with feature flag: unicode_expressions.".to_string()
            )),
            &str,
            Utf8,
            StringArray
        );
        test_function!(
            Ltrim,
            &[lit(ScalarValue::Utf8(Some(" trim".to_string())))],
            Ok(Some("trim")),
            &str,
            Utf8,
            StringArray
        );
        test_function!(
            Ltrim,
            &[lit(ScalarValue::Utf8(Some(" trim ".to_string())))],
            Ok(Some("trim ")),
            &str,
            Utf8,
            StringArray
        );
        test_function!(
            Ltrim,
            &[lit(ScalarValue::Utf8(Some("trim ".to_string())))],
            Ok(Some("trim ")),
            &str,
            Utf8,
            StringArray
        );
        test_function!(
            Ltrim,
            &[lit(ScalarValue::Utf8(Some("trim".to_string())))],
            Ok(Some("trim")),
            &str,
            Utf8,
            StringArray
        );
        test_function!(
            Ltrim,
            &[lit(ScalarValue::Utf8(Some("\n trim ".to_string())))],
            Ok(Some("\n trim ")),
            &str,
            Utf8,
            StringArray
        );
        test_function!(
            Ltrim,
            &[lit(ScalarValue::Utf8(None))],
            Ok(None),
            &str,
            Utf8,
            StringArray
        );
        #[cfg(feature = "crypto_expressions")]
        test_function!(
            MD5,
            &[lit(ScalarValue::Utf8(Some("tom".to_string())))],
            Ok(Some("34b7da764b21d298ef307d04d8152dc5")),
            &str,
            Utf8,
            StringArray
        );
        #[cfg(feature = "crypto_expressions")]
        test_function!(
            MD5,
            &[lit(ScalarValue::Utf8(Some("".to_string())))],
            Ok(Some("d41d8cd98f00b204e9800998ecf8427e")),
            &str,
            Utf8,
            StringArray
        );
        #[cfg(feature = "crypto_expressions")]
        test_function!(
            MD5,
            &[lit(ScalarValue::Utf8(None))],
            Ok(None),
            &str,
            Utf8,
            StringArray
        );
        #[cfg(not(feature = "crypto_expressions"))]
        test_function!(
            MD5,
            &[lit(ScalarValue::Utf8(Some("tom".to_string())))],
            Err(DataFusionError::Internal(
                "function md5 requires compilation with feature flag: crypto_expressions.".to_string()
            )),
            &str,
            Utf8,
            StringArray
        );
        test_function!(
            OctetLength,
            &[lit(ScalarValue::Utf8(Some("chars".to_string())))],
            Ok(Some(5)),
            i32,
            Int32,
            Int32Array
        );
        test_function!(
            OctetLength,
            &[lit(ScalarValue::Utf8(Some("josé".to_string())))],
            Ok(Some(5)),
            i32,
            Int32,
            Int32Array
        );
        test_function!(
            OctetLength,
            &[lit(ScalarValue::Utf8(Some("".to_string())))],
            Ok(Some(0)),
            i32,
            Int32,
            Int32Array
        );
        test_function!(
            OctetLength,
            &[lit(ScalarValue::Utf8(None))],
            Ok(None),
            i32,
            Int32,
            Int32Array
        );
        #[cfg(feature = "regex_expressions")]
        test_function!(
            RegexpReplace,
            &[
                lit(ScalarValue::Utf8(Some("Thomas".to_string()))),
                lit(ScalarValue::Utf8(Some(".[mN]a.".to_string()))),
                lit(ScalarValue::Utf8(Some("M".to_string()))),
            ],
            Ok(Some("ThM")),
            &str,
            Utf8,
            StringArray
        );
        #[cfg(feature = "regex_expressions")]
        test_function!(
            RegexpReplace,
            &[
                lit(ScalarValue::Utf8(Some("foobarbaz".to_string()))),
                lit(ScalarValue::Utf8(Some("b..".to_string()))),
                lit(ScalarValue::Utf8(Some("X".to_string()))),
            ],
            Ok(Some("fooXbaz")),
            &str,
            Utf8,
            StringArray
        );
        #[cfg(feature = "regex_expressions")]
        test_function!(
            RegexpReplace,
            &[
                lit(ScalarValue::Utf8(Some("foobarbaz".to_string()))),
                lit(ScalarValue::Utf8(Some("b..".to_string()))),
                lit(ScalarValue::Utf8(Some("X".to_string()))),
                lit(ScalarValue::Utf8(Some("g".to_string()))),
            ],
            Ok(Some("fooXX")),
            &str,
            Utf8,
            StringArray
        );
        #[cfg(feature = "regex_expressions")]
        test_function!(
            RegexpReplace,
            &[
                lit(ScalarValue::Utf8(Some("foobarbaz".to_string()))),
                lit(ScalarValue::Utf8(Some("b(..)".to_string()))),
                lit(ScalarValue::Utf8(Some("X\\1Y".to_string()))),
                lit(ScalarValue::Utf8(Some("g".to_string()))),
            ],
            Ok(Some("fooXarYXazY")),
            &str,
            Utf8,
            StringArray
        );
        #[cfg(feature = "regex_expressions")]
        test_function!(
            RegexpReplace,
            &[
                lit(ScalarValue::Utf8(None)),
                lit(ScalarValue::Utf8(Some("b(..)".to_string()))),
                lit(ScalarValue::Utf8(Some("X\\1Y".to_string()))),
                lit(ScalarValue::Utf8(Some("g".to_string()))),
            ],
            Ok(None),
            &str,
            Utf8,
            StringArray
        );
        #[cfg(feature = "regex_expressions")]
        test_function!(
            RegexpReplace,
            &[
                lit(ScalarValue::Utf8(Some("foobarbaz".to_string()))),
                lit(ScalarValue::Utf8(None)),
                lit(ScalarValue::Utf8(Some("X\\1Y".to_string()))),
                lit(ScalarValue::Utf8(Some("g".to_string()))),
            ],
            Ok(None),
            &str,
            Utf8,
            StringArray
        );
        #[cfg(feature = "regex_expressions")]
        test_function!(
            RegexpReplace,
            &[
                lit(ScalarValue::Utf8(Some("foobarbaz".to_string()))),
                lit(ScalarValue::Utf8(Some("b(..)".to_string()))),
                lit(ScalarValue::Utf8(None)),
                lit(ScalarValue::Utf8(Some("g".to_string()))),
            ],
            Ok(None),
            &str,
            Utf8,
            StringArray
        );
        #[cfg(feature = "regex_expressions")]
        test_function!(
            RegexpReplace,
            &[
                lit(ScalarValue::Utf8(Some("foobarbaz".to_string()))),
                lit(ScalarValue::Utf8(Some("b(..)".to_string()))),
                lit(ScalarValue::Utf8(Some("X\\1Y".to_string()))),
                lit(ScalarValue::Utf8(None)),
            ],
            Ok(None),
            &str,
            Utf8,
            StringArray
        );
        #[cfg(feature = "regex_expressions")]
        test_function!(
            RegexpReplace,
            &[
                lit(ScalarValue::Utf8(Some("ABCabcABC".to_string()))),
                lit(ScalarValue::Utf8(Some("(abc)".to_string()))),
                lit(ScalarValue::Utf8(Some("X".to_string()))),
                lit(ScalarValue::Utf8(Some("gi".to_string()))),
            ],
            Ok(Some("XXX")),
            &str,
            Utf8,
            StringArray
        );
        #[cfg(feature = "regex_expressions")]
        test_function!(
            RegexpReplace,
            &[
                lit(ScalarValue::Utf8(Some("ABCabcABC".to_string()))),
                lit(ScalarValue::Utf8(Some("(abc)".to_string()))),
                lit(ScalarValue::Utf8(Some("X".to_string()))),
                lit(ScalarValue::Utf8(Some("i".to_string()))),
            ],
            Ok(Some("XabcABC")),
            &str,
            Utf8,
            StringArray
        );
        #[cfg(not(feature = "regex_expressions"))]
        test_function!(
            RegexpReplace,
            &[
                lit(ScalarValue::Utf8(Some("foobarbaz".to_string()))),
                lit(ScalarValue::Utf8(Some("b..".to_string()))),
                lit(ScalarValue::Utf8(Some("X".to_string()))),
            ],
            Err(DataFusionError::Internal(
                "function regexp_replace requires compilation with feature flag: regex_expressions.".to_string()
            )),
            &str,
            Utf8,
            StringArray
        );
        test_function!(
            Repeat,
            &[
                lit(ScalarValue::Utf8(Some("Pg".to_string()))),
                lit(ScalarValue::Int64(Some(4))),
            ],
            Ok(Some("PgPgPgPg")),
            &str,
            Utf8,
            StringArray
        );
        test_function!(
            Repeat,
            &[
                lit(ScalarValue::Utf8(None)),
                lit(ScalarValue::Int64(Some(4))),
            ],
            Ok(None),
            &str,
            Utf8,
            StringArray
        );
        test_function!(
            Repeat,
            &[
                lit(ScalarValue::Utf8(Some("Pg".to_string()))),
                lit(ScalarValue::Int64(None)),
            ],
            Ok(None),
            &str,
            Utf8,
            StringArray
        );
        #[cfg(feature = "unicode_expressions")]
        test_function!(
            Reverse,
            &[lit(ScalarValue::Utf8(Some("abcde".to_string())))],
            Ok(Some("edcba")),
            &str,
            Utf8,
            StringArray
        );
        #[cfg(feature = "unicode_expressions")]
        test_function!(
            Reverse,
            &[lit(ScalarValue::Utf8(Some("loẅks".to_string())))],
            Ok(Some("skẅol")),
            &str,
            Utf8,
            StringArray
        );
        #[cfg(feature = "unicode_expressions")]
        test_function!(
            Reverse,
            &[lit(ScalarValue::Utf8(Some("loẅks".to_string())))],
            Ok(Some("skẅol")),
            &str,
            Utf8,
            StringArray
        );
        #[cfg(feature = "unicode_expressions")]
        test_function!(
            Reverse,
            &[lit(ScalarValue::Utf8(None))],
            Ok(None),
            &str,
            Utf8,
            StringArray
        );
        #[cfg(not(feature = "unicode_expressions"))]
        test_function!(
            Reverse,
            &[lit(ScalarValue::Utf8(Some("abcde".to_string())))],
            Err(DataFusionError::Internal(
                "function reverse requires compilation with feature flag: unicode_expressions.".to_string()
            )),
            &str,
            Utf8,
            StringArray
        );
        #[cfg(feature = "unicode_expressions")]
        test_function!(
            Right,
            &[
                lit(ScalarValue::Utf8(Some("abcde".to_string()))),
                lit(ScalarValue::Int8(Some(2))),
            ],
            Ok(Some("de")),
            &str,
            Utf8,
            StringArray
        );
        #[cfg(feature = "unicode_expressions")]
        test_function!(
            Right,
            &[
                lit(ScalarValue::Utf8(Some("abcde".to_string()))),
                lit(ScalarValue::Int64(Some(200))),
            ],
            Ok(Some("abcde")),
            &str,
            Utf8,
            StringArray
        );
        #[cfg(feature = "unicode_expressions")]
        test_function!(
            Right,
            &[
                lit(ScalarValue::Utf8(Some("abcde".to_string()))),
                lit(ScalarValue::Int64(Some(-2))),
            ],
            Ok(Some("cde")),
            &str,
            Utf8,
            StringArray
        );
        #[cfg(feature = "unicode_expressions")]
        test_function!(
            Right,
            &[
                lit(ScalarValue::Utf8(Some("abcde".to_string()))),
                lit(ScalarValue::Int64(Some(-200))),
            ],
            Ok(Some("")),
            &str,
            Utf8,
            StringArray
        );
        #[cfg(feature = "unicode_expressions")]
        test_function!(
            Right,
            &[
                lit(ScalarValue::Utf8(Some("abcde".to_string()))),
                lit(ScalarValue::Int64(Some(0))),
            ],
            Ok(Some("")),
            &str,
            Utf8,
            StringArray
        );
        #[cfg(feature = "unicode_expressions")]
        test_function!(
            Right,
            &[
                lit(ScalarValue::Utf8(None)),
                lit(ScalarValue::Int64(Some(2))),
            ],
            Ok(None),
            &str,
            Utf8,
            StringArray
        );
        #[cfg(feature = "unicode_expressions")]
        test_function!(
            Right,
            &[
                lit(ScalarValue::Utf8(Some("abcde".to_string()))),
                lit(ScalarValue::Int64(None)),
            ],
            Ok(None),
            &str,
            Utf8,
            StringArray
        );
        #[cfg(feature = "unicode_expressions")]
        test_function!(
            Right,
            &[
                lit(ScalarValue::Utf8(Some("joséésoj".to_string()))),
                lit(ScalarValue::Int64(Some(5))),
            ],
            Ok(Some("éésoj")),
            &str,
            Utf8,
            StringArray
        );
        #[cfg(feature = "unicode_expressions")]
        test_function!(
            Right,
            &[
                lit(ScalarValue::Utf8(Some("joséésoj".to_string()))),
                lit(ScalarValue::Int64(Some(-3))),
            ],
            Ok(Some("éésoj")),
            &str,
            Utf8,
            StringArray
        );
        #[cfg(not(feature = "unicode_expressions"))]
        test_function!(
            Right,
            &[
                lit(ScalarValue::Utf8(Some("abcde".to_string()))),
                lit(ScalarValue::Int8(Some(2))),
            ],
            Err(DataFusionError::Internal(
                "function right requires compilation with feature flag: unicode_expressions.".to_string()
            )),
            &str,
            Utf8,
            StringArray
        );
        #[cfg(feature = "unicode_expressions")]
        test_function!(
            Rpad,
            &[
                lit(ScalarValue::Utf8(Some("josé".to_string()))),
                lit(ScalarValue::Int64(Some(5))),
            ],
            Ok(Some("josé ")),
            &str,
            Utf8,
            StringArray
        );
        #[cfg(feature = "unicode_expressions")]
        test_function!(
            Rpad,
            &[
                lit(ScalarValue::Utf8(Some("hi".to_string()))),
                lit(ScalarValue::Int64(Some(5))),
            ],
            Ok(Some("hi   ")),
            &str,
            Utf8,
            StringArray
        );
        #[cfg(feature = "unicode_expressions")]
        test_function!(
            Rpad,
            &[
                lit(ScalarValue::Utf8(Some("hi".to_string()))),
                lit(ScalarValue::Int64(Some(0))),
            ],
            Ok(Some("")),
            &str,
            Utf8,
            StringArray
        );
        #[cfg(feature = "unicode_expressions")]
        test_function!(
            Rpad,
            &[
                lit(ScalarValue::Utf8(Some("hi".to_string()))),
                lit(ScalarValue::Int64(None)),
            ],
            Ok(None),
            &str,
            Utf8,
            StringArray
        );
        #[cfg(feature = "unicode_expressions")]
        test_function!(
            Rpad,
            &[
                lit(ScalarValue::Utf8(None)),
                lit(ScalarValue::Int64(Some(5))),
            ],
            Ok(None),
            &str,
            Utf8,
            StringArray
        );
        #[cfg(feature = "unicode_expressions")]
        test_function!(
            Rpad,
            &[
                lit(ScalarValue::Utf8(Some("hi".to_string()))),
                lit(ScalarValue::Int64(Some(5))),
                lit(ScalarValue::Utf8(Some("xy".to_string()))),
            ],
            Ok(Some("hixyx")),
            &str,
            Utf8,
            StringArray
        );
        #[cfg(feature = "unicode_expressions")]
        test_function!(
            Rpad,
            &[
                lit(ScalarValue::Utf8(Some("hi".to_string()))),
                lit(ScalarValue::Int64(Some(21))),
                lit(ScalarValue::Utf8(Some("abcdef".to_string()))),
            ],
            Ok(Some("hiabcdefabcdefabcdefa")),
            &str,
            Utf8,
            StringArray
        );
        #[cfg(feature = "unicode_expressions")]
        test_function!(
            Rpad,
            &[
                lit(ScalarValue::Utf8(Some("hi".to_string()))),
                lit(ScalarValue::Int64(Some(5))),
                lit(ScalarValue::Utf8(Some(" ".to_string()))),
            ],
            Ok(Some("hi   ")),
            &str,
            Utf8,
            StringArray
        );
        #[cfg(feature = "unicode_expressions")]
        test_function!(
            Rpad,
            &[
                lit(ScalarValue::Utf8(Some("hi".to_string()))),
                lit(ScalarValue::Int64(Some(5))),
                lit(ScalarValue::Utf8(Some("".to_string()))),
            ],
            Ok(Some("hi")),
            &str,
            Utf8,
            StringArray
        );
        #[cfg(feature = "unicode_expressions")]
        test_function!(
            Rpad,
            &[
                lit(ScalarValue::Utf8(None)),
                lit(ScalarValue::Int64(Some(5))),
                lit(ScalarValue::Utf8(Some("xy".to_string()))),
            ],
            Ok(None),
            &str,
            Utf8,
            StringArray
        );
        #[cfg(feature = "unicode_expressions")]
        test_function!(
            Rpad,
            &[
                lit(ScalarValue::Utf8(Some("hi".to_string()))),
                lit(ScalarValue::Int64(None)),
                lit(ScalarValue::Utf8(Some("xy".to_string()))),
            ],
            Ok(None),
            &str,
            Utf8,
            StringArray
        );
        #[cfg(feature = "unicode_expressions")]
        test_function!(
            Rpad,
            &[
                lit(ScalarValue::Utf8(Some("hi".to_string()))),
                lit(ScalarValue::Int64(Some(5))),
                lit(ScalarValue::Utf8(None)),
            ],
            Ok(None),
            &str,
            Utf8,
            StringArray
        );
        #[cfg(feature = "unicode_expressions")]
        test_function!(
            Rpad,
            &[
                lit(ScalarValue::Utf8(Some("josé".to_string()))),
                lit(ScalarValue::Int64(Some(10))),
                lit(ScalarValue::Utf8(Some("xy".to_string()))),
            ],
            Ok(Some("joséxyxyxy")),
            &str,
            Utf8,
            StringArray
        );
        #[cfg(feature = "unicode_expressions")]
        test_function!(
            Rpad,
            &[
                lit(ScalarValue::Utf8(Some("josé".to_string()))),
                lit(ScalarValue::Int64(Some(10))),
                lit(ScalarValue::Utf8(Some("éñ".to_string()))),
            ],
            Ok(Some("josééñéñéñ")),
            &str,
            Utf8,
            StringArray
        );
        #[cfg(not(feature = "unicode_expressions"))]
        test_function!(
            Rpad,
            &[
                lit(ScalarValue::Utf8(Some("josé".to_string()))),
                lit(ScalarValue::Int64(Some(5))),
            ],
            Err(DataFusionError::Internal(
                "function rpad requires compilation with feature flag: unicode_expressions.".to_string()
            )),
            &str,
            Utf8,
            StringArray
        );
        test_function!(
            Rtrim,
            &[lit(ScalarValue::Utf8(Some("trim ".to_string())))],
            Ok(Some("trim")),
            &str,
            Utf8,
            StringArray
        );
        test_function!(
            Rtrim,
            &[lit(ScalarValue::Utf8(Some(" trim ".to_string())))],
            Ok(Some(" trim")),
            &str,
            Utf8,
            StringArray
        );
        test_function!(
            Rtrim,
            &[lit(ScalarValue::Utf8(Some(" trim \n".to_string())))],
            Ok(Some(" trim \n")),
            &str,
            Utf8,
            StringArray
        );
        test_function!(
            Rtrim,
            &[lit(ScalarValue::Utf8(Some(" trim".to_string())))],
            Ok(Some(" trim")),
            &str,
            Utf8,
            StringArray
        );
        test_function!(
            Rtrim,
            &[lit(ScalarValue::Utf8(Some("trim".to_string())))],
            Ok(Some("trim")),
            &str,
            Utf8,
            StringArray
        );
        test_function!(
            Rtrim,
            &[lit(ScalarValue::Utf8(None))],
            Ok(None),
            &str,
            Utf8,
            StringArray
        );
        type B = BinaryArray<i32>;
        #[cfg(feature = "crypto_expressions")]
        test_function!(
            SHA224,
            &[lit(ScalarValue::Utf8(Some("tom".to_string())))],
            Ok(Some(&[
                11u8, 246u8, 203u8, 98u8, 100u8, 156u8, 66u8, 169u8, 174u8, 56u8, 118u8,
                171u8, 111u8, 109u8, 146u8, 173u8, 54u8, 203u8, 84u8, 20u8, 228u8, 149u8,
                248u8, 135u8, 50u8, 146u8, 190u8, 77u8
            ])),
            &[u8],
            Binary,
            B
        );
        #[cfg(feature = "crypto_expressions")]
        test_function!(
            SHA224,
            &[lit(ScalarValue::Utf8(Some("".to_string())))],
            Ok(Some(&[
                209u8, 74u8, 2u8, 140u8, 42u8, 58u8, 43u8, 201u8, 71u8, 97u8, 2u8, 187u8,
                40u8, 130u8, 52u8, 196u8, 21u8, 162u8, 176u8, 31u8, 130u8, 142u8, 166u8,
                42u8, 197u8, 179u8, 228u8, 47u8
            ])),
            &[u8],
            Binary,
            B
        );
        #[cfg(feature = "crypto_expressions")]
        test_function!(
            SHA224,
            &[lit(ScalarValue::Utf8(None))],
            Ok(None),
            &[u8],
            Binary,
            B
        );
        #[cfg(not(feature = "crypto_expressions"))]
        test_function!(
            SHA224,
            &[lit(ScalarValue::Utf8(Some("tom".to_string())))],
            Err(DataFusionError::Internal(
                "function sha224 requires compilation with feature flag: crypto_expressions.".to_string()
            )),
            &[u8],
            Binary,
            B
        );
        #[cfg(feature = "crypto_expressions")]
        test_function!(
            SHA256,
            &[lit(ScalarValue::Utf8(Some("tom".to_string())))],
            Ok(Some(&[
                225u8, 96u8, 143u8, 117u8, 197u8, 215u8, 129u8, 63u8, 61u8, 64u8, 49u8,
                203u8, 48u8, 191u8, 183u8, 134u8, 80u8, 125u8, 152u8, 19u8, 117u8, 56u8,
                255u8, 142u8, 18u8, 138u8, 111u8, 247u8, 78u8, 132u8, 230u8, 67u8
            ])),
            &[u8],
            Binary,
            B
        );
        #[cfg(feature = "crypto_expressions")]
        test_function!(
            SHA256,
            &[lit(ScalarValue::Utf8(Some("".to_string())))],
            Ok(Some(&[
                227u8, 176u8, 196u8, 66u8, 152u8, 252u8, 28u8, 20u8, 154u8, 251u8, 244u8,
                200u8, 153u8, 111u8, 185u8, 36u8, 39u8, 174u8, 65u8, 228u8, 100u8, 155u8,
                147u8, 76u8, 164u8, 149u8, 153u8, 27u8, 120u8, 82u8, 184u8, 85u8
            ])),
            &[u8],
            Binary,
            B
        );
        #[cfg(feature = "crypto_expressions")]
        test_function!(
            SHA256,
            &[lit(ScalarValue::Utf8(None))],
            Ok(None),
            &[u8],
            Binary,
            B
        );
        #[cfg(not(feature = "crypto_expressions"))]
        test_function!(
            SHA256,
            &[lit(ScalarValue::Utf8(Some("tom".to_string())))],
            Err(DataFusionError::Internal(
                "function sha256 requires compilation with feature flag: crypto_expressions.".to_string()
            )),
            &[u8],
            Binary,
            B
        );
        #[cfg(feature = "crypto_expressions")]
        test_function!(
            SHA384,
            &[lit(ScalarValue::Utf8(Some("tom".to_string())))],
            Ok(Some(&[
                9u8, 111u8, 91u8, 104u8, 170u8, 119u8, 132u8, 142u8, 79u8, 223u8, 92u8,
                28u8, 11u8, 53u8, 13u8, 226u8, 219u8, 250u8, 214u8, 15u8, 253u8, 124u8,
                37u8, 217u8, 234u8, 7u8, 198u8, 193u8, 155u8, 138u8, 77u8, 85u8, 169u8,
                24u8, 126u8, 177u8, 23u8, 197u8, 87u8, 136u8, 63u8, 88u8, 193u8, 109u8,
                250u8, 195u8, 227u8, 67u8
            ])),
            &[u8],
            Binary,
            B
        );
        #[cfg(feature = "crypto_expressions")]
        test_function!(
            SHA384,
            &[lit(ScalarValue::Utf8(Some("".to_string())))],
            Ok(Some(&[
                56u8, 176u8, 96u8, 167u8, 81u8, 172u8, 150u8, 56u8, 76u8, 217u8, 50u8,
                126u8, 177u8, 177u8, 227u8, 106u8, 33u8, 253u8, 183u8, 17u8, 20u8, 190u8,
                7u8, 67u8, 76u8, 12u8, 199u8, 191u8, 99u8, 246u8, 225u8, 218u8, 39u8,
                78u8, 222u8, 191u8, 231u8, 111u8, 101u8, 251u8, 213u8, 26u8, 210u8,
                241u8, 72u8, 152u8, 185u8, 91u8
            ])),
            &[u8],
            Binary,
            B
        );
        #[cfg(feature = "crypto_expressions")]
        test_function!(
            SHA384,
            &[lit(ScalarValue::Utf8(None))],
            Ok(None),
            &[u8],
            Binary,
            B
        );
        #[cfg(not(feature = "crypto_expressions"))]
        test_function!(
            SHA384,
            &[lit(ScalarValue::Utf8(Some("tom".to_string())))],
            Err(DataFusionError::Internal(
                "function sha384 requires compilation with feature flag: crypto_expressions.".to_string()
            )),
            &[u8],
            Binary,
            B
        );
        #[cfg(feature = "crypto_expressions")]
        test_function!(
            SHA512,
            &[lit(ScalarValue::Utf8(Some("tom".to_string())))],
            Ok(Some(&[
                110u8, 27u8, 155u8, 63u8, 232u8, 64u8, 104u8, 14u8, 55u8, 5u8, 31u8,
                122u8, 213u8, 233u8, 89u8, 214u8, 243u8, 154u8, 208u8, 248u8, 136u8,
                93u8, 133u8, 81u8, 102u8, 245u8, 92u8, 101u8, 148u8, 105u8, 211u8, 200u8,
                183u8, 129u8, 24u8, 196u8, 74u8, 42u8, 73u8, 199u8, 45u8, 219u8, 72u8,
                28u8, 214u8, 216u8, 115u8, 16u8, 52u8, 225u8, 28u8, 192u8, 48u8, 7u8,
                11u8, 168u8, 67u8, 169u8, 11u8, 52u8, 149u8, 203u8, 141u8, 62u8
            ])),
            &[u8],
            Binary,
            B
        );
        #[cfg(feature = "crypto_expressions")]
        test_function!(
            SHA512,
            &[lit(ScalarValue::Utf8(Some("".to_string())))],
            Ok(Some(&[
                207u8, 131u8, 225u8, 53u8, 126u8, 239u8, 184u8, 189u8, 241u8, 84u8, 40u8,
                80u8, 214u8, 109u8, 128u8, 7u8, 214u8, 32u8, 228u8, 5u8, 11u8, 87u8,
                21u8, 220u8, 131u8, 244u8, 169u8, 33u8, 211u8, 108u8, 233u8, 206u8, 71u8,
                208u8, 209u8, 60u8, 93u8, 133u8, 242u8, 176u8, 255u8, 131u8, 24u8, 210u8,
                135u8, 126u8, 236u8, 47u8, 99u8, 185u8, 49u8, 189u8, 71u8, 65u8, 122u8,
                129u8, 165u8, 56u8, 50u8, 122u8, 249u8, 39u8, 218u8, 62u8
            ])),
            &[u8],
            Binary,
            B
        );
        #[cfg(feature = "crypto_expressions")]
        test_function!(
            SHA512,
            &[lit(ScalarValue::Utf8(None))],
            Ok(None),
            &[u8],
            Binary,
            B
        );
        #[cfg(not(feature = "crypto_expressions"))]
        test_function!(
            SHA512,
            &[lit(ScalarValue::Utf8(Some("tom".to_string())))],
            Err(DataFusionError::Internal(
                "function sha512 requires compilation with feature flag: crypto_expressions.".to_string()
            )),
            &[u8],
            Binary,
            BinaryArray
        );
        test_function!(
            SplitPart,
            &[
                lit(ScalarValue::Utf8(Some("abc~@~def~@~ghi".to_string()))),
                lit(ScalarValue::Utf8(Some("~@~".to_string()))),
                lit(ScalarValue::Int64(Some(2))),
            ],
            Ok(Some("def")),
            &str,
            Utf8,
            StringArray
        );
        test_function!(
            SplitPart,
            &[
                lit(ScalarValue::Utf8(Some("abc~@~def~@~ghi".to_string()))),
                lit(ScalarValue::Utf8(Some("~@~".to_string()))),
                lit(ScalarValue::Int64(Some(20))),
            ],
            Ok(Some("")),
            &str,
            Utf8,
            StringArray
        );
        test_function!(
            SplitPart,
            &[
                lit(ScalarValue::Utf8(Some("abc~@~def~@~ghi".to_string()))),
                lit(ScalarValue::Utf8(Some("~@~".to_string()))),
                lit(ScalarValue::Int64(Some(-1))),
            ],
            Err(DataFusionError::Execution(
                "field position must be greater than zero".to_string(),
            )),
            &str,
            Utf8,
            StringArray
        );
        test_function!(
            StartsWith,
            &[
                lit(ScalarValue::Utf8(Some("alphabet".to_string()))),
                lit(ScalarValue::Utf8(Some("alph".to_string()))),
            ],
            Ok(Some(true)),
            bool,
            Boolean,
            BooleanArray
        );
        test_function!(
            StartsWith,
            &[
                lit(ScalarValue::Utf8(Some("alphabet".to_string()))),
                lit(ScalarValue::Utf8(Some("blph".to_string()))),
            ],
            Ok(Some(false)),
            bool,
            Boolean,
            BooleanArray
        );
        test_function!(
            StartsWith,
            &[
                lit(ScalarValue::Utf8(None)),
                lit(ScalarValue::Utf8(Some("alph".to_string()))),
            ],
            Ok(None),
            bool,
            Boolean,
            BooleanArray
        );
        test_function!(
            StartsWith,
            &[
                lit(ScalarValue::Utf8(Some("alphabet".to_string()))),
                lit(ScalarValue::Utf8(None)),
            ],
            Ok(None),
            bool,
            Boolean,
            BooleanArray
        );
        #[cfg(feature = "unicode_expressions")]
        test_function!(
            Strpos,
            &[
                lit(ScalarValue::Utf8(Some("abc".to_string()))),
                lit(ScalarValue::Utf8(Some("c".to_string()))),
            ],
            Ok(Some(3)),
            i32,
            Int32,
            Int32Array
        );
        #[cfg(feature = "unicode_expressions")]
        test_function!(
            Strpos,
            &[
                lit(ScalarValue::Utf8(Some("josé".to_string()))),
                lit(ScalarValue::Utf8(Some("é".to_string()))),
            ],
            Ok(Some(4)),
            i32,
            Int32,
            Int32Array
        );
        #[cfg(feature = "unicode_expressions")]
        test_function!(
            Strpos,
            &[
                lit(ScalarValue::Utf8(Some("joséésoj".to_string()))),
                lit(ScalarValue::Utf8(Some("so".to_string()))),
            ],
            Ok(Some(6)),
            i32,
            Int32,
            Int32Array
        );
        #[cfg(feature = "unicode_expressions")]
        test_function!(
            Strpos,
            &[
                lit(ScalarValue::Utf8(Some("joséésoj".to_string()))),
                lit(ScalarValue::Utf8(Some("abc".to_string()))),
            ],
            Ok(Some(0)),
            i32,
            Int32,
            Int32Array
        );
        #[cfg(feature = "unicode_expressions")]
        test_function!(
            Strpos,
            &[
                lit(ScalarValue::Utf8(None)),
                lit(ScalarValue::Utf8(Some("abc".to_string()))),
            ],
            Ok(None),
            i32,
            Int32,
            Int32Array
        );
        #[cfg(feature = "unicode_expressions")]
        test_function!(
            Strpos,
            &[
                lit(ScalarValue::Utf8(Some("joséésoj".to_string()))),
                lit(ScalarValue::Utf8(None)),
            ],
            Ok(None),
            i32,
            Int32,
            Int32Array
        );
        #[cfg(not(feature = "unicode_expressions"))]
        test_function!(
            Strpos,
            &[
                lit(ScalarValue::Utf8(Some("joséésoj".to_string()))),
                lit(ScalarValue::Utf8(None)),
            ],
            Err(DataFusionError::Internal(
                "function strpos requires compilation with feature flag: unicode_expressions.".to_string()
            )),
            i32,
            Int32,
            Int32Array
        );
        #[cfg(feature = "unicode_expressions")]
        test_function!(
            Substr,
            &[
                lit(ScalarValue::Utf8(Some("alphabet".to_string()))),
                lit(ScalarValue::Int64(Some(0))),
            ],
            Ok(Some("alphabet")),
            &str,
            Utf8,
            StringArray
        );
        #[cfg(feature = "unicode_expressions")]
        test_function!(
            Substr,
            &[
                lit(ScalarValue::Utf8(Some("joséésoj".to_string()))),
                lit(ScalarValue::Int64(Some(5))),
            ],
            Ok(Some("ésoj")),
            &str,
            Utf8,
            StringArray
        );
        #[cfg(feature = "unicode_expressions")]
        test_function!(
            Substr,
            &[
                lit(ScalarValue::Utf8(Some("alphabet".to_string()))),
                lit(ScalarValue::Int64(Some(1))),
            ],
            Ok(Some("alphabet")),
            &str,
            Utf8,
            StringArray
        );
        #[cfg(feature = "unicode_expressions")]
        test_function!(
            Substr,
            &[
                lit(ScalarValue::Utf8(Some("alphabet".to_string()))),
                lit(ScalarValue::Int64(Some(2))),
            ],
            Ok(Some("lphabet")),
            &str,
            Utf8,
            StringArray
        );
        #[cfg(feature = "unicode_expressions")]
        test_function!(
            Substr,
            &[
                lit(ScalarValue::Utf8(Some("alphabet".to_string()))),
                lit(ScalarValue::Int64(Some(3))),
            ],
            Ok(Some("phabet")),
            &str,
            Utf8,
            StringArray
        );
        #[cfg(feature = "unicode_expressions")]
        test_function!(
            Substr,
            &[
                lit(ScalarValue::Utf8(Some("alphabet".to_string()))),
                lit(ScalarValue::Int64(Some(-3))),
            ],
            Ok(Some("alphabet")),
            &str,
            Utf8,
            StringArray
        );
        #[cfg(feature = "unicode_expressions")]
        test_function!(
            Substr,
            &[
                lit(ScalarValue::Utf8(Some("alphabet".to_string()))),
                lit(ScalarValue::Int64(Some(30))),
            ],
            Ok(Some("")),
            &str,
            Utf8,
            StringArray
        );
        #[cfg(feature = "unicode_expressions")]
        test_function!(
            Substr,
            &[
                lit(ScalarValue::Utf8(Some("alphabet".to_string()))),
                lit(ScalarValue::Int64(None)),
            ],
            Ok(None),
            &str,
            Utf8,
            StringArray
        );
        #[cfg(feature = "unicode_expressions")]
        test_function!(
            Substr,
            &[
                lit(ScalarValue::Utf8(Some("alphabet".to_string()))),
                lit(ScalarValue::Int64(Some(3))),
                lit(ScalarValue::Int64(Some(2))),
            ],
            Ok(Some("ph")),
            &str,
            Utf8,
            StringArray
        );
        #[cfg(feature = "unicode_expressions")]
        test_function!(
            Substr,
            &[
                lit(ScalarValue::Utf8(Some("alphabet".to_string()))),
                lit(ScalarValue::Int64(Some(3))),
                lit(ScalarValue::Int64(Some(20))),
            ],
            Ok(Some("phabet")),
            &str,
            Utf8,
            StringArray
        );
        #[cfg(feature = "unicode_expressions")]
        test_function!(
            Substr,
            &[
                lit(ScalarValue::Utf8(Some("alphabet".to_string()))),
                lit(ScalarValue::Int64(None)),
                lit(ScalarValue::Int64(Some(20))),
            ],
            Ok(None),
            &str,
            Utf8,
            StringArray
        );
        #[cfg(feature = "unicode_expressions")]
        test_function!(
            Substr,
            &[
                lit(ScalarValue::Utf8(Some("alphabet".to_string()))),
                lit(ScalarValue::Int64(Some(3))),
                lit(ScalarValue::Int64(None)),
            ],
            Ok(None),
            &str,
            Utf8,
            StringArray
        );
        #[cfg(feature = "unicode_expressions")]
        test_function!(
            Substr,
            &[
                lit(ScalarValue::Utf8(Some("alphabet".to_string()))),
                lit(ScalarValue::Int64(Some(1))),
                lit(ScalarValue::Int64(Some(-1))),
            ],
            Err(DataFusionError::Execution(
                "negative substring length not allowed".to_string(),
            )),
            &str,
            Utf8,
            StringArray
        );
        #[cfg(feature = "unicode_expressions")]
        test_function!(
            Substr,
            &[
                lit(ScalarValue::Utf8(Some("joséésoj".to_string()))),
                lit(ScalarValue::Int64(Some(5))),
                lit(ScalarValue::Int64(Some(2))),
            ],
            Ok(Some("és")),
            &str,
            Utf8,
            StringArray
        );
        #[cfg(not(feature = "unicode_expressions"))]
        test_function!(
            Substr,
            &[
                lit(ScalarValue::Utf8(Some("alphabet".to_string()))),
                lit(ScalarValue::Int64(Some(0))),
            ],
            Err(DataFusionError::Internal(
                "function substr requires compilation with feature flag: unicode_expressions.".to_string()
            )),
            &str,
            Utf8,
            StringArray
        );
        #[cfg(feature = "unicode_expressions")]
        test_function!(
            Translate,
            &[
                lit(ScalarValue::Utf8(Some("12345".to_string()))),
                lit(ScalarValue::Utf8(Some("143".to_string()))),
                lit(ScalarValue::Utf8(Some("ax".to_string()))),
            ],
            Ok(Some("a2x5")),
            &str,
            Utf8,
            StringArray
        );
        #[cfg(feature = "unicode_expressions")]
        test_function!(
            Translate,
            &[
                lit(ScalarValue::Utf8(None)),
                lit(ScalarValue::Utf8(Some("143".to_string()))),
                lit(ScalarValue::Utf8(Some("ax".to_string()))),
            ],
            Ok(None),
            &str,
            Utf8,
            StringArray
        );
        #[cfg(feature = "unicode_expressions")]
        test_function!(
            Translate,
            &[
                lit(ScalarValue::Utf8(Some("12345".to_string()))),
                lit(ScalarValue::Utf8(None)),
                lit(ScalarValue::Utf8(Some("ax".to_string()))),
            ],
            Ok(None),
            &str,
            Utf8,
            StringArray
        );
        #[cfg(feature = "unicode_expressions")]
        test_function!(
            Translate,
            &[
                lit(ScalarValue::Utf8(Some("12345".to_string()))),
                lit(ScalarValue::Utf8(Some("143".to_string()))),
                lit(ScalarValue::Utf8(None)),
            ],
            Ok(None),
            &str,
            Utf8,
            StringArray
        );
        #[cfg(feature = "unicode_expressions")]
        test_function!(
            Translate,
            &[
                lit(ScalarValue::Utf8(Some("é2íñ5".to_string()))),
                lit(ScalarValue::Utf8(Some("éñí".to_string()))),
                lit(ScalarValue::Utf8(Some("óü".to_string()))),
            ],
            Ok(Some("ó2ü5")),
            &str,
            Utf8,
            StringArray
        );
        #[cfg(not(feature = "unicode_expressions"))]
        test_function!(
            Translate,
            &[
                lit(ScalarValue::Utf8(Some("12345".to_string()))),
                lit(ScalarValue::Utf8(Some("143".to_string()))),
                lit(ScalarValue::Utf8(Some("ax".to_string()))),
            ],
            Err(DataFusionError::Internal(
                "function translate requires compilation with feature flag: unicode_expressions.".to_string()
            )),
            &str,
            Utf8,
            StringArray
        );
        test_function!(
            Trim,
            &[lit(ScalarValue::Utf8(Some(" trim ".to_string())))],
            Ok(Some("trim")),
            &str,
            Utf8,
            StringArray
        );
        test_function!(
            Trim,
            &[lit(ScalarValue::Utf8(Some("trim ".to_string())))],
            Ok(Some("trim")),
            &str,
            Utf8,
            StringArray
        );
        test_function!(
            Trim,
            &[lit(ScalarValue::Utf8(Some(" trim".to_string())))],
            Ok(Some("trim")),
            &str,
            Utf8,
            StringArray
        );
        test_function!(
            Trim,
            &[lit(ScalarValue::Utf8(None))],
            Ok(None),
            &str,
            Utf8,
            StringArray
        );
        test_function!(
            Upper,
            &[lit(ScalarValue::Utf8(Some("upper".to_string())))],
            Ok(Some("UPPER")),
            &str,
            Utf8,
            StringArray
        );
        test_function!(
            Upper,
            &[lit(ScalarValue::Utf8(Some("UPPER".to_string())))],
            Ok(Some("UPPER")),
            &str,
            Utf8,
            StringArray
        );
        test_function!(
            Upper,
            &[lit(ScalarValue::Utf8(None))],
            Ok(None),
            &str,
            Utf8,
            StringArray
        );
        Ok(())
    }

    #[test]
    fn test_concat_error() -> Result<()> {
        let ctx_state = ExecutionContextState::new();
        let schema = Schema::new(vec![Field::new("a", DataType::Int32, false)]);

        let expr = create_physical_expr(
            &BuiltinScalarFunction::Concat,
            &[],
            &schema,
            &ctx_state,
        )?;

        let columns: Vec<ArrayRef> = vec![Arc::new(Int32Array::from_slice(&[1]))];
        let batch = RecordBatch::try_new(Arc::new(schema.clone()), columns)?;
        let result = expr.evaluate(&batch);

        if result.is_ok() {
            Err(DataFusionError::Plan(
                "Function 'concat' cannot accept zero arguments".to_string(),
            ))
        } else {
            Ok(())
        }
    }

    fn generic_test_array(
        value1: ArrayRef,
        value2: ArrayRef,
        expected: ArrayRef,
    ) -> Result<()> {
        // any type works here: we evaluate against a literal of `value`
        let schema = Schema::new(vec![
            Field::new("a", value1.data_type().clone(), false),
            Field::new("b", value2.data_type().clone(), false),
        ]);
        let columns: Vec<ArrayRef> = vec![value1, value2];
        let ctx_state = ExecutionContextState::new();

        let expr = create_physical_expr(
            &BuiltinScalarFunction::Array,
            &[col("a", &schema)?, col("b", &schema)?],
            &schema,
            &ctx_state,
        )?;

        // evaluate works
        let batch = RecordBatch::try_new(Arc::new(schema.clone()), columns)?;
        let result = expr.evaluate(&batch)?.into_array(batch.num_rows());

        // downcast works
        let result = result
            .as_any()
            .downcast_ref::<FixedSizeListArray>()
            .unwrap();

        // value and type is correct
        assert_eq!(result.value(0).as_ref(), expected.as_ref());

        Ok(())
    }

    #[test]
    fn test_array() -> Result<()> {
        generic_test_array(
            Arc::new(StringArray::from_slice(&["aa"])),
            Arc::new(StringArray::from_slice(&["bb"])),
            Arc::new(StringArray::from_slice(&["aa", "bb"])),
        )?;

        // different types, to validate that casting happens
        generic_test_array(
            Arc::new(UInt32Array::from_slice(&[1])),
            Arc::new(UInt64Array::from_slice(&[1])),
            Arc::new(UInt64Array::from_slice(&[1, 1])),
        )?;

        // different types (another order), to validate that casting happens
        generic_test_array(
            Arc::new(UInt64Array::from_slice(&[1])),
            Arc::new(UInt32Array::from_slice(&[1])),
            Arc::new(UInt64Array::from_slice(&[1, 1])),
        )
    }

    #[test]
    #[cfg(feature = "regex_expressions")]
    fn test_regexp_match() -> Result<()> {
        use arrow::array::ListArray;
        let schema = Schema::new(vec![Field::new("a", DataType::Utf8, false)]);
        let ctx_state = ExecutionContextState::new();

<<<<<<< HEAD
        // concat(value, value)
        let col_value: ArrayRef = Arc::new(StringArray::from_slice(&["aaa-555"]));
=======
        let col_value: ArrayRef = Arc::new(StringArray::from(vec!["aaa-555"]));
>>>>>>> 7932cb93
        let pattern = lit(ScalarValue::Utf8(Some(r".*-(\d*)".to_string())));
        let columns: Vec<ArrayRef> = vec![col_value];
        let expr = create_physical_expr(
            &BuiltinScalarFunction::RegexpMatch,
            &[col("a", &schema)?, pattern],
            &schema,
            &ctx_state,
        )?;

        // type is correct
        assert_eq!(
            expr.data_type(&schema)?,
            DataType::List(Box::new(Field::new("item", DataType::Utf8, true)))
        );

        // evaluate works
        let batch = RecordBatch::try_new(Arc::new(schema.clone()), columns)?;
        let result = expr.evaluate(&batch)?.into_array(batch.num_rows());

        // downcast works
        let result = result.as_any().downcast_ref::<ListArray<i32>>().unwrap();
        let first_row = result.value(0);
        let first_row = first_row.as_any().downcast_ref::<StringArray>().unwrap();

        // value is correct
        let expected = "555".to_string();
        assert_eq!(first_row.value(0), expected);

        Ok(())
    }

    #[test]
    #[cfg(feature = "regex_expressions")]
    fn test_regexp_match_all_literals() -> Result<()> {
        use arrow::array::ListArray;
        let schema = Schema::new(vec![Field::new("a", DataType::Int32, false)]);
        let ctx_state = ExecutionContextState::new();

        let col_value = lit(ScalarValue::Utf8(Some("aaa-555".to_string())));
        let pattern = lit(ScalarValue::Utf8(Some(r".*-(\d*)".to_string())));
        let columns: Vec<ArrayRef> = vec![Arc::new(Int32Array::from_slice(&[1]))];
        let expr = create_physical_expr(
            &BuiltinScalarFunction::RegexpMatch,
            &[col_value, pattern],
            &schema,
            &ctx_state,
        )?;

        // type is correct
        assert_eq!(
            expr.data_type(&schema)?,
            DataType::List(Box::new(Field::new("item", DataType::Utf8, true)))
        );

        // evaluate works
        let batch = RecordBatch::try_new(Arc::new(schema.clone()), columns)?;
        let result = expr.evaluate(&batch)?.into_array(batch.num_rows());

        // downcast works
        let result = result.as_any().downcast_ref::<ListArray<i32>>().unwrap();
        let first_row = result.value(0);
        let first_row = first_row.as_any().downcast_ref::<StringArray>().unwrap();

        // value is correct
        let expected = "555".to_string();
        assert_eq!(first_row.value(0), expected);

        Ok(())
    }
}<|MERGE_RESOLUTION|>--- conflicted
+++ resolved
@@ -1435,20 +1435,9 @@
         physical_plan::expressions::{col, lit},
         scalar::ScalarValue,
     };
-<<<<<<< HEAD
     use arrow::{datatypes::Field, record_batch::RecordBatch};
 
     type StringArray = Utf8Array<i32>;
-=======
-    use arrow::{
-        array::{
-            Array, ArrayRef, BinaryArray, BooleanArray, FixedSizeListArray, Float32Array,
-            Float64Array, Int32Array, StringArray, UInt32Array, UInt64Array,
-        },
-        datatypes::Field,
-        record_batch::RecordBatch,
-    };
->>>>>>> 7932cb93
 
     /// $FUNC function to test
     /// $ARGS arguments (vec) to pass to function
@@ -3718,12 +3707,8 @@
         let schema = Schema::new(vec![Field::new("a", DataType::Utf8, false)]);
         let ctx_state = ExecutionContextState::new();
 
-<<<<<<< HEAD
         // concat(value, value)
         let col_value: ArrayRef = Arc::new(StringArray::from_slice(&["aaa-555"]));
-=======
-        let col_value: ArrayRef = Arc::new(StringArray::from(vec!["aaa-555"]));
->>>>>>> 7932cb93
         let pattern = lit(ScalarValue::Utf8(Some(r".*-(\d*)".to_string())));
         let columns: Vec<ArrayRef> = vec![col_value];
         let expr = create_physical_expr(
