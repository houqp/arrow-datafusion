--- conflicted
+++ resolved
@@ -667,15 +667,11 @@
     use crate::test::exec::{assert_strong_count_converges_to_zero, BlockingExec};
     use std::iter::FromIterator;
 
-<<<<<<< HEAD
     use crate::arrow::array::*;
     use crate::arrow::datatypes::*;
     use crate::arrow::io::print;
     use crate::assert_batches_eq;
     use crate::datasource::CsvReadOptions;
-=======
-    use crate::arrow::array::{Int32Array, StringArray, TimestampNanosecondArray};
->>>>>>> e1cfa418
     use crate::physical_plan::coalesce_partitions::CoalescePartitionsExec;
     use crate::physical_plan::expressions::col;
     use crate::physical_plan::file_format::{CsvExec, PhysicalPlanConfig};
