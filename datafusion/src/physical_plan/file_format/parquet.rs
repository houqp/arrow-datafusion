// Licensed to the Apache Software Foundation (ASF) under one
// or more contributor license agreements.  See the NOTICE file
// distributed with this work for additional information
// regarding copyright ownership.  The ASF licenses this file
// to you under the Apache License, Version 2.0 (the
// "License"); you may not use this file except in compliance
// with the License.  You may obtain a copy of the License at
//
//   http://www.apache.org/licenses/LICENSE-2.0
//
// Unless required by applicable law or agreed to in writing,
// software distributed under the License is distributed on an
// "AS IS" BASIS, WITHOUT WARRANTIES OR CONDITIONS OF ANY
// KIND, either express or implied.  See the License for the
// specific language governing permissions and limitations
// under the License.

//! Execution plan for reading Parquet files

/// FIXME: https://github.com/apache/arrow-datafusion/issues/1058
use fmt::Debug;
use std::fmt;
use std::sync::Arc;
use std::{any::Any, convert::TryInto};

use crate::datasource::object_store::ObjectStore;
use crate::datasource::PartitionedFile;
use crate::{
    error::{DataFusionError, Result},
    logical_plan::{Column, Expr},
    physical_optimizer::pruning::{PruningPredicate, PruningStatistics},
    physical_plan::{
        file_format::PhysicalPlanConfig,
        metrics::{self, ExecutionPlanMetricsSet, MetricBuilder, MetricsSet},
        stream::RecordBatchReceiverStream,
        DisplayFormatType, ExecutionPlan, Partitioning, SendableRecordBatchStream,
        Statistics,
    },
    scalar::ScalarValue,
};

use arrow::{
    array::ArrayRef,
    datatypes::*,
    error::Result as ArrowResult,
    io::parquet::read::{self, RowGroupMetaData},
    record_batch::RecordBatch,
};
use log::debug;

use parquet::statistics::{
    BinaryStatistics as ParquetBinaryStatistics,
    BooleanStatistics as ParquetBooleanStatistics,
    PrimitiveStatistics as ParquetPrimitiveStatistics,
};

use tokio::{
    sync::mpsc::{channel, Receiver, Sender},
    task,
};

use async_trait::async_trait;

use super::PartitionColumnProjector;

/// Execution plan for scanning one or more Parquet partitions
#[derive(Debug, Clone)]
pub struct ParquetExec {
    base_config: PhysicalPlanConfig,
    projected_statistics: Statistics,
    projected_schema: SchemaRef,
    /// Execution metrics
    metrics: ExecutionPlanMetricsSet,
    /// Optional predicate for pruning row groups
    pruning_predicate: Option<PruningPredicate>,
}

/// Stores metrics about the parquet execution for a particular parquet file
#[derive(Debug, Clone)]
struct ParquetFileMetrics {
    /// Number of times the predicate could not be evaluated
    pub predicate_evaluation_errors: metrics::Count,
    /// Number of row groups pruned using
    pub row_groups_pruned: metrics::Count,
}

impl ParquetExec {
    /// Create a new Parquet reader execution plan provided file list and schema.
    /// Even if `limit` is set, ParquetExec rounds up the number of records to the next `batch_size`.
    pub fn new(base_config: PhysicalPlanConfig, predicate: Option<Expr>) -> Self {
        debug!("Creating ParquetExec, files: {:?}, projection {:?}, predicate: {:?}, limit: {:?}",
        base_config.file_groups, base_config.projection, predicate, base_config.limit);

        let metrics = ExecutionPlanMetricsSet::new();
        let predicate_creation_errors =
            MetricBuilder::new(&metrics).global_counter("num_predicate_creation_errors");

        let pruning_predicate = predicate.and_then(|predicate_expr| {
            match PruningPredicate::try_new(
                &predicate_expr,
                base_config.file_schema.clone(),
            ) {
                Ok(pruning_predicate) => Some(pruning_predicate),
                Err(e) => {
                    debug!(
                        "Could not create pruning predicate for {:?}: {}",
                        predicate_expr, e
                    );
                    predicate_creation_errors.add(1);
                    None
                }
            }
        });

        let (projected_schema, projected_statistics) = base_config.project();

        Self {
            base_config,
            projected_schema,
            projected_statistics,
            metrics,
            pruning_predicate,
        }
    }

    /// Ref to the base configs
    pub fn base_config(&self) -> &PhysicalPlanConfig {
        &self.base_config
    }
}

impl ParquetFileMetrics {
    /// Create new metrics
    pub fn new(
        partition: usize,
        filename: &str,
        metrics: &ExecutionPlanMetricsSet,
    ) -> Self {
        let predicate_evaluation_errors = MetricBuilder::new(metrics)
            .with_new_label("filename", filename.to_string())
            .counter("predicate_evaluation_errors", partition);

        let row_groups_pruned = MetricBuilder::new(metrics)
            .with_new_label("filename", filename.to_string())
            .counter("row_groups_pruned", partition);

        Self {
            predicate_evaluation_errors,
            row_groups_pruned,
        }
    }
}

type Payload = ArrowResult<RecordBatch>;

#[async_trait]
impl ExecutionPlan for ParquetExec {
    /// Return a reference to Any that can be used for downcasting
    fn as_any(&self) -> &dyn Any {
        self
    }

    fn schema(&self) -> SchemaRef {
        Arc::clone(&self.projected_schema)
    }

    fn children(&self) -> Vec<Arc<dyn ExecutionPlan>> {
        // this is a leaf node and has no children
        vec![]
    }

    /// Get the output partitioning of this plan
    fn output_partitioning(&self) -> Partitioning {
        Partitioning::UnknownPartitioning(self.base_config.file_groups.len())
    }

    fn with_new_children(
        &self,
        children: Vec<Arc<dyn ExecutionPlan>>,
    ) -> Result<Arc<dyn ExecutionPlan>> {
        if children.is_empty() {
            Ok(Arc::new(self.clone()))
        } else {
            Err(DataFusionError::Internal(format!(
                "Children cannot be replaced in {:?}",
                self
            )))
        }
    }

    async fn execute(&self, partition_index: usize) -> Result<SendableRecordBatchStream> {
        // because the parquet implementation is not thread-safe, it is necessary to execute
        // on a thread and communicate with channels
        let (response_tx, response_rx): (Sender<Payload>, Receiver<Payload>) = channel(2);

        let partition = self.base_config.file_groups[partition_index].clone();
        let metrics = self.metrics.clone();
        let projection = match self.base_config.file_column_projection_indices() {
            Some(proj) => proj,
            None => (0..self.base_config.file_schema.fields().len()).collect(),
        };
        let pruning_predicate = self.pruning_predicate.clone();
        let batch_size = self.base_config.batch_size;
        let limit = self.base_config.limit;
        let object_store = Arc::clone(&self.base_config.object_store);
        let partition_col_proj = PartitionColumnProjector::new(
            Arc::clone(&self.projected_schema),
            &self.base_config.table_partition_cols,
        );

        let join_handle = task::spawn_blocking(move || {
            if let Err(e) = read_partition(
                object_store.as_ref(),
                partition_index,
                partition,
                metrics,
                &projection,
                &pruning_predicate,
                batch_size,
                response_tx,
                limit,
                partition_col_proj,
            ) {
                println!("Parquet reader thread terminated due to error: {:?}", e);
            }
        });

        Ok(RecordBatchReceiverStream::create(
            &self.projected_schema,
            response_rx,
            join_handle,
        ))
    }

    fn fmt_as(
        &self,
        t: DisplayFormatType,
        f: &mut std::fmt::Formatter,
    ) -> std::fmt::Result {
        match t {
            DisplayFormatType::Default => {
                write!(
                    f,
                    "ParquetExec: batch_size={}, limit={:?}, partitions={}",
                    self.base_config.batch_size,
                    self.base_config.limit,
                    super::FileGroupsDisplay(&self.base_config.file_groups)
                )
            }
        }
    }

    fn metrics(&self) -> Option<MetricsSet> {
        Some(self.metrics.clone_inner())
    }

    fn statistics(&self) -> Statistics {
        self.projected_statistics.clone()
    }
}

#[allow(dead_code)]
fn send_result(
    response_tx: &Sender<ArrowResult<RecordBatch>>,
    result: ArrowResult<RecordBatch>,
) -> Result<()> {
    // Note this function is running on its own blockng tokio thread so blocking here is ok.
    response_tx
        .blocking_send(result)
        .map_err(|e| DataFusionError::Execution(e.to_string()))?;
    Ok(())
}

/// Wraps parquet statistics in a way
/// that implements [`PruningStatistics`]
struct RowGroupPruningStatistics<'a> {
    row_group_metadata: &'a [RowGroupMetaData],
    parquet_schema: &'a Schema,
}

/// Extract the min/max statistics from a `ParquetStatistics` object
macro_rules! get_statistic {
    ($column_statistics:expr, $attr:ident) => {{
        use arrow::io::parquet::read::PhysicalType;

        match $column_statistics.physical_type() {
            PhysicalType::Boolean => {
                let stats = $column_statistics
                    .as_any()
                    .downcast_ref::<ParquetBooleanStatistics>()?;
                stats.$attr.map(|v| ScalarValue::Boolean(Some(v)))
            }
            PhysicalType::Int32 => {
                let stats = $column_statistics
                    .as_any()
                    .downcast_ref::<ParquetPrimitiveStatistics<i32>>()?;
                stats.$attr.map(|v| ScalarValue::Int32(Some(v)))
            }
            PhysicalType::Int64 => {
                let stats = $column_statistics
                    .as_any()
                    .downcast_ref::<ParquetPrimitiveStatistics<i64>>()?;
                stats.$attr.map(|v| ScalarValue::Int64(Some(v)))
            }
            // 96 bit ints not supported
            PhysicalType::Int96 => None,
            PhysicalType::Float => {
                let stats = $column_statistics
                    .as_any()
                    .downcast_ref::<ParquetPrimitiveStatistics<f32>>()?;
                stats.$attr.map(|v| ScalarValue::Float32(Some(v)))
            }
            PhysicalType::Double => {
                let stats = $column_statistics
                    .as_any()
                    .downcast_ref::<ParquetPrimitiveStatistics<f64>>()?;
                stats.$attr.map(|v| ScalarValue::Float64(Some(v)))
            }
            PhysicalType::ByteArray => {
                let stats = $column_statistics
                    .as_any()
                    .downcast_ref::<ParquetBinaryStatistics>()?;
                stats.$attr.as_ref().map(|v| {
                    ScalarValue::Utf8(std::str::from_utf8(v).map(|s| s.to_string()).ok())
                })
            }
            // type not supported yet
            PhysicalType::FixedLenByteArray(_) => None,
        }
    }};
}

// Extract the min or max value through the `attr` field from ParquetStatistics as appropriate
macro_rules! get_min_max_values {
    ($self:expr, $column:expr, $attr:ident) => {{
        let (column_index, field) = if let Some((v, f)) = $self.parquet_schema.column_with_name(&$column.name) {
            (v, f)
        } else {
            // Named column was not present
            return None
        };

        let data_type = field.data_type();
        let null_scalar: ScalarValue = if let Ok(v) = data_type.try_into() {
            v
        } else {
            // DataFusion doesn't have support for ScalarValues of the column type
            return None
        };

        let scalar_values : Vec<ScalarValue> = $self.row_group_metadata
            .iter()
            .flat_map(|meta| {
                meta.column(column_index).statistics()
            })
            .map(|stats| {
                get_statistic!(stats.as_ref().unwrap(), $attr)
            })
            .map(|maybe_scalar| {
                // column either did't have statistics at all or didn't have min/max values
                maybe_scalar.unwrap_or_else(|| null_scalar.clone())
            })
            .collect();

        // ignore errors converting to arrays (e.g. different types)
        ScalarValue::iter_to_array(scalar_values).ok().map(Arc::from)
    }}
}

impl<'a> PruningStatistics for RowGroupPruningStatistics<'a> {
    fn min_values(&self, column: &Column) -> Option<ArrayRef> {
        get_min_max_values!(self, column, min_value)
    }

    fn max_values(&self, column: &Column) -> Option<ArrayRef> {
        get_min_max_values!(self, column, max_value)
    }

    fn num_containers(&self) -> usize {
        self.row_group_metadata.len()
    }
}

fn build_row_group_predicate(
    pruning_predicate: &PruningPredicate,
    metrics: ParquetFileMetrics,
    row_group_metadata: &[RowGroupMetaData],
<<<<<<< HEAD
) -> Box<dyn Fn(usize, &RowGroupMetaData) -> bool> {
    let parquet_schema = predicate_builder.schema().as_ref();
=======
) -> Box<dyn Fn(&RowGroupMetaData, usize) -> bool> {
    let parquet_schema = pruning_predicate.schema().as_ref();
>>>>>>> 2008b1dc

    let pruning_stats = RowGroupPruningStatistics {
        row_group_metadata,
        parquet_schema,
    };
    let predicate_values = pruning_predicate.prune(&pruning_stats);

    match predicate_values {
        Ok(values) => {
            // NB: false means don't scan row group
            let num_pruned = values.iter().filter(|&v| !*v).count();
            metrics.row_groups_pruned.add(num_pruned);
            Box::new(move |i, _| values[i])
        }
        // stats filter array could not be built
        // return a closure which will not filter out any row groups
        Err(e) => {
            debug!("Error evaluating row group predicate values {}", e);
            metrics.predicate_evaluation_errors.add(1);
            Box::new(|_i, _r| true)
        }
    }
}

#[allow(clippy::too_many_arguments)]
fn read_partition(
    object_store: &dyn ObjectStore,
    partition_index: usize,
    partition: Vec<PartitionedFile>,
    metrics: ExecutionPlanMetricsSet,
    projection: &[usize],
<<<<<<< HEAD
    predicate_builder: &Option<PruningPredicate>,
    _batch_size: usize,
=======
    pruning_predicate: &Option<PruningPredicate>,
    batch_size: usize,
>>>>>>> 2008b1dc
    response_tx: Sender<ArrowResult<RecordBatch>>,
    limit: Option<usize>,
    mut partition_column_projector: PartitionColumnProjector,
) -> Result<()> {
    for partitioned_file in partition {
        let file_metrics = ParquetFileMetrics::new(
            partition_index,
            &*partitioned_file.file_meta.path(),
            &metrics,
        );
        let object_reader =
            object_store.file_reader(partitioned_file.file_meta.sized_file.clone())?;
<<<<<<< HEAD
        let reader = object_reader.sync_reader()?;
        let mut record_reader = read::RecordReader::try_new(
            reader,
            Some(projection.to_vec()),
            limit,
            None,
            None,
        )?;
        if let Some(predicate_builder) = predicate_builder {
            let _file_metadata = record_reader.metadata();
            record_reader.set_groups_filter(Arc::new(build_row_group_predicate(
                predicate_builder,
=======
        let mut file_reader =
            SerializedFileReader::new(ChunkObjectReader(object_reader))?;
        if let Some(pruning_predicate) = pruning_predicate {
            let row_group_predicate = build_row_group_predicate(
                pruning_predicate,
>>>>>>> 2008b1dc
                file_metrics,
                &record_reader.metadata().row_groups,
            )));
        }

        for batch in record_reader {
            let proj_batch = partition_column_projector
                .project(batch?, &partitioned_file.partition_values);
            response_tx
                .blocking_send(proj_batch)
                .map_err(|x| DataFusionError::Execution(format!("{}", x)))?;
        }
    }

    // finished reading files (dropping response_tx will close channel)
    Ok(())
}

#[cfg(test)]
mod tests {
    use crate::datasource::{
        file_format::{parquet::ParquetFormat, FileFormat},
        object_store::local::{
            local_object_reader_stream, local_unpartitioned_file, LocalFileSystem,
        },
    };

    use super::*;
    use arrow::datatypes::{DataType, Field};
    use arrow::io::parquet::write::to_parquet_schema;
    use arrow::io::parquet::write::{ColumnDescriptor, SchemaDescriptor};
    use futures::StreamExt;
    use parquet::metadata::ColumnChunkMetaData;
    use parquet::statistics::Statistics as ParquetStatistics;

    #[tokio::test]
    async fn parquet_exec_with_projection() -> Result<()> {
        let testdata = crate::test_util::parquet_test_data();
        let filename = format!("{}/alltypes_plain.parquet", testdata);
        let parquet_exec = ParquetExec::new(
            PhysicalPlanConfig {
                object_store: Arc::new(LocalFileSystem {}),
                file_groups: vec![vec![local_unpartitioned_file(filename.clone())]],
                file_schema: ParquetFormat::default()
                    .infer_schema(local_object_reader_stream(vec![filename]))
                    .await?,
                statistics: Statistics::default(),
                projection: Some(vec![0, 1, 2]),
                batch_size: 1024,
                limit: None,
                table_partition_cols: vec![],
            },
            None,
        );
        assert_eq!(parquet_exec.output_partitioning().partition_count(), 1);

        let mut results = parquet_exec.execute(0).await?;
        let batch = results.next().await.unwrap()?;

        assert_eq!(8, batch.num_rows());
        assert_eq!(3, batch.num_columns());

        let schema = batch.schema();
        let field_names: Vec<&str> =
            schema.fields().iter().map(|f| f.name().as_str()).collect();
        assert_eq!(vec!["id", "bool_col", "tinyint_col"], field_names);

        let batch = results.next().await;
        assert!(batch.is_none());

        let batch = results.next().await;
        assert!(batch.is_none());

        let batch = results.next().await;
        assert!(batch.is_none());

        Ok(())
    }

    #[tokio::test]
    async fn parquet_exec_with_partition() -> Result<()> {
        let testdata = crate::test_util::parquet_test_data();
        let filename = format!("{}/alltypes_plain.parquet", testdata);
        let mut partitioned_file = local_unpartitioned_file(filename.clone());
        partitioned_file.partition_values = vec![
            ScalarValue::Utf8(Some("2021".to_owned())),
            ScalarValue::Utf8(Some("10".to_owned())),
            ScalarValue::Utf8(Some("26".to_owned())),
        ];
        let parquet_exec = ParquetExec::new(
            PhysicalPlanConfig {
                object_store: Arc::new(LocalFileSystem {}),
                file_groups: vec![vec![partitioned_file]],
                file_schema: ParquetFormat::default()
                    .infer_schema(local_object_reader_stream(vec![filename]))
                    .await?,
                statistics: Statistics::default(),
                // file has 10 cols so index 12 should be month
                projection: Some(vec![0, 1, 2, 12]),
                batch_size: 1024,
                limit: None,
                table_partition_cols: vec![
                    "year".to_owned(),
                    "month".to_owned(),
                    "day".to_owned(),
                ],
            },
            None,
        );
        assert_eq!(parquet_exec.output_partitioning().partition_count(), 1);

        let mut results = parquet_exec.execute(0).await?;
        let batch = results.next().await.unwrap()?;
        let expected = vec![
            "+----+----------+-------------+-------+",
            "| id | bool_col | tinyint_col | month |",
            "+----+----------+-------------+-------+",
            "| 4  | true     | 0           | 10    |",
            "| 5  | false    | 1           | 10    |",
            "| 6  | true     | 0           | 10    |",
            "| 7  | false    | 1           | 10    |",
            "| 2  | true     | 0           | 10    |",
            "| 3  | false    | 1           | 10    |",
            "| 0  | true     | 0           | 10    |",
            "| 1  | false    | 1           | 10    |",
            "+----+----------+-------------+-------+",
        ];
        crate::assert_batches_eq!(expected, &[batch]);

        let batch = results.next().await;
        assert!(batch.is_none());

        Ok(())
    }

    fn parquet_file_metrics() -> ParquetFileMetrics {
        let metrics = Arc::new(ExecutionPlanMetricsSet::new());
        ParquetFileMetrics::new(0, "file.parquet", &metrics)
    }

    fn parquet_primitive_column_stats<T: parquet::types::NativeType>(
        column_descr: ColumnDescriptor,
        min: Option<T>,
        max: Option<T>,
        distinct: Option<i64>,
        nulls: i64,
    ) -> ParquetPrimitiveStatistics<T> {
        ParquetPrimitiveStatistics::<T> {
            descriptor: column_descr,
            min_value: min,
            max_value: max,
            null_count: Some(nulls),
            distinct_count: distinct,
        }
    }

    #[test]
    fn row_group_pruning_predicate_simple_expr() -> Result<()> {
        use crate::logical_plan::{col, lit};
        // int > 1 => c1_max > 1
        let expr = col("c1").gt(lit(15));
        let schema = Schema::new(vec![Field::new("c1", DataType::Int32, false)]);
<<<<<<< HEAD
        let predicate_builder =
            PruningPredicate::try_new(&expr, Arc::new(schema.clone()))?;
=======
        let pruning_predicate = PruningPredicate::try_new(&expr, Arc::new(schema))?;
>>>>>>> 2008b1dc

        let schema_descr = to_parquet_schema(&schema)?;
        let rgm1 = get_row_group_meta_data(
            &schema_descr,
            vec![&parquet_primitive_column_stats::<i32>(
                schema_descr.column(0).clone(),
                Some(1),
                Some(10),
                None,
                0,
            )],
        );
        let rgm2 = get_row_group_meta_data(
            &schema_descr,
            vec![&parquet_primitive_column_stats::<i32>(
                schema_descr.column(0).clone(),
                Some(11),
                Some(20),
                None,
                0,
            )],
        );
        let row_group_metadata = vec![rgm1, rgm2];
        let row_group_predicate = build_row_group_predicate(
            &pruning_predicate,
            parquet_file_metrics(),
            &row_group_metadata,
        );
        let row_group_filter = row_group_metadata
            .iter()
            .enumerate()
            .map(|(i, g)| row_group_predicate(i, g))
            .collect::<Vec<_>>();
        assert_eq!(row_group_filter, vec![false, true]);

        Ok(())
    }

    #[test]
    fn row_group_pruning_predicate_missing_stats() -> Result<()> {
        use crate::logical_plan::{col, lit};
        // int > 1 => c1_max > 1
        let expr = col("c1").gt(lit(15));
        let schema = Schema::new(vec![Field::new("c1", DataType::Int32, false)]);
<<<<<<< HEAD
        let predicate_builder =
            PruningPredicate::try_new(&expr, Arc::new(schema.clone()))?;
=======
        let pruning_predicate = PruningPredicate::try_new(&expr, Arc::new(schema))?;
>>>>>>> 2008b1dc

        let schema_descr = to_parquet_schema(&schema)?;
        let rgm1 = get_row_group_meta_data(
            &schema_descr,
            vec![&parquet_primitive_column_stats::<i32>(
                schema_descr.column(0).clone(),
                None,
                None,
                None,
                0,
            )],
        );
        let rgm2 = get_row_group_meta_data(
            &schema_descr,
            vec![&parquet_primitive_column_stats::<i32>(
                schema_descr.column(0).clone(),
                Some(11),
                Some(20),
                None,
                0,
            )],
        );
        let row_group_metadata = vec![rgm1, rgm2];
        let row_group_predicate = build_row_group_predicate(
            &pruning_predicate,
            parquet_file_metrics(),
            &row_group_metadata,
        );
        let row_group_filter = row_group_metadata
            .iter()
            .enumerate()
            .map(|(i, g)| row_group_predicate(i, g))
            .collect::<Vec<_>>();
        // missing statistics for first row group mean that the result from the predicate expression
        // is null / undefined so the first row group can't be filtered out
        assert_eq!(row_group_filter, vec![true, true]);

        Ok(())
    }

    #[test]
    fn row_group_pruning_predicate_partial_expr() -> Result<()> {
        use crate::logical_plan::{col, lit};
        // test row group predicate with partially supported expression
        // int > 1 and int % 2 => c1_max > 1 and true
        let expr = col("c1").gt(lit(15)).and(col("c2").modulus(lit(2)));
        let schema = Arc::new(Schema::new(vec![
            Field::new("c1", DataType::Int32, false),
            Field::new("c2", DataType::Int32, false),
        ]));
        let pruning_predicate = PruningPredicate::try_new(&expr, schema.clone())?;

        let schema_descr = to_parquet_schema(&schema)?;
        let rgm1 = get_row_group_meta_data(
            &schema_descr,
            vec![
                &parquet_primitive_column_stats::<i32>(
                    schema_descr.column(0).clone(),
                    Some(1),
                    Some(10),
                    None,
                    0,
                ),
                &parquet_primitive_column_stats::<i32>(
                    schema_descr.column(0).clone(),
                    Some(1),
                    Some(10),
                    None,
                    0,
                ),
            ],
        );
        let rgm2 = get_row_group_meta_data(
            &schema_descr,
            vec![
                &parquet_primitive_column_stats::<i32>(
                    schema_descr.column(0).clone(),
                    Some(11),
                    Some(20),
                    None,
                    0,
                ),
                &parquet_primitive_column_stats::<i32>(
                    schema_descr.column(0).clone(),
                    Some(11),
                    Some(20),
                    None,
                    0,
                ),
            ],
        );
        let row_group_metadata = vec![rgm1, rgm2];
        let row_group_predicate = build_row_group_predicate(
            &pruning_predicate,
            parquet_file_metrics(),
            &row_group_metadata,
        );
        let row_group_filter = row_group_metadata
            .iter()
            .enumerate()
            .map(|(i, g)| row_group_predicate(i, g))
            .collect::<Vec<_>>();
        // the first row group is still filtered out because the predicate expression can be partially evaluated
        // when conditions are joined using AND
        assert_eq!(row_group_filter, vec![false, true]);

        // if conditions in predicate are joined with OR and an unsupported expression is used
        // this bypasses the entire predicate expression and no row groups are filtered out
        let expr = col("c1").gt(lit(15)).or(col("c2").modulus(lit(2)));
        let pruning_predicate = PruningPredicate::try_new(&expr, schema)?;
        let row_group_predicate = build_row_group_predicate(
            &pruning_predicate,
            parquet_file_metrics(),
            &row_group_metadata,
        );
        let row_group_filter = row_group_metadata
            .iter()
            .enumerate()
            .map(|(i, g)| row_group_predicate(i, g))
            .collect::<Vec<_>>();
        assert_eq!(row_group_filter, vec![true, true]);

        Ok(())
    }

<<<<<<< HEAD
    #[ignore]
    #[allow(dead_code)]
    fn row_group_predicate_builder_null_expr() -> Result<()> {
=======
    #[test]
    fn row_group_pruning_predicate_null_expr() -> Result<()> {
>>>>>>> 2008b1dc
        use crate::logical_plan::{col, lit};
        // test row group predicate with an unknown (Null) expr
        //
        // int > 1 and bool = NULL => c1_max > 1 and null
        let expr = col("c1")
            .gt(lit(15))
            .and(col("c2").eq(lit(ScalarValue::Boolean(None))));
        let schema = Arc::new(Schema::new(vec![
            Field::new("c1", DataType::Int32, false),
            Field::new("c2", DataType::Boolean, false),
        ]));
<<<<<<< HEAD
        let predicate_builder = PruningPredicate::try_new(&expr, schema.clone())?;
=======
        let pruning_predicate = PruningPredicate::try_new(&expr, schema)?;
>>>>>>> 2008b1dc

        let schema_descr = to_parquet_schema(&schema)?;
        let rgm1 = get_row_group_meta_data(
            &schema_descr,
            vec![
                &parquet_primitive_column_stats::<i32>(
                    schema_descr.column(0).clone(),
                    Some(1),
                    Some(10),
                    None,
                    0,
                ),
                &ParquetBooleanStatistics {
                    min_value: Some(false),
                    max_value: Some(true),
                    distinct_count: None,
                    null_count: Some(0),
                },
            ],
        );
        let rgm2 = get_row_group_meta_data(
            &schema_descr,
            vec![
                &parquet_primitive_column_stats::<i32>(
                    schema_descr.column(0).clone(),
                    Some(11),
                    Some(20),
                    None,
                    0,
                ),
                &ParquetBooleanStatistics {
                    min_value: Some(false),
                    max_value: Some(true),
                    distinct_count: None,
                    null_count: Some(0),
                },
            ],
        );
        let row_group_metadata = vec![rgm1, rgm2];
        let row_group_predicate = build_row_group_predicate(
            &pruning_predicate,
            parquet_file_metrics(),
            &row_group_metadata,
        );
        let row_group_filter = row_group_metadata
            .iter()
            .enumerate()
            .map(|(i, g)| row_group_predicate(i, g))
            .collect::<Vec<_>>();
        // no row group is filtered out because the predicate expression can't be evaluated
        // when a null array is generated for a statistics column,
        // because the null values propagate to the end result, making the predicate result undefined
        assert_eq!(row_group_filter, vec![true, true]);

        Ok(())
    }

    fn get_row_group_meta_data(
        schema_descr: &SchemaDescriptor,
        column_statistics: Vec<&dyn ParquetStatistics>,
    ) -> RowGroupMetaData {
        use parquet::schema::types::{physical_type_to_type, ParquetType};
        use parquet_format_async_temp::{ColumnChunk, ColumnMetaData};

        let mut columns = vec![];
        for (i, s) in column_statistics.into_iter().enumerate() {
            let column_descr = schema_descr.column(i);
            let type_ = match column_descr.type_() {
                ParquetType::PrimitiveType { physical_type, .. } => {
                    physical_type_to_type(physical_type).0
                }
                _ => {
                    panic!("Trying to write a row group of a non-physical type")
                }
            };
            let column_chunk = ColumnChunk {
                file_path: None,
                file_offset: 0,
                meta_data: Some(ColumnMetaData::new(
                    type_,
                    Vec::new(),
                    column_descr.path_in_schema().to_vec(),
                    parquet::compression::Compression::Uncompressed.into(),
                    0,
                    0,
                    0,
                    None,
                    0,
                    None,
                    None,
                    Some(parquet::statistics::serialize_statistics(s)),
                    None,
                    None,
                )),
                offset_index_offset: None,
                offset_index_length: None,
                column_index_offset: None,
                column_index_length: None,
                crypto_metadata: None,
                encrypted_column_metadata: None,
            };
            let column = ColumnChunkMetaData::new(column_chunk, column_descr.clone());
            columns.push(column);
        }
        RowGroupMetaData::new(columns, 1000, 2000)
    }
}<|MERGE_RESOLUTION|>--- conflicted
+++ resolved
@@ -385,13 +385,8 @@
     pruning_predicate: &PruningPredicate,
     metrics: ParquetFileMetrics,
     row_group_metadata: &[RowGroupMetaData],
-<<<<<<< HEAD
 ) -> Box<dyn Fn(usize, &RowGroupMetaData) -> bool> {
-    let parquet_schema = predicate_builder.schema().as_ref();
-=======
-) -> Box<dyn Fn(&RowGroupMetaData, usize) -> bool> {
     let parquet_schema = pruning_predicate.schema().as_ref();
->>>>>>> 2008b1dc
 
     let pruning_stats = RowGroupPruningStatistics {
         row_group_metadata,
@@ -423,13 +418,8 @@
     partition: Vec<PartitionedFile>,
     metrics: ExecutionPlanMetricsSet,
     projection: &[usize],
-<<<<<<< HEAD
-    predicate_builder: &Option<PruningPredicate>,
+    pruning_predicate: &Option<PruningPredicate>,
     _batch_size: usize,
-=======
-    pruning_predicate: &Option<PruningPredicate>,
-    batch_size: usize,
->>>>>>> 2008b1dc
     response_tx: Sender<ArrowResult<RecordBatch>>,
     limit: Option<usize>,
     mut partition_column_projector: PartitionColumnProjector,
@@ -442,7 +432,6 @@
         );
         let object_reader =
             object_store.file_reader(partitioned_file.file_meta.sized_file.clone())?;
-<<<<<<< HEAD
         let reader = object_reader.sync_reader()?;
         let mut record_reader = read::RecordReader::try_new(
             reader,
@@ -451,17 +440,9 @@
             None,
             None,
         )?;
-        if let Some(predicate_builder) = predicate_builder {
-            let _file_metadata = record_reader.metadata();
+        if let Some(pruning_predicate) = pruning_predicate {
             record_reader.set_groups_filter(Arc::new(build_row_group_predicate(
-                predicate_builder,
-=======
-        let mut file_reader =
-            SerializedFileReader::new(ChunkObjectReader(object_reader))?;
-        if let Some(pruning_predicate) = pruning_predicate {
-            let row_group_predicate = build_row_group_predicate(
                 pruning_predicate,
->>>>>>> 2008b1dc
                 file_metrics,
                 &record_reader.metadata().row_groups,
             )));
@@ -624,12 +605,8 @@
         // int > 1 => c1_max > 1
         let expr = col("c1").gt(lit(15));
         let schema = Schema::new(vec![Field::new("c1", DataType::Int32, false)]);
-<<<<<<< HEAD
-        let predicate_builder =
+        let pruning_predicate =
             PruningPredicate::try_new(&expr, Arc::new(schema.clone()))?;
-=======
-        let pruning_predicate = PruningPredicate::try_new(&expr, Arc::new(schema))?;
->>>>>>> 2008b1dc
 
         let schema_descr = to_parquet_schema(&schema)?;
         let rgm1 = get_row_group_meta_data(
@@ -674,12 +651,8 @@
         // int > 1 => c1_max > 1
         let expr = col("c1").gt(lit(15));
         let schema = Schema::new(vec![Field::new("c1", DataType::Int32, false)]);
-<<<<<<< HEAD
-        let predicate_builder =
+        let pruning_predicate =
             PruningPredicate::try_new(&expr, Arc::new(schema.clone()))?;
-=======
-        let pruning_predicate = PruningPredicate::try_new(&expr, Arc::new(schema))?;
->>>>>>> 2008b1dc
 
         let schema_descr = to_parquet_schema(&schema)?;
         let rgm1 = get_row_group_meta_data(
@@ -805,14 +778,8 @@
         Ok(())
     }
 
-<<<<<<< HEAD
-    #[ignore]
-    #[allow(dead_code)]
-    fn row_group_predicate_builder_null_expr() -> Result<()> {
-=======
     #[test]
     fn row_group_pruning_predicate_null_expr() -> Result<()> {
->>>>>>> 2008b1dc
         use crate::logical_plan::{col, lit};
         // test row group predicate with an unknown (Null) expr
         //
@@ -824,11 +791,7 @@
             Field::new("c1", DataType::Int32, false),
             Field::new("c2", DataType::Boolean, false),
         ]));
-<<<<<<< HEAD
-        let predicate_builder = PruningPredicate::try_new(&expr, schema.clone())?;
-=======
-        let pruning_predicate = PruningPredicate::try_new(&expr, schema)?;
->>>>>>> 2008b1dc
+        let pruning_predicate = PruningPredicate::try_new(&expr, schema.clone())?;
 
         let schema_descr = to_parquet_schema(&schema)?;
         let rgm1 = get_row_group_meta_data(
