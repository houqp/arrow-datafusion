// Licensed to the Apache Software Foundation (ASF) under one
// or more contributor license agreements.  See the NOTICE file
// distributed with this work for additional information
// regarding copyright ownership.  The ASF licenses this file
// to you under the Apache License, Version 2.0 (the
// "License"); you may not use this file except in compliance
// with the License.  You may obtain a copy of the License at
//
//   http://www.apache.org/licenses/LICENSE-2.0
//
// Unless required by applicable law or agreed to in writing,
// software distributed under the License is distributed on an
// "AS IS" BASIS, WITHOUT WARRANTIES OR CONDITIONS OF ANY
// KIND, either express or implied.  See the License for the
// specific language governing permissions and limitations
// under the License.

//! Traits for physical query plan, supporting parallel execution for partitioned relations.

<<<<<<< HEAD
use std::fmt;
use std::fmt::{Debug, Display};
use std::ops::Range;
use std::sync::atomic::{AtomicUsize, Ordering};
use std::sync::Arc;
use std::{any::Any, pin::Pin};

use self::display::DisplayableExecutionPlan;
use self::expressions::{PhysicalSortExpr, SortColumn};
use crate::error::DataFusionError;
use crate::execution::context::ExecutionContextState;
use crate::logical_plan::LogicalPlan;
use crate::physical_plan::merge::MergeExec;
use crate::{error::Result, scalar::ScalarValue};

use arrow::array::ArrayRef;
use arrow::compute::merge_sort::SortOptions;
use arrow::compute::partition::lexicographical_partition_ranges;
use arrow::datatypes::{DataType, Field, Schema, SchemaRef};
=======
pub use self::metrics::Metric;
use self::metrics::MetricsSet;
use self::{
    coalesce_partitions::CoalescePartitionsExec, display::DisplayableExecutionPlan,
};
use crate::physical_plan::expressions::PhysicalSortExpr;
use crate::{
    error::{DataFusionError, Result},
    scalar::ScalarValue,
};
use arrow::compute::kernels::partition::lexicographical_partition_ranges;
use arrow::compute::kernels::sort::{SortColumn, SortOptions};
use arrow::datatypes::{DataType, Schema, SchemaRef};
>>>>>>> 7932cb93
use arrow::error::Result as ArrowResult;
use arrow::record_batch::RecordBatch;

use async_trait::async_trait;
pub use display::DisplayFormatType;
use futures::stream::Stream;
<<<<<<< HEAD
use hashbrown::HashMap;
=======
use std::fmt;
use std::fmt::{Debug, Display};
use std::ops::Range;
use std::sync::Arc;
use std::task::{Context, Poll};
use std::{any::Any, pin::Pin};
>>>>>>> 7932cb93

/// Trait for types that stream [arrow::record_batch::RecordBatch]
pub trait RecordBatchStream: Stream<Item = ArrowResult<RecordBatch>> {
    /// Returns the schema of this `RecordBatchStream`.
    ///
    /// Implementation of this trait should guarantee that all `RecordBatch`'s returned by this
    /// stream should have the same schema as returned from this method.
    fn schema(&self) -> SchemaRef;
}

/// Trait for a stream of record batches.
pub type SendableRecordBatchStream = Pin<Box<dyn RecordBatchStream + Send + Sync>>;

/// EmptyRecordBatchStream can be used to create a RecordBatchStream
/// that will produce no results
pub struct EmptyRecordBatchStream {
    /// Schema
    schema: SchemaRef,
}

impl EmptyRecordBatchStream {
    /// Create an empty RecordBatchStream
    pub fn new(schema: SchemaRef) -> Self {
        Self { schema }
    }
}

impl RecordBatchStream for EmptyRecordBatchStream {
    fn schema(&self) -> SchemaRef {
        self.schema.clone()
    }
}

impl Stream for EmptyRecordBatchStream {
    type Item = ArrowResult<RecordBatch>;

    fn poll_next(
        self: Pin<&mut Self>,
        _cx: &mut Context<'_>,
    ) -> Poll<Option<Self::Item>> {
        Poll::Ready(None)
    }
}

/// Physical planner interface
pub use self::planner::PhysicalPlanner;

/// `ExecutionPlan` represent nodes in the DataFusion Physical Plan.
///
/// Each `ExecutionPlan` is Partition-aware and is responsible for
/// creating the actual `async` [`SendableRecordBatchStream`]s
/// of [`RecordBatch`] that incrementally compute the operator's
/// output from its input partition.
///
/// [`ExecutionPlan`] can be displayed in an simplified form using the
/// return value from [`displayable`] in addition to the (normally
/// quite verbose) `Debug` output.
#[async_trait]
pub trait ExecutionPlan: Debug + Send + Sync {
    /// Returns the execution plan as [`Any`](std::any::Any) so that it can be
    /// downcast to a specific implementation.
    fn as_any(&self) -> &dyn Any;
    /// Get the schema for this execution plan
    fn schema(&self) -> SchemaRef;
    /// Specifies the output partitioning scheme of this plan
    fn output_partitioning(&self) -> Partitioning;
    /// Specifies the data distribution requirements of all the children for this operator
    fn required_child_distribution(&self) -> Distribution {
        Distribution::UnspecifiedDistribution
    }
    /// Get a list of child execution plans that provide the input for this plan. The returned list
    /// will be empty for leaf nodes, will contain a single value for unary nodes, or two
    /// values for binary nodes (such as joins).
    fn children(&self) -> Vec<Arc<dyn ExecutionPlan>>;
    /// Returns a new plan where all children were replaced by new plans.
    /// The size of `children` must be equal to the size of `ExecutionPlan::children()`.
    fn with_new_children(
        &self,
        children: Vec<Arc<dyn ExecutionPlan>>,
    ) -> Result<Arc<dyn ExecutionPlan>>;

    /// creates an iterator
    async fn execute(&self, partition: usize) -> Result<SendableRecordBatchStream>;

    /// Return a snapshot of the set of [`Metric`]s for this
    /// [`ExecutionPlan`].
    ///
    /// While the values of the metrics in the returned
    /// [`MetricsSet`]s may change as execution progresses, the
    /// specific metrics will not.
    ///
    /// Once `self.execute()` has returned (technically the future is
    /// resolved) for all available partitions, the set of metrics
    /// should be complete. If this function is called prior to
    /// `execute()` new metrics may appear in subsequent calls.
    fn metrics(&self) -> Option<MetricsSet> {
        None
    }

    /// Format this `ExecutionPlan` to `f` in the specified type.
    ///
    /// Should not include a newline
    ///
    /// Note this function prints a placeholder by default to preserve
    /// backwards compatibility.
    fn fmt_as(&self, _t: DisplayFormatType, f: &mut fmt::Formatter) -> fmt::Result {
        write!(f, "ExecutionPlan(PlaceHolder)")
    }
}

/// Return a [wrapper](DisplayableExecutionPlan) around an
/// [`ExecutionPlan`] which can be displayed in various easier to
/// understand ways.
///
/// ```
/// use datafusion::prelude::*;
/// use datafusion::physical_plan::displayable;
///
/// // Hard code target_partitions as it appears in the RepartitionExec output
/// let config = ExecutionConfig::new()
///     .with_target_partitions(3);
/// let mut ctx = ExecutionContext::with_config(config);
///
/// // register the a table
/// ctx.register_csv("example", "tests/example.csv", CsvReadOptions::new()).unwrap();
///
/// // create a plan to run a SQL query
/// let plan = ctx
///    .create_logical_plan("SELECT a FROM example WHERE a < 5")
///    .unwrap();
/// let plan = ctx.optimize(&plan).unwrap();
/// let physical_plan = ctx.create_physical_plan(&plan).unwrap();
///
/// // Format using display string
/// let displayable_plan = displayable(physical_plan.as_ref());
/// let plan_string = format!("{}", displayable_plan.indent());
///
/// assert_eq!("ProjectionExec: expr=[a@0 as a]\
///            \n  CoalesceBatchesExec: target_batch_size=4096\
///            \n    FilterExec: a@0 < 5\
///            \n      RepartitionExec: partitioning=RoundRobinBatch(3)\
///            \n        CsvExec: source=Path(tests/example.csv: [tests/example.csv]), has_header=true",
///             plan_string.trim());
/// ```
///
pub fn displayable(plan: &dyn ExecutionPlan) -> DisplayableExecutionPlan<'_> {
    DisplayableExecutionPlan::new(plan)
}

/// Visit all children of this plan, according to the order defined on `ExecutionPlanVisitor`.
// Note that this would be really nice if it were a method on
// ExecutionPlan, but it can not be because it takes a generic
// parameter and `ExecutionPlan` is a trait
pub fn accept<V: ExecutionPlanVisitor>(
    plan: &dyn ExecutionPlan,
    visitor: &mut V,
) -> std::result::Result<(), V::Error> {
    visitor.pre_visit(plan)?;
    for child in plan.children() {
        visit_execution_plan(child.as_ref(), visitor)?;
    }
    visitor.post_visit(plan)?;
    Ok(())
}

/// Trait that implements the [Visitor
/// pattern](https://en.wikipedia.org/wiki/Visitor_pattern) for a
/// depth first walk of `ExecutionPlan` nodes. `pre_visit` is called
/// before any children are visited, and then `post_visit` is called
/// after all children have been visited.
////
/// To use, define a struct that implements this trait and then invoke
/// ['accept'].
///
/// For example, for an execution plan that looks like:
///
/// ```text
/// ProjectionExec: #id
///    FilterExec: state = CO
///       CsvExec:
/// ```
///
/// The sequence of visit operations would be:
/// ```text
/// visitor.pre_visit(ProjectionExec)
/// visitor.pre_visit(FilterExec)
/// visitor.pre_visit(CsvExec)
/// visitor.post_visit(CsvExec)
/// visitor.post_visit(FilterExec)
/// visitor.post_visit(ProjectionExec)
/// ```
pub trait ExecutionPlanVisitor {
    /// The type of error returned by this visitor
    type Error;

    /// Invoked on an `ExecutionPlan` plan before any of its child
    /// inputs have been visited. If Ok(true) is returned, the
    /// recursion continues. If Err(..) or Ok(false) are returned, the
    /// recursion stops immediately and the error, if any, is returned
    /// to `accept`
    fn pre_visit(
        &mut self,
        plan: &dyn ExecutionPlan,
    ) -> std::result::Result<bool, Self::Error>;

    /// Invoked on an `ExecutionPlan` plan *after* all of its child
    /// inputs have been visited. The return value is handled the same
    /// as the return value of `pre_visit`. The provided default
    /// implementation returns `Ok(true)`.
    fn post_visit(
        &mut self,
        _plan: &dyn ExecutionPlan,
    ) -> std::result::Result<bool, Self::Error> {
        Ok(true)
    }
}

/// Recursively calls `pre_visit` and `post_visit` for this node and
/// all of its children, as described on [`ExecutionPlanVisitor`]
pub fn visit_execution_plan<V: ExecutionPlanVisitor>(
    plan: &dyn ExecutionPlan,
    visitor: &mut V,
) -> std::result::Result<(), V::Error> {
    visitor.pre_visit(plan)?;
    for child in plan.children() {
        visit_execution_plan(child.as_ref(), visitor)?;
    }
    visitor.post_visit(plan)?;
    Ok(())
}

/// Execute the [ExecutionPlan] and collect the results in memory
pub async fn collect(plan: Arc<dyn ExecutionPlan>) -> Result<Vec<RecordBatch>> {
    let stream = execute_stream(plan).await?;
    common::collect(stream).await
}

/// Execute the [ExecutionPlan] and return a single stream of results
pub async fn execute_stream(
    plan: Arc<dyn ExecutionPlan>,
) -> Result<SendableRecordBatchStream> {
    match plan.output_partitioning().partition_count() {
        0 => Ok(Box::pin(EmptyRecordBatchStream::new(plan.schema()))),
        1 => plan.execute(0).await,
        _ => {
            // merge into a single partition
            let plan = CoalescePartitionsExec::new(plan.clone());
            // CoalescePartitionsExec must produce a single partition
            assert_eq!(1, plan.output_partitioning().partition_count());
            plan.execute(0).await
        }
    }
}

/// Execute the [ExecutionPlan] and collect the results in memory
pub async fn collect_partitioned(
    plan: Arc<dyn ExecutionPlan>,
) -> Result<Vec<Vec<RecordBatch>>> {
    let streams = execute_stream_partitioned(plan).await?;
    let mut batches = Vec::with_capacity(streams.len());
    for stream in streams {
        batches.push(common::collect(stream).await?);
    }
    Ok(batches)
}

/// Execute the [ExecutionPlan] and return a vec with one stream per output partition
pub async fn execute_stream_partitioned(
    plan: Arc<dyn ExecutionPlan>,
) -> Result<Vec<SendableRecordBatchStream>> {
    let num_partitions = plan.output_partitioning().partition_count();
    let mut streams = Vec::with_capacity(num_partitions);
    for i in 0..num_partitions {
        streams.push(plan.execute(i).await?);
    }
    Ok(streams)
}

/// Partitioning schemes supported by operators.
#[derive(Debug, Clone)]
pub enum Partitioning {
    /// Allocate batches using a round-robin algorithm and the specified number of partitions
    RoundRobinBatch(usize),
    /// Allocate rows based on a hash of one of more expressions and the specified number of
    /// partitions
    Hash(Vec<Arc<dyn PhysicalExpr>>, usize),
    /// Unknown partitioning scheme with a known number of partitions
    UnknownPartitioning(usize),
}

impl Partitioning {
    /// Returns the number of partitions in this partitioning scheme
    pub fn partition_count(&self) -> usize {
        use Partitioning::*;
        match self {
            RoundRobinBatch(n) => *n,
            Hash(_, n) => *n,
            UnknownPartitioning(n) => *n,
        }
    }
}

/// Distribution schemes
#[derive(Debug, Clone)]
pub enum Distribution {
    /// Unspecified distribution
    UnspecifiedDistribution,
    /// A single partition is required
    SinglePartition,
    /// Requires children to be distributed in such a way that the same
    /// values of the keys end up in the same partition
    HashPartitioned(Vec<Arc<dyn PhysicalExpr>>),
}

/// Represents the result from an expression
#[derive(Clone)]
pub enum ColumnarValue {
    /// Array of values
    Array(ArrayRef),
    /// A single value
    Scalar(ScalarValue),
}

impl ColumnarValue {
    fn data_type(&self) -> DataType {
        match self {
            ColumnarValue::Array(array_value) => array_value.data_type().clone(),
            ColumnarValue::Scalar(scalar_value) => scalar_value.get_datatype(),
        }
    }

    /// Convert a columnar value into an ArrayRef
    pub fn into_array(self, num_rows: usize) -> ArrayRef {
        match self {
            ColumnarValue::Array(array) => array,
            ColumnarValue::Scalar(scalar) => scalar.to_array_of_size(num_rows),
        }
    }
}

/// Expression that can be evaluated against a RecordBatch
/// A Physical expression knows its type, nullability and how to evaluate itself.
pub trait PhysicalExpr: Send + Sync + Display + Debug {
    /// Returns the physical expression as [`Any`](std::any::Any) so that it can be
    /// downcast to a specific implementation.
    fn as_any(&self) -> &dyn Any;
    /// Get the data type of this expression, given the schema of the input
    fn data_type(&self, input_schema: &Schema) -> Result<DataType>;
    /// Determine whether this expression is nullable, given the schema of the input
    fn nullable(&self, input_schema: &Schema) -> Result<bool>;
    /// Evaluate an expression against a RecordBatch
    fn evaluate(&self, batch: &RecordBatch) -> Result<ColumnarValue>;
}

/// An aggregate expression that:
/// * knows its resulting field
/// * knows how to create its accumulator
/// * knows its accumulator's state's field
/// * knows the expressions from whose its accumulator will receive values
pub trait AggregateExpr: Send + Sync + Debug {
    /// Returns the aggregate expression as [`Any`](std::any::Any) so that it can be
    /// downcast to a specific implementation.
    fn as_any(&self) -> &dyn Any;

    /// the field of the final result of this aggregation.
    fn field(&self) -> Result<Field>;

    /// the accumulator used to accumulate values from the expressions.
    /// the accumulator expects the same number of arguments as `expressions` and must
    /// return states with the same description as `state_fields`
    fn create_accumulator(&self) -> Result<Box<dyn Accumulator>>;

    /// the fields that encapsulate the Accumulator's state
    /// the number of fields here equals the number of states that the accumulator contains
    fn state_fields(&self) -> Result<Vec<Field>>;

    /// expressions that are passed to the Accumulator.
    /// Single-column aggregations such as `sum` return a single value, others (e.g. `cov`) return many.
    fn expressions(&self) -> Vec<Arc<dyn PhysicalExpr>>;

    /// Human readable name such as `"MIN(c2)"`. The default
    /// implementation returns placeholder text.
    fn name(&self) -> &str {
        "AggregateExpr: default name"
    }
}

/// A window expression that:
/// * knows its resulting field
pub trait WindowExpr: Send + Sync + Debug {
    /// Returns the window expression as [`Any`](std::any::Any) so that it can be
    /// downcast to a specific implementation.
    fn as_any(&self) -> &dyn Any;

    /// the field of the final result of this window function.
    fn field(&self) -> Result<Field>;

    /// Human readable name such as `"MIN(c2)"` or `"RANK()"`. The default
    /// implementation returns placeholder text.
    fn name(&self) -> &str {
        "WindowExpr: default name"
    }

    /// expressions that are passed to the WindowAccumulator.
    /// Functions which take a single input argument, such as `sum`, return a single [`Expr`],
    /// others (e.g. `cov`) return many.
    fn expressions(&self) -> Vec<Arc<dyn PhysicalExpr>>;

    /// evaluate the window function arguments against the batch and return
    /// array ref, normally the resulting vec is a single element one.
    fn evaluate_args(&self, batch: &RecordBatch) -> Result<Vec<ArrayRef>> {
        self.expressions()
            .iter()
            .map(|e| e.evaluate(batch))
            .map(|r| r.map(|v| v.into_array(batch.num_rows())))
            .collect()
    }

    /// evaluate the window function values against the batch
    fn evaluate(&self, batch: &RecordBatch) -> Result<ArrayRef>;

    /// evaluate the partition points given the sort columns; if the sort columns are
    /// empty then the result will be a single element vec of the whole column rows.
    fn evaluate_partition_points(
        &self,
        num_rows: usize,
        partition_columns: &[SortColumn],
    ) -> Result<Vec<Range<usize>>> {
        if partition_columns.is_empty() {
            Ok(vec![Range {
                start: 0,
                end: num_rows,
            }])
        } else {
<<<<<<< HEAD
            Ok(lexicographical_partition_ranges(
                &partition_columns
                    .iter()
                    .map(|x| x.into())
                    .collect::<Vec<_>>(),
            )
            .map_err(DataFusionError::ArrowError)?
            .collect())
=======
            Ok(lexicographical_partition_ranges(partition_columns)
                .map_err(DataFusionError::ArrowError)?
                .collect::<Vec<_>>())
>>>>>>> 7932cb93
        }
    }

    /// expressions that's from the window function's partition by clause, empty if absent
    fn partition_by(&self) -> &[Arc<dyn PhysicalExpr>];

    /// expressions that's from the window function's order by clause, empty if absent
    fn order_by(&self) -> &[PhysicalSortExpr];

    /// get partition columns that can be used for partitioning, empty if absent
    fn partition_columns(&self, batch: &RecordBatch) -> Result<Vec<SortColumn>> {
        self.partition_by()
            .iter()
            .map(|expr| {
                PhysicalSortExpr {
                    expr: expr.clone(),
                    options: SortOptions::default(),
                }
                .evaluate_to_sort_column(batch)
            })
            .collect()
    }

    /// get sort columns that can be used for peer evaluation, empty if absent
    fn sort_columns(&self, batch: &RecordBatch) -> Result<Vec<SortColumn>> {
        let mut sort_columns = self.partition_columns(batch)?;
        let order_by_columns = self
            .order_by()
            .iter()
            .map(|e| e.evaluate_to_sort_column(batch))
            .collect::<Result<Vec<SortColumn>>>()?;
        sort_columns.extend(order_by_columns);
        Ok(sort_columns)
    }
}

/// An accumulator represents a stateful object that lives throughout the evaluation of multiple rows and
/// generically accumulates values.
///
/// An accumulator knows how to:
/// * update its state from inputs via `update`
/// * convert its internal state to a vector of scalar values
/// * update its state from multiple accumulators' states via `merge`
/// * compute the final value from its internal state via `evaluate`
pub trait Accumulator: Send + Sync + Debug {
    /// Returns the state of the accumulator at the end of the accumulation.
    // in the case of an average on which we track `sum` and `n`, this function should return a vector
    // of two values, sum and n.
    fn state(&self) -> Result<Vec<ScalarValue>>;

    /// updates the accumulator's state from a vector of scalars.
    fn update(&mut self, values: &[ScalarValue]) -> Result<()>;

    /// updates the accumulator's state from a vector of arrays.
    fn update_batch(&mut self, values: &[ArrayRef]) -> Result<()> {
        if values.is_empty() {
            return Ok(());
        };
        (0..values[0].len()).try_for_each(|index| {
            let v = values
                .iter()
                .map(|array| ScalarValue::try_from_array(array, index))
                .collect::<Result<Vec<_>>>()?;
            self.update(&v)
        })
    }

    /// updates the accumulator's state from a vector of scalars.
    fn merge(&mut self, states: &[ScalarValue]) -> Result<()>;

    /// updates the accumulator's state from a vector of states.
    fn merge_batch(&mut self, states: &[ArrayRef]) -> Result<()> {
        if states.is_empty() {
            return Ok(());
        };
        (0..states[0].len()).try_for_each(|index| {
            let v = states
                .iter()
                .map(|array| ScalarValue::try_from_array(array, index))
                .collect::<Result<Vec<_>>>()?;
            self.merge(&v)
        })
    }

    /// returns its value based on its current state.
    fn evaluate(&self) -> Result<ScalarValue>;
}

pub mod aggregates;
pub mod analyze;
pub mod array_expressions;
pub mod coalesce_batches;
pub mod coalesce_partitions;
pub mod common;
pub mod cross_join;
#[cfg(feature = "crypto_expressions")]
pub mod crypto_expressions;
pub mod csv;
pub mod datetime_expressions;
pub mod display;
pub mod distinct_expressions;
pub mod empty;
pub mod explain;
pub mod expressions;
pub mod filter;
pub mod functions;
pub mod hash_aggregate;
pub mod hash_join;
pub mod hash_utils;
pub mod json;
pub mod limit;
pub mod math_expressions;
pub mod memory;
pub mod metrics;
pub mod parquet;
pub mod planner;
pub mod projection;
#[cfg(feature = "regex_expressions")]
pub mod regex_expressions;
pub mod repartition;
pub mod sort;
pub mod sort_preserving_merge;
pub mod source;
pub mod stream;
pub mod string_expressions;
pub mod type_coercion;
pub mod udaf;
pub mod udf;

#[cfg(feature = "unicode_expressions")]
pub mod unicode_expressions;
pub mod union;
pub mod window_functions;
pub mod windows;<|MERGE_RESOLUTION|>--- conflicted
+++ resolved
@@ -17,57 +17,34 @@
 
 //! Traits for physical query plan, supporting parallel execution for partitioned relations.
 
-<<<<<<< HEAD
+use self::display::DisplayableExecutionPlan;
+use self::expressions::{PhysicalSortExpr, SortColumn};
+pub use self::metrics::Metric;
+use self::metrics::MetricsSet;
+use self::{
+    coalesce_partitions::CoalescePartitionsExec, display::DisplayableExecutionPlan,
+};
+use crate::error::DataFusionError;
+use crate::execution::context::ExecutionContextState;
+use crate::logical_plan::LogicalPlan;
+use crate::physical_plan::merge::MergeExec;
+use crate::{error::Result, scalar::ScalarValue};
+use arrow::array::ArrayRef;
+use arrow::compute::merge_sort::SortOptions;
+use arrow::compute::partition::lexicographical_partition_ranges;
+use arrow::datatypes::{DataType, Field, Schema, SchemaRef};
+use arrow::error::Result as ArrowResult;
+use arrow::record_batch::RecordBatch;
+use async_trait::async_trait;
+pub use display::DisplayFormatType;
+use futures::stream::Stream;
 use std::fmt;
 use std::fmt::{Debug, Display};
 use std::ops::Range;
 use std::sync::atomic::{AtomicUsize, Ordering};
 use std::sync::Arc;
-use std::{any::Any, pin::Pin};
-
-use self::display::DisplayableExecutionPlan;
-use self::expressions::{PhysicalSortExpr, SortColumn};
-use crate::error::DataFusionError;
-use crate::execution::context::ExecutionContextState;
-use crate::logical_plan::LogicalPlan;
-use crate::physical_plan::merge::MergeExec;
-use crate::{error::Result, scalar::ScalarValue};
-
-use arrow::array::ArrayRef;
-use arrow::compute::merge_sort::SortOptions;
-use arrow::compute::partition::lexicographical_partition_ranges;
-use arrow::datatypes::{DataType, Field, Schema, SchemaRef};
-=======
-pub use self::metrics::Metric;
-use self::metrics::MetricsSet;
-use self::{
-    coalesce_partitions::CoalescePartitionsExec, display::DisplayableExecutionPlan,
-};
-use crate::physical_plan::expressions::PhysicalSortExpr;
-use crate::{
-    error::{DataFusionError, Result},
-    scalar::ScalarValue,
-};
-use arrow::compute::kernels::partition::lexicographical_partition_ranges;
-use arrow::compute::kernels::sort::{SortColumn, SortOptions};
-use arrow::datatypes::{DataType, Schema, SchemaRef};
->>>>>>> 7932cb93
-use arrow::error::Result as ArrowResult;
-use arrow::record_batch::RecordBatch;
-
-use async_trait::async_trait;
-pub use display::DisplayFormatType;
-use futures::stream::Stream;
-<<<<<<< HEAD
-use hashbrown::HashMap;
-=======
-use std::fmt;
-use std::fmt::{Debug, Display};
-use std::ops::Range;
-use std::sync::Arc;
 use std::task::{Context, Poll};
 use std::{any::Any, pin::Pin};
->>>>>>> 7932cb93
 
 /// Trait for types that stream [arrow::record_batch::RecordBatch]
 pub trait RecordBatchStream: Stream<Item = ArrowResult<RecordBatch>> {
@@ -502,7 +479,6 @@
                 end: num_rows,
             }])
         } else {
-<<<<<<< HEAD
             Ok(lexicographical_partition_ranges(
                 &partition_columns
                     .iter()
@@ -511,11 +487,6 @@
             )
             .map_err(DataFusionError::ArrowError)?
             .collect())
-=======
-            Ok(lexicographical_partition_ranges(partition_columns)
-                .map_err(DataFusionError::ArrowError)?
-                .collect::<Vec<_>>())
->>>>>>> 7932cb93
         }
     }
 
