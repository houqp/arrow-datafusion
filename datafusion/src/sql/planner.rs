// Licensed to the Apache Software Foundation (ASF) under one
// or more contributor license agreements.  See the NOTICE file
// distributed with this work for additional information
// regarding copyright ownership.  The ASF licenses this file
// to you under the Apache License, Version 2.0 (the
// "License"); you may not use this file except in compliance
// with the License.  You may obtain a copy of the License at
//
//   http://www.apache.org/licenses/LICENSE-2.0
//
// Unless required by applicable law or agreed to in writing,
// software distributed under the License is distributed on an
// "AS IS" BASIS, WITHOUT WARRANTIES OR CONDITIONS OF ANY
// KIND, either express or implied.  See the License for the
// specific language governing permissions and limitations
// under the License.

//! SQL Query Planner (produces logical plan from SQL AST)

<<<<<<< HEAD
use std::collections::HashSet;
use std::str::FromStr;
use std::sync::Arc;
use std::{convert::TryInto, vec};

=======
>>>>>>> a9d04ca5
use crate::catalog::TableReference;
use crate::datasource::TableProvider;
use crate::logical_plan::Expr::Alias;
use crate::logical_plan::{
    and, lit, union_with_alias, Column, DFSchema, Expr, LogicalPlan, LogicalPlanBuilder,
    Operator, PlanType, StringifiedPlan, ToDFSchema,
};
use crate::prelude::JoinType;
use crate::scalar::ScalarValue;
use crate::{
    error::{DataFusionError, Result},
    physical_plan::udaf::AggregateUDF,
};
use crate::{
    physical_plan::udf::ScalarUDF,
    physical_plan::{aggregates, functions, window_functions},
    sql::parser::{CreateExternalTable, FileType, Statement as DFStatement},
};
use arrow::datatypes::*;
use hashbrown::HashMap;
use sqlparser::ast::{
    BinaryOperator, DataType as SQLDataType, DateTimeField, Expr as SQLExpr, FunctionArg,
    Ident, Join, JoinConstraint, JoinOperator, ObjectName, Query, Select, SelectItem,
    SetExpr, SetOperator, ShowStatementFilter, TableFactor, TableWithJoins,
    UnaryOperator, Value,
};
use sqlparser::ast::{ColumnDef as SQLColumnDef, ColumnOption};
use sqlparser::ast::{OrderByExpr, Statement};
use sqlparser::parser::ParserError::ParserError;
use std::str::FromStr;
use std::sync::Arc;
use std::{convert::TryInto, vec};

use super::{
    parser::DFParser,
    utils::{
        can_columns_satisfy_exprs, expand_wildcard, expr_as_column_expr, extract_aliases,
        find_aggregate_exprs, find_column_exprs, find_window_exprs,
        group_window_expr_by_sort_keys, rebase_expr, resolve_aliases_to_exprs,
    },
};

/// The ContextProvider trait allows the query planner to obtain meta-data about tables and
/// functions referenced in SQL statements
pub trait ContextProvider {
    /// Getter for a datasource
    fn get_table_provider(&self, name: TableReference) -> Option<Arc<dyn TableProvider>>;
    /// Getter for a UDF description
    fn get_function_meta(&self, name: &str) -> Option<Arc<ScalarUDF>>;
    /// Getter for a UDAF description
    fn get_aggregate_meta(&self, name: &str) -> Option<Arc<AggregateUDF>>;
}

/// SQL query planner
pub struct SqlToRel<'a, S: ContextProvider> {
    schema_provider: &'a S,
}

impl<'a, S: ContextProvider> SqlToRel<'a, S> {
    /// Create a new query planner
    pub fn new(schema_provider: &'a S) -> Self {
        SqlToRel { schema_provider }
    }

    /// Generate a logical plan from an DataFusion SQL statement
    pub fn statement_to_plan(&self, statement: &DFStatement) -> Result<LogicalPlan> {
        match statement {
            DFStatement::CreateExternalTable(s) => self.external_table_to_plan(&s),
            DFStatement::Statement(s) => self.sql_statement_to_plan(&s),
        }
    }

    /// Generate a logical plan from an SQL statement
    pub fn sql_statement_to_plan(&self, sql: &Statement) -> Result<LogicalPlan> {
        match sql {
            Statement::Explain {
                verbose,
                statement,
                analyze: _,
            } => self.explain_statement_to_plan(*verbose, &statement),
            Statement::Query(query) => self.query_to_plan(&query),
            Statement::ShowVariable { variable } => self.show_variable_to_plan(&variable),
            Statement::ShowColumns {
                extended,
                full,
                table_name,
                filter,
            } => self.show_columns_to_plan(*extended, *full, table_name, filter.as_ref()),
            _ => Err(DataFusionError::NotImplemented(
                "Only SELECT statements are implemented".to_string(),
            )),
        }
    }

    /// Generate a logic plan from an SQL query
    pub fn query_to_plan(&self, query: &Query) -> Result<LogicalPlan> {
        self.query_to_plan_with_alias(query, None, &mut HashMap::new())
    }

    /// Generate a logic plan from an SQL query with optional alias
    pub fn query_to_plan_with_alias(
        &self,
        query: &Query,
        alias: Option<String>,
        ctes: &mut HashMap<String, LogicalPlan>,
    ) -> Result<LogicalPlan> {
        let set_expr = &query.body;
        if let Some(with) = &query.with {
            // Process CTEs from top to bottom
            // do not allow self-references
            for cte in &with.cte_tables {
                // create logical plan & pass backreferencing CTEs
                let logical_plan = self.query_to_plan_with_alias(
                    &cte.query,
                    Some(cte.alias.name.value.clone()),
                    &mut ctes.clone(),
                )?;
                ctes.insert(cte.alias.name.value.clone(), logical_plan);
            }
        }
        let plan = self.set_expr_to_plan(set_expr, alias, ctes)?;

        let plan = self.order_by(&plan, &query.order_by)?;

        self.limit(&plan, &query.limit)
    }

    fn set_expr_to_plan(
        &self,
        set_expr: &SetExpr,
        alias: Option<String>,
        ctes: &mut HashMap<String, LogicalPlan>,
    ) -> Result<LogicalPlan> {
        match set_expr {
            SetExpr::Select(s) => self.select_to_plan(s.as_ref(), ctes),
            SetExpr::SetOperation {
                op,
                left,
                right,
                all,
            } => match (op, all) {
                (SetOperator::Union, true) => {
                    let left_plan = self.set_expr_to_plan(left.as_ref(), None, ctes)?;
                    let right_plan = self.set_expr_to_plan(right.as_ref(), None, ctes)?;
                    union_with_alias(left_plan, right_plan, alias)
                }
                _ => Err(DataFusionError::NotImplemented(format!(
                    "Only UNION ALL is supported, found {}",
                    op
                ))),
            },
            _ => Err(DataFusionError::NotImplemented(format!(
                "Query {} not implemented yet",
                set_expr
            ))),
        }
    }

    /// Generate a logical plan from a CREATE EXTERNAL TABLE statement
    pub fn external_table_to_plan(
        &self,
        statement: &CreateExternalTable,
    ) -> Result<LogicalPlan> {
        let CreateExternalTable {
            name,
            columns,
            file_type,
            has_header,
            location,
        } = statement;

        // semantic checks
        match *file_type {
            FileType::CSV => {
                if columns.is_empty() {
                    return Err(DataFusionError::Plan(
                        "Column definitions required for CSV files. None found".into(),
                    ));
                }
            }
            FileType::Parquet => {
                if !columns.is_empty() {
                    return Err(DataFusionError::Plan(
                        "Column definitions can not be specified for PARQUET files."
                            .into(),
                    ));
                }
            }
            FileType::NdJson => {}
        };

        let schema = self.build_schema(&columns)?;

        Ok(LogicalPlan::CreateExternalTable {
            schema: schema.to_dfschema_ref()?,
            name: name.clone(),
            location: location.clone(),
            file_type: *file_type,
            has_header: *has_header,
        })
    }

    /// Generate a plan for EXPLAIN ... that will print out a plan
    ///
    pub fn explain_statement_to_plan(
        &self,
        verbose: bool,
        statement: &Statement,
    ) -> Result<LogicalPlan> {
        let plan = self.sql_statement_to_plan(&statement)?;

        let stringified_plans = vec![StringifiedPlan::new(
            PlanType::LogicalPlan,
            format!("{:#?}", plan),
        )];

        let schema = LogicalPlan::explain_schema();
        let plan = Arc::new(plan);

        Ok(LogicalPlan::Explain {
            verbose,
            plan,
            stringified_plans,
            schema: schema.to_dfschema_ref()?,
        })
    }

    fn build_schema(&self, columns: &[SQLColumnDef]) -> Result<Schema> {
        let mut fields = Vec::new();

        for column in columns {
            let data_type = self.make_data_type(&column.data_type)?;
            let allow_null = column
                .options
                .iter()
                .any(|x| x.option == ColumnOption::Null);
            fields.push(Field::new(&column.name.value, data_type, allow_null));
        }

        Ok(Schema::new(fields))
    }

    /// Maps the SQL type to the corresponding Arrow `DataType`
    fn make_data_type(&self, sql_type: &SQLDataType) -> Result<DataType> {
        match sql_type {
            SQLDataType::BigInt => Ok(DataType::Int64),
            SQLDataType::Int => Ok(DataType::Int32),
            SQLDataType::SmallInt => Ok(DataType::Int16),
            SQLDataType::Char(_) | SQLDataType::Varchar(_) | SQLDataType::Text => {
                Ok(DataType::Utf8)
            }
            SQLDataType::Decimal(_, _) => Ok(DataType::Float64),
            SQLDataType::Float(_) => Ok(DataType::Float32),
            SQLDataType::Real | SQLDataType::Double => Ok(DataType::Float64),
            SQLDataType::Boolean => Ok(DataType::Boolean),
            SQLDataType::Date => Ok(DataType::Date32),
            SQLDataType::Time => Ok(DataType::Time64(TimeUnit::Millisecond)),
            SQLDataType::Timestamp => Ok(DataType::Timestamp(TimeUnit::Nanosecond, None)),
            _ => Err(DataFusionError::NotImplemented(format!(
                "The SQL data type {:?} is not implemented",
                sql_type
            ))),
        }
    }

    fn plan_from_tables(
        &self,
        from: &[TableWithJoins],
        ctes: &mut HashMap<String, LogicalPlan>,
    ) -> Result<Vec<LogicalPlan>> {
        match from.len() {
            0 => Ok(vec![LogicalPlanBuilder::empty(true).build()?]),
            _ => from
                .iter()
                .map(|t| self.plan_table_with_joins(t, ctes))
                .collect::<Result<Vec<_>>>(),
        }
    }

    fn plan_table_with_joins(
        &self,
        t: &TableWithJoins,
        ctes: &mut HashMap<String, LogicalPlan>,
    ) -> Result<LogicalPlan> {
        let left = self.create_relation(&t.relation, ctes)?;
        match t.joins.len() {
            0 => Ok(left),
            n => {
                let mut left = self.parse_relation_join(&left, &t.joins[0], ctes)?;
                for i in 1..n {
                    left = self.parse_relation_join(&left, &t.joins[i], ctes)?;
                }
                Ok(left)
            }
        }
    }

    fn parse_relation_join(
        &self,
        left: &LogicalPlan,
        join: &Join,
        ctes: &mut HashMap<String, LogicalPlan>,
    ) -> Result<LogicalPlan> {
        let right = self.create_relation(&join.relation, ctes)?;
        match &join.join_operator {
            JoinOperator::LeftOuter(constraint) => {
                self.parse_join(left, &right, constraint, JoinType::Left)
            }
            JoinOperator::RightOuter(constraint) => {
                self.parse_join(left, &right, constraint, JoinType::Right)
            }
            JoinOperator::Inner(constraint) => {
                self.parse_join(left, &right, constraint, JoinType::Inner)
            }
            JoinOperator::FullOuter(constraint) => {
                self.parse_join(left, &right, constraint, JoinType::Full)
            }
            JoinOperator::CrossJoin => self.parse_cross_join(left, &right),
            other => Err(DataFusionError::NotImplemented(format!(
                "Unsupported JOIN operator {:?}",
                other
            ))),
        }
    }
    fn parse_cross_join(
        &self,
        left: &LogicalPlan,
        right: &LogicalPlan,
    ) -> Result<LogicalPlan> {
        LogicalPlanBuilder::from(&left).cross_join(&right)?.build()
    }

    fn parse_join(
        &self,
        left: &LogicalPlan,
        right: &LogicalPlan,
        constraint: &JoinConstraint,
        join_type: JoinType,
    ) -> Result<LogicalPlan> {
        match constraint {
            JoinConstraint::On(sql_expr) => {
                let mut keys: Vec<(Column, Column)> = vec![];
                let join_schema = left.schema().join(&right.schema())?;

                // parse ON expression
                let expr = self.sql_to_rex(sql_expr, &join_schema)?;

                // extract join keys
                extract_join_keys(&expr, &mut keys)?;
                // TODO: avoid two iterations
                let left_keys: Vec<Column> =
                    keys.iter().map(|pair| pair.0.clone()).collect();
                let right_keys: Vec<Column> =
                    keys.iter().map(|pair| pair.1.clone()).collect();

                // return the logical plan representing the join
                LogicalPlanBuilder::from(&left)
                    .join(&right, join_type, left_keys, right_keys)?
                    .build()
            }
            JoinConstraint::Using(idents) => {
                let keys: Vec<Column> = idents
                    .iter()
                    .map(|x| Column::from_name(x.value.clone()))
                    .collect();
                LogicalPlanBuilder::from(&left)
                    .join_using(&right, join_type, keys)?
                    .build()
            }
            JoinConstraint::Natural => {
                // https://issues.apache.org/jira/browse/ARROW-10727
                Err(DataFusionError::NotImplemented(
                    "NATURAL JOIN is not supported (https://issues.apache.org/jira/browse/ARROW-10727)".to_string(),
                ))
            }
            JoinConstraint::None => Err(DataFusionError::NotImplemented(
                "NONE constraint is not supported".to_string(),
            )),
        }
    }

    fn create_relation(
        &self,
        relation: &TableFactor,
        ctes: &mut HashMap<String, LogicalPlan>,
    ) -> Result<LogicalPlan> {
        match relation {
            TableFactor::Table { name, alias, .. } => {
                let table_name = name.to_string();
                let cte = ctes.get(&table_name);
                match (
                    cte,
                    self.schema_provider.get_table_provider(name.try_into()?),
                ) {
                    (Some(cte_plan), _) => Ok(cte_plan.clone()),
                    (_, Some(provider)) => LogicalPlanBuilder::scan(
                        // take alias into account to support `JOIN table1 as table2`
                        alias
                            .as_ref()
                            .map(|a| a.name.value.as_str())
                            .unwrap_or(&table_name),
                        provider,
                        None,
                    )?
                    .build(),
                    (_, None) => Err(DataFusionError::Plan(format!(
                        "Table or CTE with name '{}' not found",
                        name
                    ))),
                }
            }
            TableFactor::Derived {
                subquery, alias, ..
            } => self.query_to_plan_with_alias(
                subquery,
                alias.as_ref().map(|a| a.name.value.to_string()),
                ctes,
            ),
            TableFactor::NestedJoin(table_with_joins) => {
                self.plan_table_with_joins(table_with_joins, ctes)
            }
            // @todo Support TableFactory::TableFunction?
            _ => Err(DataFusionError::NotImplemented(format!(
                "Unsupported ast node {:?} in create_relation",
                relation
            ))),
        }
    }

    /// Generate a logic plan from an SQL select
    fn select_to_plan(
        &self,
        select: &Select,
        ctes: &mut HashMap<String, LogicalPlan>,
    ) -> Result<LogicalPlan> {
        let plans = self.plan_from_tables(&select.from, ctes)?;

        let plan = match &select.selection {
            Some(predicate_expr) => {
                // build join schema
                let mut fields = vec![];
                for plan in &plans {
                    fields.extend_from_slice(&plan.schema().fields());
                }
                let join_schema = DFSchema::new(fields)?;

                let filter_expr = self.sql_to_rex(predicate_expr, &join_schema)?;

                // look for expressions of the form `<column> = <column>`
                let mut possible_join_keys = vec![];
                extract_possible_join_keys(&filter_expr, &mut possible_join_keys)?;

                let mut all_join_keys = HashSet::new();
                let mut left = plans[0].clone();
                for right in plans.iter().skip(1) {
                    let left_schema = left.schema();
                    let right_schema = right.schema();
                    let mut join_keys = vec![];
                    for (l, r) in &possible_join_keys {
                        if left_schema.field_from_qualified_column(l).is_ok()
                            && right_schema.field_from_qualified_column(r).is_ok()
                        {
                            // TODO: avoid clone here
                            join_keys.push((l.clone(), r.clone()));
                        } else if left_schema.field_from_qualified_column(r).is_ok()
                            && right_schema.field_from_qualified_column(l).is_ok()
                        {
                            // TODO: avoid clone here
                            join_keys.push((r.clone(), l.clone()));
                        }
                    }
                    if join_keys.is_empty() {
                        left =
                            LogicalPlanBuilder::from(&left).cross_join(right)?.build()?;
                    } else {
                        let left_keys: Vec<Column> =
                            // TODO: avoid clone here
                            join_keys.iter().map(|(l, _)| l.clone()).collect();
                        let right_keys: Vec<Column> =
                            // TODO: avoid clone here
                            join_keys.iter().map(|(_, r)| r.clone()).collect();
                        let builder = LogicalPlanBuilder::from(&left);
                        left = builder
                            .join(right, JoinType::Inner, left_keys, right_keys)?
                            .build()?;
                    }

                    all_join_keys.extend(join_keys);
                }

                // remove join expressions from filter
                match remove_join_expressions(&filter_expr, &all_join_keys)? {
                    Some(filter_expr) => {
                        LogicalPlanBuilder::from(&left).filter(filter_expr)?.build()
                    }
                    _ => Ok(left),
                }
            }
            None => {
                if plans.len() == 1 {
                    Ok(plans[0].clone())
                } else {
                    let mut left = plans[0].clone();
                    for right in plans.iter().skip(1) {
                        left =
                            LogicalPlanBuilder::from(&left).cross_join(right)?.build()?;
                    }
                    Ok(left)
                }
            }
        };
        let plan = plan?;

        // The SELECT expressions, with wildcards expanded.
        let select_exprs = self.prepare_select_exprs(&plan, &select.projection)?;

        // Optionally the HAVING expression.
        let having_expr_opt = select
            .having
            .as_ref()
            .map::<Result<Expr>, _>(|having_expr| {
                // having clause may reference aliases defined in select projection
                let projected_plan = self.project(&plan, select_exprs.clone())?;
                let mut combined_schema = (**projected_plan.schema()).clone();
                combined_schema.merge(plan.schema());
                let having_expr =
                    self.sql_expr_to_logical_expr(having_expr, &combined_schema)?;

                // This step "dereferences" any aliases in the HAVING clause.
                //
                // This is how we support queries with HAVING expressions that
                // refer to aliased columns.
                //
                // For example:
                //
                //   SELECT c1 AS m FROM t HAVING m > 10;
                //   SELECT c1, MAX(c2) AS m FROM t GROUP BY c1 HAVING m > 10;
                //
                // are rewritten as, respectively:
                //
                //   SELECT c1 AS m FROM t HAVING c1 > 10;
                //   SELECT c1, MAX(c2) AS m FROM t GROUP BY c1 HAVING MAX(c2) > 10;
                //
                let having_expr = resolve_aliases_to_exprs(
                    &having_expr,
                    &extract_aliases(&select_exprs),
                )?;

                Ok(having_expr)
            })
            .transpose()?;

        // The outer expressions we will search through for
        // aggregates. Aggregates may be sourced from the SELECT...
        let mut aggr_expr_haystack = select_exprs.clone();
        // ... or from the HAVING.
        if let Some(having_expr) = &having_expr_opt {
            aggr_expr_haystack.push(having_expr.clone());
        }

        // All of the aggregate expressions (deduplicated).
        let aggr_exprs = find_aggregate_exprs(&aggr_expr_haystack);

        let group_by_exprs = select
            .group_by
            .iter()
            .map(|e| {
                let group_by_expr = self.sql_expr_to_logical_expr(e)?;
                let group_by_expr = resolve_aliases_to_exprs(
                    &group_by_expr,
                    &extract_aliases(&select_exprs),
                )?;
                self.validate_schema_satisfies_exprs(
                    plan.schema(),
                    &[group_by_expr.clone()],
                )?;
                Ok(group_by_expr)
            })
            .collect::<Result<Vec<Expr>>>()?;

        let (plan, select_exprs_post_aggr, having_expr_post_aggr_opt) = if !group_by_exprs
            .is_empty()
            || !aggr_exprs.is_empty()
        {
            self.aggregate(
                &plan,
                &select_exprs,
                &having_expr_opt,
                group_by_exprs,
                aggr_exprs,
            )?
        } else {
            if let Some(having_expr) = &having_expr_opt {
                let available_columns = select_exprs
                    .iter()
                    .map(|expr| expr_as_column_expr(expr, &plan))
                    .collect::<Result<Vec<Expr>>>()?;

                // Ensure the HAVING expression is using only columns
                // provided by the SELECT.
                if !can_columns_satisfy_exprs(&available_columns, &[having_expr.clone()])?
                {
                    return Err(DataFusionError::Plan(
                        "Having references column(s) not provided by the select"
                            .to_owned(),
                    ));
                }
            }

            (plan, select_exprs, having_expr_opt)
        };

        let plan = if let Some(having_expr_post_aggr) = having_expr_post_aggr_opt {
            LogicalPlanBuilder::from(&plan)
                .filter(having_expr_post_aggr)?
                .build()?
        } else {
            plan
        };

        // window function
        let window_func_exprs = find_window_exprs(&select_exprs_post_aggr);

        let (plan, exprs) = if window_func_exprs.is_empty() {
            (plan, select_exprs_post_aggr)
        } else {
            self.window(plan, window_func_exprs, &select_exprs_post_aggr)?
        };

        let plan = if select.distinct {
            return LogicalPlanBuilder::from(&plan)
                .aggregate(exprs, vec![])?
                .build();
        } else {
            plan
        };

        self.project(&plan, exprs)
    }

    /// Returns the `Expr`'s corresponding to a SQL query's SELECT expressions.
    ///
    /// Wildcards are expanded into the concrete list of columns.
    fn prepare_select_exprs(
        &self,
        plan: &LogicalPlan,
        projection: &[SelectItem],
    ) -> Result<Vec<Expr>> {
        let input_schema = plan.schema();

        Ok(projection
            .iter()
            .map(|expr| self.sql_select_to_rex(&expr, &input_schema))
            .collect::<Result<Vec<Expr>>>()?
            .iter()
            .flat_map(|expr| expand_wildcard(&expr, &input_schema))
            .collect::<Vec<Expr>>())
    }

    /// Wrap a plan in a projection
    fn project(&self, input: &LogicalPlan, expr: Vec<Expr>) -> Result<LogicalPlan> {
        self.validate_schema_satisfies_exprs(&input.schema(), &expr)?;
        LogicalPlanBuilder::from(input).project(expr)?.build()
    }

    /// Wrap a plan in a window
    fn window(
        &self,
        input: LogicalPlan,
        window_exprs: Vec<Expr>,
        select_exprs: &[Expr],
    ) -> Result<(LogicalPlan, Vec<Expr>)> {
        let mut plan = input;
        let mut groups = group_window_expr_by_sort_keys(&window_exprs)?;
        // sort by sort_key len descending, so that more deeply sorted plans gets nested further
        // down as children; to further minic the behavior of PostgreSQL, we want stable sort
        // and a reverse so that tieing sort keys are reversed in order; note that by this rule
        // if there's an empty over, it'll be at the top level
        groups.sort_by(|(key_a, _), (key_b, _)| key_a.len().cmp(&key_b.len()));
        groups.reverse();
        for (sort_keys, exprs) in groups {
            if !sort_keys.is_empty() {
                let sort_keys: Vec<Expr> = sort_keys.to_vec();
                plan = LogicalPlanBuilder::from(&plan).sort(sort_keys)?.build()?;
            }
            let window_exprs: Vec<Expr> = exprs.into_iter().cloned().collect();
            plan = LogicalPlanBuilder::from(&plan)
                .window(window_exprs)?
                .build()?;
        }
        let select_exprs = select_exprs
            .iter()
            .map(|expr| rebase_expr(expr, &window_exprs, &plan))
            .into_iter()
            .collect::<Result<Vec<_>>>()?;
        Ok((plan, select_exprs))
    }

    /// Wrap a plan in an aggregate
    fn aggregate(
        &self,
        input: &LogicalPlan,
        select_exprs: &[Expr],
        having_expr_opt: &Option<Expr>,
        group_by_exprs: Vec<Expr>,
        aggr_exprs: Vec<Expr>,
    ) -> Result<(LogicalPlan, Vec<Expr>, Option<Expr>)> {
        let aggr_projection_exprs = group_by_exprs
            .iter()
            .chain(aggr_exprs.iter())
            .cloned()
            .collect::<Vec<Expr>>();

        let plan = LogicalPlanBuilder::from(&input)
            .aggregate(group_by_exprs, aggr_exprs)?
            .build()?;

        // After aggregation, these are all of the columns that will be
        // available to next phases of planning.
        let column_exprs_post_aggr = aggr_projection_exprs
            .iter()
            .map(|expr| expr_as_column_expr(expr, input))
            .collect::<Result<Vec<Expr>>>()?;

        // Rewrite the SELECT expression to use the columns produced by the
        // aggregation.
        let select_exprs_post_aggr = select_exprs
            .iter()
            .map(|expr| rebase_expr(expr, &aggr_projection_exprs, input))
            .collect::<Result<Vec<Expr>>>()?;

        if !can_columns_satisfy_exprs(&column_exprs_post_aggr, &select_exprs_post_aggr)? {
            return Err(DataFusionError::Plan(
                "Projection references non-aggregate values".to_owned(),
            ));
        }

        // Rewrite the HAVING expression to use the columns produced by the
        // aggregation.
        let having_expr_post_aggr_opt = if let Some(having_expr) = having_expr_opt {
            let having_expr_post_aggr =
                rebase_expr(having_expr, &aggr_projection_exprs, input)?;

            if !can_columns_satisfy_exprs(
                &column_exprs_post_aggr,
                &[having_expr_post_aggr.clone()],
            )? {
                return Err(DataFusionError::Plan(
                    "Having references non-aggregate values".to_owned(),
                ));
            }

            Some(having_expr_post_aggr)
        } else {
            None
        };

        Ok((plan, select_exprs_post_aggr, having_expr_post_aggr_opt))
    }

    /// Wrap a plan in a limit
    fn limit(&self, input: &LogicalPlan, limit: &Option<SQLExpr>) -> Result<LogicalPlan> {
        match *limit {
            Some(ref limit_expr) => {
                let n = match self.sql_to_rex(&limit_expr, &input.schema())? {
                    Expr::Literal(ScalarValue::Int64(Some(n))) => Ok(n as usize),
                    _ => Err(DataFusionError::Plan(
                        "Unexpected expression for LIMIT clause".to_string(),
                    )),
                }?;

                LogicalPlanBuilder::from(&input).limit(n)?.build()
            }
            _ => Ok(input.clone()),
        }
    }

    /// Wrap the logical in a sort
    fn order_by(
        &self,
        plan: &LogicalPlan,
        order_by: &[OrderByExpr],
    ) -> Result<LogicalPlan> {
        if order_by.is_empty() {
            return Ok(plan.clone());
        }

        let order_by_rex = order_by
            .iter()
            .map(|e| self.order_by_to_sort_expr(e))
            .into_iter()
            .collect::<Result<Vec<_>>>()?;

        LogicalPlanBuilder::from(&plan).sort(order_by_rex)?.build()
    }

    /// convert sql OrderByExpr to Expr::Sort
    fn order_by_to_sort_expr(&self, e: &OrderByExpr) -> Result<Expr> {
        Ok(Expr::Sort {
            expr: Box::new(self.sql_expr_to_logical_expr(&e.expr)?),
            // by default asc
            asc: e.asc.unwrap_or(true),
            // by default nulls first to be consistent with spark
            nulls_first: e.nulls_first.unwrap_or(true),
        })
    }

    /// Validate the schema provides all of the columns referenced in the expressions.
    fn validate_schema_satisfies_exprs(
        &self,
        schema: &DFSchema,
        exprs: &[Expr],
    ) -> Result<()> {
        find_column_exprs(exprs)
            .iter()
            .try_for_each(|col| match col {
                Expr::Column(col) => {
                    match &col.relation {
                        Some(r) => schema.field_with_qualified_name(r, &col.name),
                        None => schema.field_with_unqualified_name(&col.name),
                    }
                    .map_err(|_| {
                        DataFusionError::Plan(format!(
                            "Invalid identifier '{}' for schema {}",
                            col,
                            schema.to_string()
                        ))
                    })?;
                    Ok(())
                }
                _ => Err(DataFusionError::Internal("Not a column".to_string())),
            })
    }

    /// Generate a relational expression from a select SQL expression
    fn sql_select_to_rex(&self, sql: &SelectItem, schema: &DFSchema) -> Result<Expr> {
        match sql {
            SelectItem::UnnamedExpr(expr) => self.sql_to_rex(expr, schema),
            SelectItem::ExprWithAlias { expr, alias } => Ok(Alias(
                Box::new(self.sql_to_rex(&expr, schema)?),
                alias.value.clone(),
            )),
            SelectItem::Wildcard => Ok(Expr::Wildcard),
            SelectItem::QualifiedWildcard(_) => Err(DataFusionError::NotImplemented(
                "Qualified wildcards are not supported".to_string(),
            )),
        }
    }

    /// Generate a relational expression from a SQL expression
    pub fn sql_to_rex(&self, sql: &SQLExpr, schema: &DFSchema) -> Result<Expr> {
        let expr = self.sql_expr_to_logical_expr(sql, schema)?;
        self.validate_schema_satisfies_exprs(schema, &[expr.clone()])?;
        Ok(expr)
    }

    fn sql_fn_arg_to_logical_expr(
        &self,
        sql: &FunctionArg,
        schema: &DFSchema,
    ) -> Result<Expr> {
        match sql {
            FunctionArg::Named { name: _, arg } => {
                self.sql_expr_to_logical_expr(arg, schema)
            }
            FunctionArg::Unnamed(value) => self.sql_expr_to_logical_expr(value, schema),
        }
    }

    fn sql_expr_to_logical_expr(&self, sql: &SQLExpr, schema: &DFSchema) -> Result<Expr> {
        match sql {
            SQLExpr::Value(Value::Number(n, _)) => match n.parse::<i64>() {
                Ok(n) => Ok(lit(n)),
                Err(_) => Ok(lit(n.parse::<f64>().unwrap())),
            },
            SQLExpr::Value(Value::SingleQuotedString(ref s)) => Ok(lit(s.clone())),

            SQLExpr::Value(Value::Boolean(n)) => Ok(lit(*n)),

            SQLExpr::Value(Value::Null) => Ok(Expr::Literal(ScalarValue::Utf8(None))),
            SQLExpr::Extract { field, expr } => Ok(Expr::ScalarFunction {
                fun: functions::BuiltinScalarFunction::DatePart,
                args: vec![
                    Expr::Literal(ScalarValue::Utf8(Some(format!("{}", field)))),
                    self.sql_expr_to_logical_expr(expr, schema)?,
                ],
            }),

            SQLExpr::Value(Value::Interval {
                value,
                leading_field,
                leading_precision,
                last_field,
                fractional_seconds_precision,
            }) => self.sql_interval_to_literal(
                value,
                leading_field,
                leading_precision,
                last_field,
                fractional_seconds_precision,
            ),

            SQLExpr::Identifier(ref id) => {
                if id.value.starts_with('@') {
                    let var_names = vec![id.value.clone()];
                    Ok(Expr::ScalarVariable(var_names))
                } else {
                    Ok(Expr::Column(
                        schema
                            .field_with_unqualified_name(&id.value)?
                            .qualified_column(),
                    ))
                }
            }

            SQLExpr::CompoundIdentifier(ids) => {
                let mut var_names = vec![];
                for id in ids {
                    var_names.push(id.value.clone());
                }
                if &var_names[0][0..1] == "@" {
                    Ok(Expr::ScalarVariable(var_names))
                } else if var_names.len() == 2 {
                    // table.column identifier
                    let name = var_names.pop().unwrap();
                    let relation = Some(var_names.pop().unwrap());
                    Ok(Expr::Column(Column { relation, name }))
                } else {
                    Err(DataFusionError::NotImplemented(format!(
                        "Unsupported compound identifier '{:?}'",
                        var_names,
                    )))
                }
            }

            SQLExpr::Wildcard => Ok(Expr::Wildcard),

            SQLExpr::Case {
                operand,
                conditions,
                results,
                else_result,
            } => {
                let expr = if let Some(e) = operand {
                    Some(Box::new(self.sql_expr_to_logical_expr(e, schema)?))
                } else {
                    None
                };
                let when_expr = conditions
                    .iter()
                    .map(|e| self.sql_expr_to_logical_expr(e, schema))
                    .collect::<Result<Vec<_>>>()?;
                let then_expr = results
                    .iter()
                    .map(|e| self.sql_expr_to_logical_expr(e, schema))
                    .collect::<Result<Vec<_>>>()?;
                let else_expr = if let Some(e) = else_result {
                    Some(Box::new(self.sql_expr_to_logical_expr(e, schema)?))
                } else {
                    None
                };

                Ok(Expr::Case {
                    expr,
                    when_then_expr: when_expr
                        .iter()
                        .zip(then_expr.iter())
                        .map(|(w, t)| (Box::new(w.to_owned()), Box::new(t.to_owned())))
                        .collect(),
                    else_expr,
                })
            }

            SQLExpr::Cast {
                ref expr,
                ref data_type,
            } => Ok(Expr::Cast {
                expr: Box::new(self.sql_expr_to_logical_expr(&expr, schema)?),
                data_type: convert_data_type(data_type)?,
            }),

            SQLExpr::TryCast {
                ref expr,
                ref data_type,
            } => Ok(Expr::TryCast {
                expr: Box::new(self.sql_expr_to_logical_expr(&expr, schema)?),
                data_type: convert_data_type(data_type)?,
            }),

            SQLExpr::TypedString {
                ref data_type,
                ref value,
            } => Ok(Expr::Cast {
                expr: Box::new(lit(&**value)),
                data_type: convert_data_type(data_type)?,
            }),

            SQLExpr::IsNull(ref expr) => Ok(Expr::IsNull(Box::new(
                self.sql_expr_to_logical_expr(expr, schema)?,
            ))),

            SQLExpr::IsNotNull(ref expr) => Ok(Expr::IsNotNull(Box::new(
                self.sql_expr_to_logical_expr(expr, schema)?,
            ))),

            SQLExpr::UnaryOp { ref op, ref expr } => match op {
                UnaryOperator::Not => Ok(Expr::Not(Box::new(
                    self.sql_expr_to_logical_expr(expr, schema)?,
                ))),
                UnaryOperator::Plus => Ok(self.sql_expr_to_logical_expr(expr, schema)?),
                UnaryOperator::Minus => {
                    match expr.as_ref() {
                        // optimization: if it's a number literal, we apply the negative operator
                        // here directly to calculate the new literal.
                        SQLExpr::Value(Value::Number(n,_)) => match n.parse::<i64>() {
                            Ok(n) => Ok(lit(-n)),
                            Err(_) => Ok(lit(-n
                                .parse::<f64>()
                                .map_err(|_e| {
                                    DataFusionError::Internal(format!(
                                        "negative operator can be only applied to integer and float operands, got: {}",
                                    n))
                                })?)),
                        },
                        // not a literal, apply negative operator on expression
                        _ => Ok(Expr::Negative(Box::new(self.sql_expr_to_logical_expr(expr, schema)?))),
                    }
                }
                _ => Err(DataFusionError::NotImplemented(format!(
                    "Unsupported SQL unary operator {:?}",
                    op
                ))),
            },

            SQLExpr::Between {
                ref expr,
                ref negated,
                ref low,
                ref high,
            } => Ok(Expr::Between {
                expr: Box::new(self.sql_expr_to_logical_expr(&expr, schema)?),
                negated: *negated,
                low: Box::new(self.sql_expr_to_logical_expr(&low, schema)?),
                high: Box::new(self.sql_expr_to_logical_expr(&high, schema)?),
            }),

            SQLExpr::InList {
                ref expr,
                ref list,
                ref negated,
            } => {
                let list_expr = list
                    .iter()
                    .map(|e| self.sql_expr_to_logical_expr(e, schema))
                    .collect::<Result<Vec<_>>>()?;

                Ok(Expr::InList {
                    expr: Box::new(self.sql_expr_to_logical_expr(&expr, schema)?),
                    list: list_expr,
                    negated: *negated,
                })
            }

            SQLExpr::BinaryOp {
                ref left,
                ref op,
                ref right,
            } => {
                let operator = match *op {
                    BinaryOperator::Gt => Ok(Operator::Gt),
                    BinaryOperator::GtEq => Ok(Operator::GtEq),
                    BinaryOperator::Lt => Ok(Operator::Lt),
                    BinaryOperator::LtEq => Ok(Operator::LtEq),
                    BinaryOperator::Eq => Ok(Operator::Eq),
                    BinaryOperator::NotEq => Ok(Operator::NotEq),
                    BinaryOperator::Plus => Ok(Operator::Plus),
                    BinaryOperator::Minus => Ok(Operator::Minus),
                    BinaryOperator::Multiply => Ok(Operator::Multiply),
                    BinaryOperator::Divide => Ok(Operator::Divide),
                    BinaryOperator::Modulus => Ok(Operator::Modulus),
                    BinaryOperator::And => Ok(Operator::And),
                    BinaryOperator::Or => Ok(Operator::Or),
                    BinaryOperator::Like => Ok(Operator::Like),
                    BinaryOperator::NotLike => Ok(Operator::NotLike),
                    _ => Err(DataFusionError::NotImplemented(format!(
                        "Unsupported SQL binary operator {:?}",
                        op
                    ))),
                }?;

                Ok(Expr::BinaryExpr {
                    left: Box::new(self.sql_expr_to_logical_expr(&left, schema)?),
                    op: operator,
                    right: Box::new(self.sql_expr_to_logical_expr(&right, schema)?),
                })
            }

            SQLExpr::Function(function) => {
                let name = if function.name.0.len() > 1 {
                    // DF doesn't handle compound identifiers
                    // (e.g. "foo.bar") for function names yet
                    function.name.to_string()
                } else {
                    // if there is a quote style, then don't normalize
                    // the name, otherwise normalize to lowercase
                    let ident = &function.name.0[0];
                    match ident.quote_style {
                        Some(_) => ident.value.clone(),
                        None => ident.value.to_ascii_lowercase(),
                    }
                };

                // first, scalar built-in
                if let Ok(fun) = functions::BuiltinScalarFunction::from_str(&name) {
                    let args = self.function_args_to_expr(function, schema)?;

                    return Ok(Expr::ScalarFunction { fun, args });
                };

                // then, window function
                if let Some(window) = &function.over {
                    if window.partition_by.is_empty() && window.window_frame.is_none() {
                        let order_by = window
                            .order_by
                            .iter()
                            .map(|e| self.order_by_to_sort_expr(e))
                            .into_iter()
                            .collect::<Result<Vec<_>>>()?;
                        let fun = window_functions::WindowFunction::from_str(&name);
                        if let Ok(window_functions::WindowFunction::AggregateFunction(
                            aggregate_fun,
                        )) = fun
                        {
                            return Ok(Expr::WindowFunction {
                                fun: window_functions::WindowFunction::AggregateFunction(
                                    aggregate_fun.clone(),
                                ),
<<<<<<< HEAD
                                args: self.aggregate_fn_to_expr(
                                    &aggregate_fun,
                                    function,
                                    schema,
                                )?,
=======
                                args: self
                                    .aggregate_fn_to_expr(&aggregate_fun, function)?,
                                order_by,
>>>>>>> a9d04ca5
                            });
                        } else if let Ok(
                            window_functions::WindowFunction::BuiltInWindowFunction(
                                window_fun,
                            ),
                        ) = fun
                        {
                            return Ok(Expr::WindowFunction {
                                fun: window_functions::WindowFunction::BuiltInWindowFunction(
                                    window_fun,
                                ),
<<<<<<< HEAD
                                args:self.function_args_to_expr(function, schema)?,
=======
                                args:self.function_args_to_expr(function)?,
                                order_by
>>>>>>> a9d04ca5
                            });
                        }
                    }
                    return Err(DataFusionError::NotImplemented(format!(
                        "Unsupported OVER clause ({})",
                        window
                    )));
                }

                // next, aggregate built-ins
                if let Ok(fun) = aggregates::AggregateFunction::from_str(&name) {
                    let args = self.aggregate_fn_to_expr(&fun, function, schema)?;
                    return Ok(Expr::AggregateFunction {
                        fun,
                        distinct: function.distinct,
                        args,
                    });
                };

                // finally, user-defined functions (UDF) and UDAF
                match self.schema_provider.get_function_meta(&name) {
                    Some(fm) => {
                        let args = self.function_args_to_expr(function, schema)?;

                        Ok(Expr::ScalarUDF { fun: fm, args })
                    }
                    None => match self.schema_provider.get_aggregate_meta(&name) {
                        Some(fm) => {
                            let args = self.function_args_to_expr(function, schema)?;
                            Ok(Expr::AggregateUDF { fun: fm, args })
                        }
                        _ => Err(DataFusionError::Plan(format!(
                            "Invalid function '{}'",
                            name
                        ))),
                    },
                }
            }

            SQLExpr::Nested(e) => self.sql_expr_to_logical_expr(&e, schema),

            _ => Err(DataFusionError::NotImplemented(format!(
                "Unsupported ast node {:?} in sqltorel",
                sql
            ))),
        }
    }

    fn function_args_to_expr(
        &self,
        function: &sqlparser::ast::Function,
        schema: &DFSchema,
    ) -> Result<Vec<Expr>> {
        function
            .args
            .iter()
            .map(|a| self.sql_fn_arg_to_logical_expr(a, schema))
            .collect::<Result<Vec<Expr>>>()
    }

    fn aggregate_fn_to_expr(
        &self,
        fun: &aggregates::AggregateFunction,
        function: &sqlparser::ast::Function,
        schema: &DFSchema,
    ) -> Result<Vec<Expr>> {
        if *fun == aggregates::AggregateFunction::Count {
            function
                .args
                .iter()
                .map(|a| match a {
                    FunctionArg::Unnamed(SQLExpr::Value(Value::Number(_, _))) => {
                        Ok(lit(1_u8))
                    }
                    FunctionArg::Unnamed(SQLExpr::Wildcard) => Ok(lit(1_u8)),
                    _ => self.sql_fn_arg_to_logical_expr(a, schema),
                })
                .collect::<Result<Vec<Expr>>>()
        } else {
            self.function_args_to_expr(function, schema)
        }
    }

    fn sql_interval_to_literal(
        &self,
        value: &str,
        leading_field: &Option<DateTimeField>,
        leading_precision: &Option<u64>,
        last_field: &Option<DateTimeField>,
        fractional_seconds_precision: &Option<u64>,
    ) -> Result<Expr> {
        if leading_field.is_some() {
            return Err(DataFusionError::NotImplemented(format!(
                "Unsupported Interval Expression with leading_field {:?}",
                leading_field
            )));
        }

        if leading_precision.is_some() {
            return Err(DataFusionError::NotImplemented(format!(
                "Unsupported Interval Expression with leading_precision {:?}",
                leading_precision
            )));
        }

        if last_field.is_some() {
            return Err(DataFusionError::NotImplemented(format!(
                "Unsupported Interval Expression with last_field {:?}",
                last_field
            )));
        }

        if fractional_seconds_precision.is_some() {
            return Err(DataFusionError::NotImplemented(format!(
                "Unsupported Interval Expression with fractional_seconds_precision {:?}",
                fractional_seconds_precision
            )));
        }

        const SECONDS_PER_HOUR: f32 = 3_600_f32;
        const MILLIS_PER_SECOND: f32 = 1_000_f32;

        // We are storing parts as integers, it's why we need to align parts fractional
        // INTERVAL '0.5 MONTH' = 15 days, INTERVAL '1.5 MONTH' = 1 month 15 days
        // INTERVAL '0.5 DAY' = 12 hours, INTERVAL '1.5 DAY' = 1 day 12 hours
        let align_interval_parts = |month_part: f32,
                                    mut day_part: f32,
                                    mut milles_part: f32|
         -> (i32, i32, f32) {
            // Convert fractional month to days, It's not supported by Arrow types, but anyway
            day_part += (month_part - (month_part as i32) as f32) * 30_f32;

            // Convert fractional days to hours
            milles_part += (day_part - ((day_part as i32) as f32))
                * 24_f32
                * SECONDS_PER_HOUR
                * MILLIS_PER_SECOND;

            (month_part as i32, day_part as i32, milles_part)
        };

        let calculate_from_part = |interval_period_str: &str,
                                   interval_type: &str|
         -> Result<(i32, i32, f32)> {
            // @todo It's better to use Decimal in order to protect rounding errors
            // Wait https://github.com/apache/arrow/pull/9232
            let interval_period = match f32::from_str(interval_period_str) {
                Ok(n) => n,
                Err(_) => {
                    return Err(DataFusionError::SQL(ParserError(format!(
                        "Unsupported Interval Expression with value {:?}",
                        value
                    ))))
                }
            };

            if interval_period > (i32::MAX as f32) {
                return Err(DataFusionError::NotImplemented(format!(
                    "Interval field value out of range: {:?}",
                    value
                )));
            }

            match interval_type.to_lowercase().as_str() {
                "year" => Ok(align_interval_parts(interval_period * 12_f32, 0.0, 0.0)),
                "month" => Ok(align_interval_parts(interval_period, 0.0, 0.0)),
                "day" | "days" => Ok(align_interval_parts(0.0, interval_period, 0.0)),
                "hour" | "hours" => {
                    Ok((0, 0, interval_period * SECONDS_PER_HOUR * MILLIS_PER_SECOND))
                }
                "minutes" | "minute" => {
                    Ok((0, 0, interval_period * 60_f32 * MILLIS_PER_SECOND))
                }
                "seconds" | "second" => Ok((0, 0, interval_period * MILLIS_PER_SECOND)),
                "milliseconds" | "millisecond" => Ok((0, 0, interval_period)),
                _ => Err(DataFusionError::NotImplemented(format!(
                    "Invalid input syntax for type interval: {:?}",
                    value
                ))),
            }
        };

        let mut result_month: i64 = 0;
        let mut result_days: i64 = 0;
        let mut result_millis: i64 = 0;

        let mut parts = value.split_whitespace();

        loop {
            let interval_period_str = parts.next();
            if interval_period_str.is_none() {
                break;
            }

            let (diff_month, diff_days, diff_millis) = calculate_from_part(
                interval_period_str.unwrap(),
                parts.next().unwrap_or("second"),
            )?;

            result_month += diff_month as i64;

            if result_month > (i32::MAX as i64) {
                return Err(DataFusionError::NotImplemented(format!(
                    "Interval field value out of range: {:?}",
                    value
                )));
            }

            result_days += diff_days as i64;

            if result_days > (i32::MAX as i64) {
                return Err(DataFusionError::NotImplemented(format!(
                    "Interval field value out of range: {:?}",
                    value
                )));
            }

            result_millis += diff_millis as i64;

            if result_millis > (i32::MAX as i64) {
                return Err(DataFusionError::NotImplemented(format!(
                    "Interval field value out of range: {:?}",
                    value
                )));
            }
        }

        // Interval is tricky thing
        // 1 day is not 24 hours because timezones, 1 year != 365/364! 30 days != 1 month
        // The true way to store and calculate intervals is to store it as it defined
        // Due the fact that Arrow supports only two types YearMonth (month) and DayTime (day, time)
        // It's not possible to store complex intervals
        // It's possible to do select (NOW() + INTERVAL '1 year') + INTERVAL '1 day'; as workaround
        if result_month != 0 && (result_days != 0 || result_millis != 0) {
            return Err(DataFusionError::NotImplemented(format!(
                "DF does not support intervals that have both a Year/Month part as well as Days/Hours/Mins/Seconds: {:?}. Hint: try breaking the interval into two parts, one with Year/Month and the other with Days/Hours/Mins/Seconds - e.g. (NOW() + INTERVAL '1 year') + INTERVAL '1 day'",
                value
            )));
        }

        if result_month != 0 {
            return Ok(Expr::Literal(ScalarValue::IntervalYearMonth(Some(
                result_month as i32,
            ))));
        }

        let result: i64 = (result_days << 32) | result_millis;
        Ok(Expr::Literal(ScalarValue::IntervalDayTime(Some(result))))
    }

    fn show_variable_to_plan(&self, variable: &[Ident]) -> Result<LogicalPlan> {
        // Special case SHOW TABLES
        let variable = ObjectName(variable.to_vec()).to_string();
        if variable.as_str().eq_ignore_ascii_case("tables") {
            if self.has_table("information_schema", "tables") {
                let rewrite =
                    DFParser::parse_sql("SELECT * FROM information_schema.tables;")?;
                self.statement_to_plan(&rewrite[0])
            } else {
                Err(DataFusionError::Plan(
                    "SHOW TABLES is not supported unless information_schema is enabled"
                        .to_string(),
                ))
            }
        } else {
            Err(DataFusionError::NotImplemented(format!(
                "SHOW {} not implemented. Supported syntax: SHOW <TABLES>",
                variable
            )))
        }
    }

    fn show_columns_to_plan(
        &self,
        extended: bool,
        full: bool,
        table_name: &ObjectName,
        filter: Option<&ShowStatementFilter>,
    ) -> Result<LogicalPlan> {
        if filter.is_some() {
            return Err(DataFusionError::Plan(
                "SHOW COLUMNS with WHERE or LIKE is not supported".to_string(),
            ));
        }

        if !self.has_table("information_schema", "columns") {
            return Err(DataFusionError::Plan(
                "SHOW COLUMNS is not supported unless information_schema is enabled"
                    .to_string(),
            ));
        }

        if self
            .schema_provider
            .get_table_provider(table_name.try_into()?)
            .is_none()
        {
            return Err(DataFusionError::Plan(format!(
                "Unknown relation for SHOW COLUMNS: {}",
                table_name
            )));
        }

        // Figure out the where clause
        let columns = vec!["table_name", "table_schema", "table_catalog"].into_iter();
        let where_clause = table_name
            .0
            .iter()
            .rev()
            .zip(columns)
            .map(|(ident, column_name)| {
                format!(r#"{} = '{}'"#, column_name, ident.to_string())
            })
            .collect::<Vec<_>>()
            .join(" AND ");

        // treat both FULL and EXTENDED as the same
        let select_list = if full || extended {
            "*"
        } else {
            "table_catalog, table_schema, table_name, column_name, data_type, is_nullable"
        };

        let query = format!(
            "SELECT {} FROM information_schema.columns WHERE {}",
            select_list, where_clause
        );

        let rewrite = DFParser::parse_sql(&query)?;
        self.statement_to_plan(&rewrite[0])
    }

    /// Return true if there is a table provider available for "schema.table"
    fn has_table(&self, schema: &str, table: &str) -> bool {
        let tables_reference = TableReference::Partial { schema, table };
        self.schema_provider
            .get_table_provider(tables_reference)
            .is_some()
    }
}

/// Remove join expressions from a filter expression
fn remove_join_expressions(
    expr: &Expr,
    join_columns: &HashSet<(Column, Column)>,
) -> Result<Option<Expr>> {
    match expr {
        Expr::BinaryExpr { left, op, right } => match op {
            Operator::Eq => match (left.as_ref(), right.as_ref()) {
                // TODO: avoid clones
                (Expr::Column(l), Expr::Column(r)) => {
                    if join_columns.contains(&(l.clone(), r.clone()))
                        || join_columns.contains(&(r.clone(), l.clone()))
                    {
                        Ok(None)
                    } else {
                        Ok(Some(expr.clone()))
                    }
                }
                _ => Ok(Some(expr.clone())),
            },
            Operator::And => {
                let l = remove_join_expressions(left, join_columns)?;
                let r = remove_join_expressions(right, join_columns)?;
                match (l, r) {
                    (Some(ll), Some(rr)) => Ok(Some(and(ll, rr))),
                    (Some(ll), _) => Ok(Some(ll)),
                    (_, Some(rr)) => Ok(Some(rr)),
                    _ => Ok(None),
                }
            }
            _ => Ok(Some(expr.clone())),
        },
        _ => Ok(Some(expr.clone())),
    }
}

/// Parse equijoin ON condition which could be a single Eq or multiple conjunctive Eqs
///
/// Examples
///
/// foo = bar
/// foo = bar AND bar = baz AND ...
///
fn extract_join_keys(expr: &Expr, accum: &mut Vec<(Column, Column)>) -> Result<()> {
    match expr {
        Expr::BinaryExpr { left, op, right } => match op {
            Operator::Eq => match (left.as_ref(), right.as_ref()) {
                (Expr::Column(l), Expr::Column(r)) => {
                    accum.push((l.clone(), r.clone()));
                    Ok(())
                }
                other => Err(DataFusionError::SQL(ParserError(format!(
                    "Unsupported expression '{:?}' in JOIN condition",
                    other
                )))),
            },
            Operator::And => {
                extract_join_keys(left, accum)?;
                extract_join_keys(right, accum)
            }
            other => Err(DataFusionError::SQL(ParserError(format!(
                "Unsupported expression '{:?}' in JOIN condition",
                other
            )))),
        },
        other => Err(DataFusionError::SQL(ParserError(format!(
            "Unsupported expression '{:?}' in JOIN condition",
            other
        )))),
    }
}

/// Extract join keys from a WHERE clause
fn extract_possible_join_keys(
    expr: &Expr,
    accum: &mut Vec<(Column, Column)>,
) -> Result<()> {
    match expr {
        Expr::BinaryExpr { left, op, right } => match op {
            Operator::Eq => match (left.as_ref(), right.as_ref()) {
                (Expr::Column(l), Expr::Column(r)) => {
                    accum.push((l.clone(), r.clone()));
                    Ok(())
                }
                _ => Ok(()),
            },
            Operator::And => {
                extract_possible_join_keys(left, accum)?;
                extract_possible_join_keys(right, accum)
            }
            _ => Ok(()),
        },
        _ => Ok(()),
    }
}

/// Convert SQL data type to relational representation of data type
pub fn convert_data_type(sql: &SQLDataType) -> Result<DataType> {
    match sql {
        SQLDataType::Boolean => Ok(DataType::Boolean),
        SQLDataType::SmallInt => Ok(DataType::Int16),
        SQLDataType::Int => Ok(DataType::Int32),
        SQLDataType::BigInt => Ok(DataType::Int64),
        SQLDataType::Float(_) | SQLDataType::Real => Ok(DataType::Float64),
        SQLDataType::Double => Ok(DataType::Float64),
        SQLDataType::Char(_) | SQLDataType::Varchar(_) => Ok(DataType::Utf8),
        SQLDataType::Timestamp => Ok(DataType::Timestamp(TimeUnit::Nanosecond, None)),
        SQLDataType::Date => Ok(DataType::Date32),
        other => Err(DataFusionError::NotImplemented(format!(
            "Unsupported SQL type {:?}",
            other
        ))),
    }
}

#[cfg(test)]
mod tests {
    use super::*;
    use crate::datasource::empty::EmptyTable;
    use crate::{logical_plan::create_udf, sql::parser::DFParser};
    use functions::ScalarFunctionImplementation;

    #[test]
    fn select_no_relation() {
        quick_test(
            "SELECT 1",
            "Projection: Int64(1)\
             \n  EmptyRelation",
        );
    }

    #[test]
    fn select_column_does_not_exist() {
        let sql = "SELECT doesnotexist FROM person";
        let err = logical_plan(sql).expect_err("query should have failed");
        assert!(matches!(
            err,
            DataFusionError::Plan(msg) if msg == "No field with unqualified name 'doesnotexist'",
        ));
    }

    #[test]
    fn select_repeated_column() {
        let sql = "SELECT age, age FROM person";
        let err = logical_plan(sql).expect_err("query should have failed");
        assert_eq!(
            "Plan(\"Projections require unique expression names but the expression \\\"#person.age\\\" at position 0 and \\\"#person.age\\\" at position 1 have the same name. Consider aliasing (\\\"AS\\\") one of them.\")",
            format!("{:?}", err)
        );
    }

    #[test]
    fn select_wildcard_with_repeated_column() {
        let sql = "SELECT *, age FROM person";
        let err = logical_plan(sql).expect_err("query should have failed");
        assert_eq!(
            "Plan(\"Projections require unique expression names but the expression \\\"#person.age\\\" at position 3 and \\\"#person.age\\\" at position 8 have the same name. Consider aliasing (\\\"AS\\\") one of them.\")",
            format!("{:?}", err)
        );
    }

    #[test]
    fn select_wildcard_with_repeated_column_but_is_aliased() {
        quick_test(
            "SELECT *, first_name AS fn from person",
            "Projection: #person.id, #person.first_name, #person.last_name, #person.age, #person.state, #person.salary, #person.birth_date, #person.😀, #person.first_name AS fn\
            \n  TableScan: person projection=None",
        );
    }

    #[test]
    fn select_scalar_func_with_literal_no_relation() {
        quick_test(
            "SELECT sqrt(9)",
            "Projection: sqrt(Int64(9))\
             \n  EmptyRelation",
        );
    }

    #[test]
    fn select_simple_filter() {
        let sql = "SELECT id, first_name, last_name \
                   FROM person WHERE state = 'CO'";
        let expected = "Projection: #person.id, #person.first_name, #person.last_name\
                        \n  Filter: #person.state Eq Utf8(\"CO\")\
                        \n    TableScan: person projection=None";
        quick_test(sql, expected);
    }

    #[test]
    fn select_filter_column_does_not_exist() {
        let sql = "SELECT first_name FROM person WHERE doesnotexist = 'A'";
        let err = logical_plan(sql).expect_err("query should have failed");
        assert!(matches!(
            err,
            DataFusionError::Plan(msg) if msg == "No field with unqualified name 'doesnotexist'",
        ));
    }

    #[test]
    fn select_filter_cannot_use_alias() {
        let sql = "SELECT first_name AS x FROM person WHERE x = 'A'";
        let err = logical_plan(sql).expect_err("query should have failed");
        assert!(matches!(
            err,
            DataFusionError::Plan(msg) if msg == "No field with unqualified name 'x'",
        ));
    }

    #[test]
    fn select_neg_filter() {
        let sql = "SELECT id, first_name, last_name \
                   FROM person WHERE NOT state";
        let expected = "Projection: #person.id, #person.first_name, #person.last_name\
                        \n  Filter: NOT #person.state\
                        \n    TableScan: person projection=None";
        quick_test(sql, expected);
    }

    #[test]
    fn select_compound_filter() {
        let sql = "SELECT id, first_name, last_name \
                   FROM person WHERE state = 'CO' AND age >= 21 AND age <= 65";
        let expected = "Projection: #person.id, #person.first_name, #person.last_name\
            \n  Filter: #person.state Eq Utf8(\"CO\") And #person.age GtEq Int64(21) And #person.age LtEq Int64(65)\
            \n    TableScan: person projection=None";
        quick_test(sql, expected);
    }

    #[test]
    fn test_timestamp_filter() {
        let sql =
            "SELECT state FROM person WHERE birth_date < CAST (158412331400600000 as timestamp)";

        let expected = "Projection: #person.state\
            \n  Filter: #person.birth_date Lt CAST(Int64(158412331400600000) AS Timestamp(Nanosecond, None))\
            \n    TableScan: person projection=None";

        quick_test(sql, expected);
    }

    #[test]
    fn test_date_filter() {
        let sql =
            "SELECT state FROM person WHERE birth_date < CAST ('2020-01-01' as date)";

        let expected = "Projection: #person.state\
            \n  Filter: #person.birth_date Lt CAST(Utf8(\"2020-01-01\") AS Date32)\
            \n    TableScan: person projection=None";

        quick_test(sql, expected);
    }

    #[test]
    fn select_all_boolean_operators() {
        let sql = "SELECT age, first_name, last_name \
                   FROM person \
                   WHERE age = 21 \
                   AND age != 21 \
                   AND age > 21 \
                   AND age >= 21 \
                   AND age < 65 \
                   AND age <= 65";
        let expected = "Projection: #person.age, #person.first_name, #person.last_name\
                        \n  Filter: #person.age Eq Int64(21) \
                        And #person.age NotEq Int64(21) \
                        And #person.age Gt Int64(21) \
                        And #person.age GtEq Int64(21) \
                        And #person.age Lt Int64(65) \
                        And #person.age LtEq Int64(65)\
                        \n    TableScan: person projection=None";
        quick_test(sql, expected);
    }

    #[test]
    fn select_between() {
        let sql = "SELECT state FROM person WHERE age BETWEEN 21 AND 65";
        let expected = "Projection: #person.state\
            \n  Filter: #person.age BETWEEN Int64(21) AND Int64(65)\
            \n    TableScan: person projection=None";

        quick_test(sql, expected);
    }

    #[test]
    fn select_between_negated() {
        let sql = "SELECT state FROM person WHERE age NOT BETWEEN 21 AND 65";
        let expected = "Projection: #person.state\
            \n  Filter: #person.age NOT BETWEEN Int64(21) AND Int64(65)\
            \n    TableScan: person projection=None";

        quick_test(sql, expected);
    }

    #[test]
    fn select_nested() {
        let sql = "SELECT fn2, last_name
                   FROM (
                     SELECT fn1 as fn2, last_name, birth_date
                     FROM (
                       SELECT first_name AS fn1, last_name, birth_date, age
                       FROM person
                     )
                   )";
        let expected = "Projection: #fn2, #person.last_name\
                        \n  Projection: #fn1 AS fn2, #person.last_name, #person.birth_date\
                        \n    Projection: #person.first_name AS fn1, #person.last_name, #person.birth_date, #person.age\
                        \n      TableScan: person projection=None";
        quick_test(sql, expected);
    }

    #[test]
    fn select_nested_with_filters() {
        let sql = "SELECT fn1, age
                   FROM (
                     SELECT first_name AS fn1, age
                     FROM person
                     WHERE age > 20
                   )
                   WHERE fn1 = 'X' AND age < 30";

        let expected = "Projection: #fn1, #person.age\
                        \n  Filter: #fn1 Eq Utf8(\"X\") And #person.age Lt Int64(30)\
                        \n    Projection: #person.first_name AS fn1, #person.age\
                        \n      Filter: #person.age Gt Int64(20)\
                        \n        TableScan: person projection=None";

        quick_test(sql, expected);
    }

    #[test]
    fn select_with_having() {
        let sql = "SELECT id, age
                   FROM person
                   HAVING age > 100 AND age < 200";
        let expected = "Projection: #person.id, #person.age\
                        \n  Filter: #person.age Gt Int64(100) And #person.age Lt Int64(200)\
                        \n    TableScan: person projection=None";
        quick_test(sql, expected);
    }

    #[test]
    fn select_with_having_referencing_column_not_in_select() {
        let sql = "SELECT id, age
                   FROM person
                   HAVING first_name = 'M'";
        let err = logical_plan(sql).expect_err("query should have failed");
        assert_eq!(
            "Plan(\"Having references column(s) not provided by the select\")",
            format!("{:?}", err)
        );
    }

    #[test]
    fn select_with_having_referencing_column_nested_in_select_expression() {
        let sql = "SELECT id, age + 1
                   FROM person
                   HAVING age > 100";
        let err = logical_plan(sql).expect_err("query should have failed");
        assert_eq!(
            "Plan(\"Having references column(s) not provided by the select\")",
            format!("{:?}", err)
        );
    }

    #[test]
    fn select_with_having_with_aggregate_not_in_select() {
        let sql = "SELECT first_name
                   FROM person
                   HAVING MAX(age) > 100";
        let err = logical_plan(sql).expect_err("query should have failed");
        assert_eq!(
            "Plan(\"Projection references non-aggregate values\")",
            format!("{:?}", err)
        );
    }

    #[test]
    fn select_aggregate_with_having_that_reuses_aggregate() {
        let sql = "SELECT MAX(age)
                   FROM person
                   HAVING MAX(age) < 30";
        let expected = "Projection: #MAX(person.age)\
                        \n  Filter: #MAX(person.age) Lt Int64(30)\
                        \n    Aggregate: groupBy=[[]], aggr=[[MAX(#person.age)]]\
                        \n      TableScan: person projection=None";
        quick_test(sql, expected);
    }

    #[test]
    fn select_aggregate_with_having_with_aggregate_not_in_select() {
        let sql = "SELECT MAX(age)
                   FROM person
                   HAVING MAX(first_name) > 'M'";
        let expected = "Projection: #MAX(person.age)\
                        \n  Filter: #MAX(person.first_name) Gt Utf8(\"M\")\
                        \n    Aggregate: groupBy=[[]], aggr=[[MAX(#person.age), MAX(#person.first_name)]]\
                        \n      TableScan: person projection=None";
        quick_test(sql, expected);
    }

    #[test]
    fn select_aggregate_with_having_referencing_column_not_in_select() {
        let sql = "SELECT COUNT(*)
                   FROM person
                   HAVING first_name = 'M'";
        let err = logical_plan(sql).expect_err("query should have failed");
        assert_eq!(
            "Plan(\"Having references non-aggregate values\")",
            format!("{:?}", err)
        );
    }

    #[test]
    fn select_aggregate_aliased_with_having_referencing_aggregate_by_its_alias() {
        let sql = "SELECT MAX(age) as max_age
                   FROM person
                   HAVING max_age < 30";
        // FIXME: add test for having in execution
        let expected = "Projection: #MAX(person.age) AS max_age\
                        \n  Filter: #MAX(person.age) Lt Int64(30)\
                        \n    Aggregate: groupBy=[[]], aggr=[[MAX(#person.age)]]\
                        \n      TableScan: person projection=None";
        quick_test(sql, expected);
    }

    #[test]
    fn select_aggregate_aliased_with_having_that_reuses_aggregate_but_not_by_its_alias() {
        let sql = "SELECT MAX(age) as max_age
                   FROM person
                   HAVING MAX(age) < 30";
        let expected = "Projection: #MAX(person.age) AS max_age\
                        \n  Filter: #MAX(person.age) Lt Int64(30)\
                        \n    Aggregate: groupBy=[[]], aggr=[[MAX(#person.age)]]\
                        \n      TableScan: person projection=None";
        quick_test(sql, expected);
    }

    #[test]
    fn select_aggregate_with_group_by_with_having() {
        let sql = "SELECT first_name, MAX(age)
                   FROM person
                   GROUP BY first_name
                   HAVING first_name = 'M'";
        let expected = "Projection: #person.first_name, #MAX(person.age)\
                        \n  Filter: #person.first_name Eq Utf8(\"M\")\
                        \n    Aggregate: groupBy=[[#person.first_name]], aggr=[[MAX(#person.age)]]\
                        \n      TableScan: person projection=None";
        quick_test(sql, expected);
    }

    #[test]
    fn select_aggregate_with_group_by_with_having_and_where() {
        let sql = "SELECT first_name, MAX(age)
                   FROM person
                   WHERE id > 5
                   GROUP BY first_name
                   HAVING MAX(age) < 100";
        let expected = "Projection: #person.first_name, #MAX(person.age)\
                        \n  Filter: #MAX(person.age) Lt Int64(100)\
                        \n    Aggregate: groupBy=[[#person.first_name]], aggr=[[MAX(#person.age)]]\
                        \n      Filter: #person.id Gt Int64(5)\
                        \n        TableScan: person projection=None";
        quick_test(sql, expected);
    }

    #[test]
    fn select_aggregate_with_group_by_with_having_and_where_filtering_on_aggregate_column(
    ) {
        let sql = "SELECT first_name, MAX(age)
                   FROM person
                   WHERE id > 5 AND age > 18
                   GROUP BY first_name
                   HAVING MAX(age) < 100";
        let expected = "Projection: #person.first_name, #MAX(person.age)\
                        \n  Filter: #MAX(person.age) Lt Int64(100)\
                        \n    Aggregate: groupBy=[[#person.first_name]], aggr=[[MAX(#person.age)]]\
                        \n      Filter: #person.id Gt Int64(5) And #person.age Gt Int64(18)\
                        \n        TableScan: person projection=None";
        quick_test(sql, expected);
    }

    #[test]
    fn select_aggregate_with_group_by_with_having_using_column_by_alias() {
        let sql = "SELECT first_name AS fn, MAX(age)
                   FROM person
                   GROUP BY first_name
                   HAVING MAX(age) > 2 AND fn = 'M'";
        let expected = "Projection: #person.first_name AS fn, #MAX(person.age)\
                        \n  Filter: #MAX(person.age) Gt Int64(2) And #person.first_name Eq Utf8(\"M\")\
                        \n    Aggregate: groupBy=[[#person.first_name]], aggr=[[MAX(#person.age)]]\
                        \n      TableScan: person projection=None";
        quick_test(sql, expected);
    }

    #[test]
    fn select_aggregate_with_group_by_with_having_using_columns_with_and_without_their_aliases(
    ) {
        let sql = "SELECT first_name AS fn, MAX(age) AS max_age
                   FROM person
                   GROUP BY first_name
                   HAVING MAX(age) > 2 AND max_age < 5 AND first_name = 'M' AND fn = 'N'";
        let expected = "Projection: #person.first_name AS fn, #MAX(person.age) AS max_age\
                        \n  Filter: #MAX(person.age) Gt Int64(2) And #MAX(person.age) Lt Int64(5) And #person.first_name Eq Utf8(\"M\") And #person.first_name Eq Utf8(\"N\")\
                        \n    Aggregate: groupBy=[[#person.first_name]], aggr=[[MAX(#person.age)]]\
                        \n      TableScan: person projection=None";
        quick_test(sql, expected);
    }

    #[test]
    fn select_aggregate_with_group_by_with_having_that_reuses_aggregate() {
        let sql = "SELECT first_name, MAX(age)
                   FROM person
                   GROUP BY first_name
                   HAVING MAX(age) > 100";
        let expected = "Projection: #person.first_name, #MAX(person.age)\
                        \n  Filter: #MAX(person.age) Gt Int64(100)\
                        \n    Aggregate: groupBy=[[#person.first_name]], aggr=[[MAX(#person.age)]]\
                        \n      TableScan: person projection=None";
        quick_test(sql, expected);
    }

    #[test]
    fn select_aggregate_with_group_by_with_having_referencing_column_not_in_group_by() {
        let sql = "SELECT first_name, MAX(age)
                   FROM person
                   GROUP BY first_name
                   HAVING MAX(age) > 10 AND last_name = 'M'";
        let err = logical_plan(sql).expect_err("query should have failed");
        assert_eq!(
            "Plan(\"Having references non-aggregate values\")",
            format!("{:?}", err)
        );
    }

    #[test]
    fn select_aggregate_with_group_by_with_having_that_reuses_aggregate_multiple_times() {
        let sql = "SELECT first_name, MAX(age)
                   FROM person
                   GROUP BY first_name
                   HAVING MAX(age) > 100 AND MAX(age) < 200";
        let expected = "Projection: #person.first_name, #MAX(person.age)\
                        \n  Filter: #MAX(person.age) Gt Int64(100) And #MAX(person.age) Lt Int64(200)\
                        \n    Aggregate: groupBy=[[#person.first_name]], aggr=[[MAX(#person.age)]]\
                        \n      TableScan: person projection=None";
        quick_test(sql, expected);
    }

    #[test]
    fn select_aggregate_with_group_by_with_having_using_aggreagate_not_in_select() {
        let sql = "SELECT first_name, MAX(age)
                   FROM person
                   GROUP BY first_name
                   HAVING MAX(age) > 100 AND MIN(id) < 50";
        let expected = "Projection: #person.first_name, #MAX(person.age)\
                        \n  Filter: #MAX(person.age) Gt Int64(100) And #MIN(person.id) Lt Int64(50)\
                        \n    Aggregate: groupBy=[[#person.first_name]], aggr=[[MAX(#person.age), MIN(#person.id)]]\
                        \n      TableScan: person projection=None";
        quick_test(sql, expected);
    }

    #[test]
    fn select_aggregate_aliased_with_group_by_with_having_referencing_aggregate_by_its_alias(
    ) {
        let sql = "SELECT first_name, MAX(age) AS max_age
                   FROM person
                   GROUP BY first_name
                   HAVING max_age > 100";
        let expected = "Projection: #person.first_name, #MAX(person.age) AS max_age\
                        \n  Filter: #MAX(person.age) Gt Int64(100)\
                        \n    Aggregate: groupBy=[[#person.first_name]], aggr=[[MAX(#person.age)]]\
                        \n      TableScan: person projection=None";
        quick_test(sql, expected);
    }

    #[test]
    fn select_aggregate_compound_aliased_with_group_by_with_having_referencing_compound_aggregate_by_its_alias(
    ) {
        let sql = "SELECT first_name, MAX(age) + 1 AS max_age_plus_one
                   FROM person
                   GROUP BY first_name
                   HAVING max_age_plus_one > 100";
        let expected =
            "Projection: #person.first_name, #MAX(person.age) Plus Int64(1) AS max_age_plus_one\
                        \n  Filter: #MAX(person.age) Plus Int64(1) Gt Int64(100)\
                        \n    Aggregate: groupBy=[[#person.first_name]], aggr=[[MAX(#person.age)]]\
                        \n      TableScan: person projection=None";
        quick_test(sql, expected);
    }

    #[test]
    fn select_aggregate_with_group_by_with_having_using_derived_column_aggreagate_not_in_select(
    ) {
        let sql = "SELECT first_name, MAX(age)
                   FROM person
                   GROUP BY first_name
                   HAVING MAX(age) > 100 AND MIN(id - 2) < 50";
        let expected = "Projection: #person.first_name, #MAX(person.age)\
                        \n  Filter: #MAX(person.age) Gt Int64(100) And #MIN(person.id Minus Int64(2)) Lt Int64(50)\
                        \n    Aggregate: groupBy=[[#person.first_name]], aggr=[[MAX(#person.age), MIN(#person.id Minus Int64(2))]]\
                        \n      TableScan: person projection=None";
        quick_test(sql, expected);
    }

    #[test]
    fn select_aggregate_with_group_by_with_having_using_count_star_not_in_select() {
        let sql = "SELECT first_name, MAX(age)
                   FROM person
                   GROUP BY first_name
                   HAVING MAX(age) > 100 AND COUNT(*) < 50";
        let expected = "Projection: #person.first_name, #MAX(person.age)\
                        \n  Filter: #MAX(person.age) Gt Int64(100) And #COUNT(UInt8(1)) Lt Int64(50)\
                        \n    Aggregate: groupBy=[[#person.first_name]], aggr=[[MAX(#person.age), COUNT(UInt8(1))]]\
                        \n      TableScan: person projection=None";
        quick_test(sql, expected);
    }

    #[test]
    fn select_binary_expr() {
        let sql = "SELECT age + salary from person";
        let expected = "Projection: #person.age Plus #person.salary\
                        \n  TableScan: person projection=None";
        quick_test(sql, expected);
    }

    #[test]
    fn select_binary_expr_nested() {
        let sql = "SELECT (age + salary)/2 from person";
        let expected = "Projection: #person.age Plus #person.salary Divide Int64(2)\
                        \n  TableScan: person projection=None";
        quick_test(sql, expected);
    }

    #[test]
    fn select_wildcard_with_groupby() {
        quick_test(
            r#"SELECT * FROM person GROUP BY id, first_name, last_name, age, state, salary, birth_date, "😀""#,
            "Projection: #person.id, #person.first_name, #person.last_name, #person.age, #person.state, #person.salary, #person.birth_date, #person.😀\
             \n  Aggregate: groupBy=[[#person.id, #person.first_name, #person.last_name, #person.age, #person.state, #person.salary, #person.birth_date, #person.😀]], aggr=[[]]\
             \n    TableScan: person projection=None",
        );
        quick_test(
            "SELECT * FROM (SELECT first_name, last_name FROM person) GROUP BY first_name, last_name",
            "Projection: #person.first_name, #person.last_name\
             \n  Aggregate: groupBy=[[#person.first_name, #person.last_name]], aggr=[[]]\
             \n    Projection: #person.first_name, #person.last_name\
             \n      TableScan: person projection=None",
        );
    }

    #[test]
    fn select_simple_aggregate() {
        quick_test(
            "SELECT MIN(age) FROM person",
            "Projection: #MIN(person.age)\
            \n  Aggregate: groupBy=[[]], aggr=[[MIN(#person.age)]]\
            \n    TableScan: person projection=None",
        );
    }

    #[test]
    fn test_sum_aggregate() {
        quick_test(
            "SELECT SUM(age) from person",
            "Projection: #SUM(person.age)\
            \n  Aggregate: groupBy=[[]], aggr=[[SUM(#person.age)]]\
            \n    TableScan: person projection=None",
        );
    }

    #[test]
    fn select_simple_aggregate_column_does_not_exist() {
        let sql = "SELECT MIN(doesnotexist) FROM person";
        let err = logical_plan(sql).expect_err("query should have failed");
        assert!(matches!(
            err,
            DataFusionError::Plan(msg) if msg == "No field with unqualified name 'doesnotexist'",
        ));
    }

    #[test]
    fn select_simple_aggregate_repeated_aggregate() {
        let sql = "SELECT MIN(age), MIN(age) FROM person";
        let err = logical_plan(sql).expect_err("query should have failed");
        assert_eq!(
            "Plan(\"Projections require unique expression names but the expression \\\"#MIN(person.age)\\\" at position 0 and \\\"#MIN(person.age)\\\" at position 1 have the same name. Consider aliasing (\\\"AS\\\") one of them.\")",
            format!("{:?}", err)
        );
    }

    #[test]
    fn select_simple_aggregate_repeated_aggregate_with_single_alias() {
        quick_test(
            "SELECT MIN(age), MIN(age) AS a FROM person",
            "Projection: #MIN(person.age), #MIN(person.age) AS a\
             \n  Aggregate: groupBy=[[]], aggr=[[MIN(#person.age)]]\
             \n    TableScan: person projection=None",
        );
    }

    #[test]
    fn select_simple_aggregate_repeated_aggregate_with_unique_aliases() {
        quick_test(
            "SELECT MIN(age) AS a, MIN(age) AS b FROM person",
            "Projection: #MIN(person.age) AS a, #MIN(person.age) AS b\
             \n  Aggregate: groupBy=[[]], aggr=[[MIN(#person.age)]]\
             \n    TableScan: person projection=None",
        );
    }

    #[test]
    fn select_simple_aggregate_repeated_aggregate_with_repeated_aliases() {
        let sql = "SELECT MIN(age) AS a, MIN(age) AS a FROM person";
        let err = logical_plan(sql).expect_err("query should have failed");
        assert_eq!(
            "Plan(\"Projections require unique expression names but the expression \\\"#MIN(person.age) AS a\\\" at position 0 and \\\"#MIN(person.age) AS a\\\" at position 1 have the same name. Consider aliasing (\\\"AS\\\") one of them.\")",
            format!("{:?}", err)
        );
    }

    #[test]
    fn select_simple_aggregate_with_groupby() {
        quick_test(
            "SELECT state, MIN(age), MAX(age) FROM person GROUP BY state",
            "Projection: #person.state, #MIN(person.age), #MAX(person.age)\
            \n  Aggregate: groupBy=[[#person.state]], aggr=[[MIN(#person.age), MAX(#person.age)]]\
            \n    TableScan: person projection=None",
        );
    }

    #[test]
    fn select_simple_aggregate_with_groupby_with_aliases() {
        quick_test(
            "SELECT state AS a, MIN(age) AS b FROM person GROUP BY state",
            "Projection: #person.state AS a, #MIN(person.age) AS b\
             \n  Aggregate: groupBy=[[#person.state]], aggr=[[MIN(#person.age)]]\
             \n    TableScan: person projection=None",
        );
    }

    #[test]
    fn select_simple_aggregate_with_groupby_with_aliases_repeated() {
        let sql = "SELECT state AS a, MIN(age) AS a FROM person GROUP BY state";
        let err = logical_plan(sql).expect_err("query should have failed");
        assert_eq!(
            "Plan(\"Projections require unique expression names but the expression \\\"#person.state AS a\\\" at position 0 and \\\"#MIN(person.age) AS a\\\" at position 1 have the same name. Consider aliasing (\\\"AS\\\") one of them.\")",
            format!("{:?}", err)
        );
    }

    #[test]
    fn select_simple_aggregate_with_groupby_column_unselected() {
        quick_test(
            "SELECT MIN(age), MAX(age) FROM person GROUP BY state",
            "Projection: #MIN(person.age), #MAX(person.age)\
             \n  Aggregate: groupBy=[[#person.state]], aggr=[[MIN(#person.age), MAX(#person.age)]]\
             \n    TableScan: person projection=None",
        );
    }

    #[test]
    fn select_simple_aggregate_with_groupby_and_column_in_group_by_does_not_exist() {
        let sql = "SELECT SUM(age) FROM person GROUP BY doesnotexist";
        let err = logical_plan(sql).expect_err("query should have failed");
        assert!(matches!(
            err,
            DataFusionError::Plan(msg) if msg == "No field with unqualified name 'doesnotexist'",
        ));
    }

    #[test]
    fn select_simple_aggregate_with_groupby_and_column_in_aggregate_does_not_exist() {
        let sql = "SELECT SUM(doesnotexist) FROM person GROUP BY first_name";
        let err = logical_plan(sql).expect_err("query should have failed");
        assert!(matches!(
            err,
            DataFusionError::Plan(msg) if msg == "No field with unqualified name 'doesnotexist'",
        ));
    }

    #[test]
    fn select_interval_out_of_range() {
        let sql = "SELECT INTERVAL '100000000000000000 day'";
        let err = logical_plan(sql).expect_err("query should have failed");
        assert_eq!(
            "NotImplemented(\"Interval field value out of range: \\\"100000000000000000 day\\\"\")",
            format!("{:?}", err)
        );
    }

    #[test]
    fn select_unsupported_complex_interval() {
        let sql = "SELECT INTERVAL '1 year 1 day'";
        let err = logical_plan(sql).expect_err("query should have failed");
        assert!(matches!(
            err,
            DataFusionError::NotImplemented(msg) if msg == "DF does not support intervals that have both a Year/Month part as well as Days/Hours/Mins/Seconds: \"1 year 1 day\". Hint: try breaking the interval into two parts, one with Year/Month and the other with Days/Hours/Mins/Seconds - e.g. (NOW() + INTERVAL '1 year') + INTERVAL '1 day'",
        ));
    }

    #[test]
    fn select_simple_aggregate_with_groupby_and_column_is_in_aggregate_and_groupby() {
        quick_test(
            "SELECT MAX(first_name) FROM person GROUP BY first_name",
            "Projection: #MAX(person.first_name)\
             \n  Aggregate: groupBy=[[#person.first_name]], aggr=[[MAX(#person.first_name)]]\
             \n    TableScan: person projection=None",
        );
    }

    #[test]
<<<<<<< HEAD
    fn select_simple_aggregate_with_groupby_cannot_use_alias() {
        let sql = "SELECT state AS x, MAX(age) FROM person GROUP BY x";
        let err = logical_plan(sql).expect_err("query should have failed");
        assert!(matches!(
            err,
            DataFusionError::Plan(msg) if msg == "No field with unqualified name 'x'",
        ));
=======
    fn select_simple_aggregate_with_groupby_can_use_alias() {
        quick_test(
            "SELECT state AS a, MIN(age) AS b FROM person GROUP BY a",
            "Projection: #state AS a, #MIN(age) AS b\
             \n  Aggregate: groupBy=[[#state]], aggr=[[MIN(#age)]]\
             \n    TableScan: person projection=None",
        );
>>>>>>> a9d04ca5
    }

    #[test]
    fn select_simple_aggregate_with_groupby_aggregate_repeated() {
        let sql = "SELECT state, MIN(age), MIN(age) FROM person GROUP BY state";
        let err = logical_plan(sql).expect_err("query should have failed");
        assert_eq!(
            "Plan(\"Projections require unique expression names but the expression \\\"#MIN(person.age)\\\" at position 1 and \\\"#MIN(person.age)\\\" at position 2 have the same name. Consider aliasing (\\\"AS\\\") one of them.\")",
            format!("{:?}", err)
        );
    }

    #[test]
    fn select_simple_aggregate_with_groupby_aggregate_repeated_and_one_has_alias() {
        quick_test(
            "SELECT state, MIN(age), MIN(age) AS ma FROM person GROUP BY state",
            "Projection: #person.state, #MIN(person.age), #MIN(person.age) AS ma\
             \n  Aggregate: groupBy=[[#person.state]], aggr=[[MIN(#person.age)]]\
             \n    TableScan: person projection=None",
        )
    }
    #[test]
    fn select_simple_aggregate_with_groupby_non_column_expression_unselected() {
        quick_test(
            "SELECT MIN(first_name) FROM person GROUP BY age + 1",
            "Projection: #MIN(person.first_name)\
             \n  Aggregate: groupBy=[[#person.age Plus Int64(1)]], aggr=[[MIN(#person.first_name)]]\
             \n    TableScan: person projection=None",
        );
    }

    #[test]
    fn select_simple_aggregate_with_groupby_non_column_expression_selected_and_resolvable(
    ) {
        quick_test(
            "SELECT age + 1, MIN(first_name) FROM person GROUP BY age + 1",
            "Projection: #person.age Plus Int64(1), #MIN(person.first_name)\
             \n  Aggregate: groupBy=[[#person.age Plus Int64(1)]], aggr=[[MIN(#person.first_name)]]\
             \n    TableScan: person projection=None",
        );
        quick_test(
            "SELECT MIN(first_name), age + 1 FROM person GROUP BY age + 1",
            "Projection: #MIN(person.first_name), #person.age Plus Int64(1)\
             \n  Aggregate: groupBy=[[#person.age Plus Int64(1)]], aggr=[[MIN(#person.first_name)]]\
             \n    TableScan: person projection=None",
        );
    }

    #[test]
    fn select_simple_aggregate_with_groupby_non_column_expression_nested_and_resolvable()
    {
        quick_test(
            "SELECT ((age + 1) / 2) * (age + 1), MIN(first_name) FROM person GROUP BY age + 1",
            "Projection: #person.age Plus Int64(1) Divide Int64(2) Multiply #person.age Plus Int64(1), #MIN(person.first_name)\
             \n  Aggregate: groupBy=[[#person.age Plus Int64(1)]], aggr=[[MIN(#person.first_name)]]\
             \n    TableScan: person projection=None",
        );
    }

    #[test]
    fn select_simple_aggregate_with_groupby_non_column_expression_nested_and_not_resolvable(
    ) {
        // The query should fail, because age + 9 is not in the group by.
        let sql =
            "SELECT ((age + 1) / 2) * (age + 9), MIN(first_name) FROM person GROUP BY age + 1";
        let err = logical_plan(sql).expect_err("query should have failed");
        assert_eq!(
            "Plan(\"Projection references non-aggregate values\")",
            format!("{:?}", err)
        );
    }

    #[test]
    fn select_simple_aggregate_with_groupby_non_column_expression_and_its_column_selected(
    ) {
        let sql = "SELECT age, MIN(first_name) FROM person GROUP BY age + 1";
        let err = logical_plan(sql).expect_err("query should have failed");
        assert_eq!(
            "Plan(\"Projection references non-aggregate values\")",
            format!("{:?}", err)
        );
    }

    #[test]
    fn select_simple_aggregate_nested_in_binary_expr_with_groupby() {
        quick_test(
            "SELECT state, MIN(age) < 10 FROM person GROUP BY state",
            "Projection: #person.state, #MIN(person.age) Lt Int64(10)\
             \n  Aggregate: groupBy=[[#person.state]], aggr=[[MIN(#person.age)]]\
             \n    TableScan: person projection=None",
        );
    }

    #[test]
    fn select_simple_aggregate_and_nested_groupby_column() {
        quick_test(
            "SELECT age + 1, MAX(first_name) FROM person GROUP BY age",
            "Projection: #person.age Plus Int64(1), #MAX(person.first_name)\
             \n  Aggregate: groupBy=[[#person.age]], aggr=[[MAX(#person.first_name)]]\
             \n    TableScan: person projection=None",
        );
    }

    #[test]
    fn select_aggregate_compounded_with_groupby_column() {
        quick_test(
            "SELECT age + MIN(salary) FROM person GROUP BY age",
            "Projection: #person.age Plus #MIN(person.salary)\
             \n  Aggregate: groupBy=[[#person.age]], aggr=[[MIN(#person.salary)]]\
             \n    TableScan: person projection=None",
        );
    }

    #[test]
    fn select_aggregate_with_non_column_inner_expression_with_groupby() {
        quick_test(
            "SELECT state, MIN(age + 1) FROM person GROUP BY state",
            "Projection: #person.state, #MIN(person.age Plus Int64(1))\
            \n  Aggregate: groupBy=[[#person.state]], aggr=[[MIN(#person.age Plus Int64(1))]]\
            \n    TableScan: person projection=None",
        );
    }

    #[test]
    fn test_wildcard() {
        quick_test(
            "SELECT * from person",
            "Projection: #person.id, #person.first_name, #person.last_name, #person.age, #person.state, #person.salary, #person.birth_date, #person.😀\
            \n  TableScan: person projection=None",
        );
    }

    #[test]
    fn select_count_one() {
        let sql = "SELECT COUNT(1) FROM person";
        let expected = "Projection: #COUNT(UInt8(1))\
                        \n  Aggregate: groupBy=[[]], aggr=[[COUNT(UInt8(1))]]\
                        \n    TableScan: person projection=None";
        quick_test(sql, expected);
    }

    #[test]
    fn select_count_column() {
        let sql = "SELECT COUNT(id) FROM person";
        let expected = "Projection: #COUNT(person.id)\
                        \n  Aggregate: groupBy=[[]], aggr=[[COUNT(#person.id)]]\
                        \n    TableScan: person projection=None";
        quick_test(sql, expected);
    }

    #[test]
    fn select_scalar_func() {
        let sql = "SELECT sqrt(age) FROM person";
        let expected = "Projection: sqrt(#person.age)\
                        \n  TableScan: person projection=None";
        quick_test(sql, expected);
    }

    #[test]
    fn select_aliased_scalar_func() {
        let sql = "SELECT sqrt(person.age) AS square_people FROM person";
        let expected = "Projection: sqrt(#person.age) AS square_people\
                        \n  TableScan: person projection=None";
        quick_test(sql, expected);
    }

    #[test]
    fn select_where_nullif_division() {
        let sql = "SELECT c3/(c4+c5) \
                   FROM aggregate_test_100 WHERE c3/nullif(c4+c5, 0) > 0.1";
        let expected = "Projection: #aggregate_test_100.c3 Divide #aggregate_test_100.c4 Plus #aggregate_test_100.c5\
            \n  Filter: #aggregate_test_100.c3 Divide nullif(#aggregate_test_100.c4 Plus #aggregate_test_100.c5, Int64(0)) Gt Float64(0.1)\
            \n    TableScan: aggregate_test_100 projection=None";
        quick_test(sql, expected);
    }

    #[test]
    fn select_where_with_negative_operator() {
        let sql = "SELECT c3 FROM aggregate_test_100 WHERE c3 > -0.1 AND -c4 > 0";
        let expected = "Projection: #aggregate_test_100.c3\
            \n  Filter: #aggregate_test_100.c3 Gt Float64(-0.1) And (- #aggregate_test_100.c4) Gt Int64(0)\
            \n    TableScan: aggregate_test_100 projection=None";
        quick_test(sql, expected);
    }

    #[test]
    fn select_where_with_positive_operator() {
        let sql = "SELECT c3 FROM aggregate_test_100 WHERE c3 > +0.1 AND +c4 > 0";
        let expected = "Projection: #aggregate_test_100.c3\
            \n  Filter: #aggregate_test_100.c3 Gt Float64(0.1) And #aggregate_test_100.c4 Gt Int64(0)\
            \n    TableScan: aggregate_test_100 projection=None";
        quick_test(sql, expected);
    }

    #[test]
    fn select_order_by() {
        let sql = "SELECT id FROM person ORDER BY id";
        let expected = "Sort: #person.id ASC NULLS FIRST\
                        \n  Projection: #person.id\
                        \n    TableScan: person projection=None";
        quick_test(sql, expected);
    }

    #[test]
    fn select_order_by_desc() {
        let sql = "SELECT id FROM person ORDER BY id DESC";
        let expected = "Sort: #person.id DESC NULLS FIRST\
                        \n  Projection: #person.id\
                        \n    TableScan: person projection=None";
        quick_test(sql, expected);
    }

    #[test]
    fn select_order_by_nulls_last() {
        quick_test(
            "SELECT id FROM person ORDER BY id DESC NULLS LAST",
            "Sort: #person.id DESC NULLS LAST\
            \n  Projection: #person.id\
            \n    TableScan: person projection=None",
        );

        quick_test(
            "SELECT id FROM person ORDER BY id NULLS LAST",
            "Sort: #person.id ASC NULLS LAST\
            \n  Projection: #person.id\
            \n    TableScan: person projection=None",
        );
    }

    #[test]
    fn select_group_by() {
        let sql = "SELECT state FROM person GROUP BY state";
        let expected = "Projection: #person.state\
                        \n  Aggregate: groupBy=[[#person.state]], aggr=[[]]\
                        \n    TableScan: person projection=None";

        quick_test(sql, expected);
    }

    #[test]
    fn select_group_by_columns_not_in_select() {
        let sql = "SELECT MAX(age) FROM person GROUP BY state";
        let expected = "Projection: #MAX(person.age)\
                        \n  Aggregate: groupBy=[[#person.state]], aggr=[[MAX(#person.age)]]\
                        \n    TableScan: person projection=None";

        quick_test(sql, expected);
    }

    #[test]
    fn select_group_by_count_star() {
        let sql = "SELECT state, COUNT(*) FROM person GROUP BY state";
        let expected = "Projection: #person.state, #COUNT(UInt8(1))\
                        \n  Aggregate: groupBy=[[#person.state]], aggr=[[COUNT(UInt8(1))]]\
                        \n    TableScan: person projection=None";

        quick_test(sql, expected);
    }

    #[test]
    fn select_group_by_needs_projection() {
        let sql = "SELECT COUNT(state), state FROM person GROUP BY state";
        let expected = "\
        Projection: #COUNT(person.state), #person.state\
        \n  Aggregate: groupBy=[[#person.state]], aggr=[[COUNT(#person.state)]]\
        \n    TableScan: person projection=None";

        quick_test(sql, expected);
    }

    #[test]
    fn select_7480_1() {
        let sql = "SELECT c1, MIN(c12) FROM aggregate_test_100 GROUP BY c1, c13";
        let expected = "Projection: #aggregate_test_100.c1, #MIN(aggregate_test_100.c12)\
                       \n  Aggregate: groupBy=[[#aggregate_test_100.c1, #aggregate_test_100.c13]], aggr=[[MIN(#aggregate_test_100.c12)]]\
                       \n    TableScan: aggregate_test_100 projection=None";
        quick_test(sql, expected);
    }

    #[test]
    fn select_7480_2() {
        let sql = "SELECT c1, c13, MIN(c12) FROM aggregate_test_100 GROUP BY c1";
        let err = logical_plan(sql).expect_err("query should have failed");
        assert_eq!(
            "Plan(\"Projection references non-aggregate values\")",
            format!("{:?}", err)
        );
    }

    #[test]
    fn create_external_table_csv() {
        let sql = "CREATE EXTERNAL TABLE t(c1 int) STORED AS CSV LOCATION 'foo.csv'";
        let expected = "CreateExternalTable: \"t\"";
        quick_test(sql, expected);
    }

    #[test]
    fn create_external_table_csv_no_schema() {
        let sql = "CREATE EXTERNAL TABLE t STORED AS CSV LOCATION 'foo.csv'";
        let err = logical_plan(sql).expect_err("query should have failed");
        assert_eq!(
            "Plan(\"Column definitions required for CSV files. None found\")",
            format!("{:?}", err)
        );
    }

    #[test]
    fn create_external_table_parquet() {
        let sql =
            "CREATE EXTERNAL TABLE t(c1 int) STORED AS PARQUET LOCATION 'foo.parquet'";
        let err = logical_plan(sql).expect_err("query should have failed");
        assert_eq!(
            "Plan(\"Column definitions can not be specified for PARQUET files.\")",
            format!("{:?}", err)
        );
    }

    #[test]
    fn create_external_table_parquet_no_schema() {
        let sql = "CREATE EXTERNAL TABLE t STORED AS PARQUET LOCATION 'foo.parquet'";
        let expected = "CreateExternalTable: \"t\"";
        quick_test(sql, expected);
    }

    #[test]
    fn equijoin_explicit_syntax() {
        let sql = "SELECT id, order_id \
            FROM person \
            JOIN orders \
            ON id = customer_id";
        let expected = "Projection: #person.id, #orders.order_id\
        \n  Join: #person.id = #orders.customer_id\
        \n    TableScan: person projection=None\
        \n    TableScan: orders projection=None";
        quick_test(sql, expected);
    }

    #[test]
    fn join_with_table_name() {
        let sql = "SELECT id, order_id \
            FROM person \
            JOIN orders \
            ON person.id = orders.customer_id";
        let expected = "Projection: #person.id, #orders.order_id\
        \n  Join: #person.id = #orders.customer_id\
        \n    TableScan: person projection=None\
        \n    TableScan: orders projection=None";
        quick_test(sql, expected);
    }

    #[test]
    fn join_with_using() {
        let sql = "SELECT person.first_name, id \
            FROM person \
            JOIN person as person2 \
            USING (id)";
        let expected = "Projection: #person.first_name, #person.id\
        \n  Join: #person.id = #person2.id\
        \n    TableScan: person projection=None\
        \n    TableScan: person2 projection=None";
        quick_test(sql, expected);
    }

    #[test]
    fn equijoin_explicit_syntax_3_tables() {
        let sql = "SELECT id, order_id, l_description \
            FROM person \
            JOIN orders ON id = customer_id \
            JOIN lineitem ON o_item_id = l_item_id";
        let expected =
            "Projection: #person.id, #orders.order_id, #lineitem.l_description\
            \n  Join: #orders.o_item_id = #lineitem.l_item_id\
            \n    Join: #person.id = #orders.customer_id\
            \n      TableScan: person projection=None\
            \n      TableScan: orders projection=None\
            \n    TableScan: lineitem projection=None";
        quick_test(sql, expected);
    }

    #[test]
    fn boolean_literal_in_condition_expression() {
        let sql = "SELECT order_id \
        FROM orders \
        WHERE delivered = false OR delivered = true";
        let expected = "Projection: #orders.order_id\
            \n  Filter: #orders.delivered Eq Boolean(false) Or #orders.delivered Eq Boolean(true)\
            \n    TableScan: orders projection=None";
        quick_test(sql, expected);
    }

    #[test]
    fn union() {
        let sql = "SELECT order_id from orders UNION ALL SELECT order_id FROM orders";
        let expected = "Union\
            \n  Projection: #orders.order_id\
            \n    TableScan: orders projection=None\
            \n  Projection: #orders.order_id\
            \n    TableScan: orders projection=None";
        quick_test(sql, expected);
    }

    #[test]
    fn union_4_combined_in_one() {
        let sql = "SELECT order_id from orders
                    UNION ALL SELECT order_id FROM orders
                    UNION ALL SELECT order_id FROM orders
                    UNION ALL SELECT order_id FROM orders";
        let expected = "Union\
            \n  Projection: #orders.order_id\
            \n    TableScan: orders projection=None\
            \n  Projection: #orders.order_id\
            \n    TableScan: orders projection=None\
            \n  Projection: #orders.order_id\
            \n    TableScan: orders projection=None\
            \n  Projection: #orders.order_id\
            \n    TableScan: orders projection=None";
        quick_test(sql, expected);
    }

    #[test]
    fn union_schemas_should_be_same() {
        let sql = "SELECT order_id from orders UNION ALL SELECT customer_id FROM orders";
        let err = logical_plan(sql).expect_err("query should have failed");
        assert_eq!(
            "Plan(\"UNION ALL schemas are expected to be the same\")",
            format!("{:?}", err)
        );
    }

    #[test]
    fn empty_over() {
        let sql = "SELECT order_id, MAX(order_id) OVER () from orders";
        let expected = "\
<<<<<<< HEAD
        Projection: #orders.order_id, #MAX(orders.order_id)\
        \n  WindowAggr: windowExpr=[[MAX(#orders.order_id)]] partitionBy=[], orderBy=[]\
=======
        Projection: #order_id, #MAX(order_id)\
        \n  WindowAggr: windowExpr=[[MAX(#order_id)]] partitionBy=[]\
        \n    TableScan: orders projection=None";
        quick_test(sql, expected);
    }

    #[test]
    fn empty_over_with_alias() {
        let sql = "SELECT order_id oid, MAX(order_id) OVER () max_oid from orders";
        let expected = "\
        Projection: #order_id AS oid, #MAX(order_id) AS max_oid\
        \n  WindowAggr: windowExpr=[[MAX(#order_id)]] partitionBy=[]\
>>>>>>> a9d04ca5
        \n    TableScan: orders projection=None";
        quick_test(sql, expected);
    }

    #[test]
    fn empty_over_plus() {
        let sql = "SELECT order_id, MAX(qty * 1.1) OVER () from orders";
        let expected = "\
<<<<<<< HEAD
        Projection: #orders.order_id, #MAX(orders.qty Multiply Float64(1.1))\
        \n  WindowAggr: windowExpr=[[MAX(#orders.qty Multiply Float64(1.1))]] partitionBy=[], orderBy=[]\
=======
        Projection: #order_id, #MAX(qty Multiply Float64(1.1))\
        \n  WindowAggr: windowExpr=[[MAX(#qty Multiply Float64(1.1))]] partitionBy=[]\
>>>>>>> a9d04ca5
        \n    TableScan: orders projection=None";
        quick_test(sql, expected);
    }

    #[test]
    fn empty_over_multiple() {
        let sql =
            "SELECT order_id, MAX(qty) OVER (), min(qty) over (), aVg(qty) OVER () from orders";
        let expected = "\
<<<<<<< HEAD
        Projection: #orders.order_id, #MAX(orders.qty), #MIN(orders.qty), #AVG(orders.qty)\
        \n  WindowAggr: windowExpr=[[MAX(#orders.qty), MIN(#orders.qty), AVG(#orders.qty)]] partitionBy=[], orderBy=[]\
=======
        Projection: #order_id, #MAX(qty), #MIN(qty), #AVG(qty)\
        \n  WindowAggr: windowExpr=[[MAX(#qty), MIN(#qty), AVG(#qty)]] partitionBy=[]\
>>>>>>> a9d04ca5
        \n    TableScan: orders projection=None";
        quick_test(sql, expected);
    }

    #[test]
    fn over_partition_by_not_supported() {
        let sql =
            "SELECT order_id, MAX(delivered) OVER (PARTITION BY order_id) from orders";
        let err = logical_plan(sql).expect_err("query should have failed");
        assert_eq!(
            "NotImplemented(\"Unsupported OVER clause (PARTITION BY order_id)\")",
            format!("{:?}", err)
        );
    }

    /// psql result
    /// ```
    ///                                     QUERY PLAN
    /// ----------------------------------------------------------------------------------
    /// WindowAgg  (cost=137.16..154.66 rows=1000 width=12)
    /// ->  Sort  (cost=137.16..139.66 rows=1000 width=12)
    ///         Sort Key: order_id
    ///         ->  WindowAgg  (cost=69.83..87.33 rows=1000 width=12)
    ///             ->  Sort  (cost=69.83..72.33 rows=1000 width=8)
    ///                     Sort Key: order_id DESC
    ///                     ->  Seq Scan on orders  (cost=0.00..20.00 rows=1000 width=8)
    /// ```
    #[test]
    fn over_order_by() {
        let sql = "SELECT order_id, MAX(qty) OVER (ORDER BY order_id), MIN(qty) OVER (ORDER BY order_id DESC) from orders";
        let expected = "\
        Projection: #order_id, #MAX(qty), #MIN(qty)\
        \n  WindowAggr: windowExpr=[[MAX(#qty)]] partitionBy=[]\
        \n    Sort: #order_id ASC NULLS FIRST\
        \n      WindowAggr: windowExpr=[[MIN(#qty)]] partitionBy=[]\
        \n        Sort: #order_id DESC NULLS FIRST\
        \n          TableScan: orders projection=None";
        quick_test(sql, expected);
    }

    /// psql result
    /// ```
    ///                                     QUERY PLAN
    /// -----------------------------------------------------------------------------------
    /// WindowAgg  (cost=142.16..162.16 rows=1000 width=16)
    ///   ->  Sort  (cost=142.16..144.66 rows=1000 width=16)
    ///         Sort Key: order_id
    ///         ->  WindowAgg  (cost=72.33..92.33 rows=1000 width=16)
    ///               ->  Sort  (cost=72.33..74.83 rows=1000 width=12)
    ///                     Sort Key: ((order_id + 1))
    ///                     ->  Seq Scan on orders  (cost=0.00..22.50 rows=1000 width=12)
    /// ```
    #[test]
    fn over_order_by_two_sort_keys() {
        let sql = "SELECT order_id, MAX(qty) OVER (ORDER BY order_id), MIN(qty) OVER (ORDER BY (order_id + 1)) from orders";
        let expected = "\
        Projection: #order_id, #MAX(qty), #MIN(qty)\
        \n  WindowAggr: windowExpr=[[MAX(#qty)]] partitionBy=[]\
        \n    Sort: #order_id ASC NULLS FIRST\
        \n      WindowAggr: windowExpr=[[MIN(#qty)]] partitionBy=[]\
        \n        Sort: #order_id Plus Int64(1) ASC NULLS FIRST\
        \n          TableScan: orders projection=None";
        quick_test(sql, expected);
    }

    /// psql result
    /// ```
    ///                                        QUERY PLAN
    /// ----------------------------------------------------------------------------------------
    /// WindowAgg  (cost=139.66..172.16 rows=1000 width=24)
    ///   ->  WindowAgg  (cost=139.66..159.66 rows=1000 width=16)
    ///         ->  Sort  (cost=139.66..142.16 rows=1000 width=12)
    ///               Sort Key: qty, order_id
    ///               ->  WindowAgg  (cost=69.83..89.83 rows=1000 width=12)
    ///                     ->  Sort  (cost=69.83..72.33 rows=1000 width=8)
    ///                           Sort Key: order_id, qty
    ///                           ->  Seq Scan on orders  (cost=0.00..20.00 rows=1000 width=8)
    /// ```
    #[test]
    fn over_order_by_sort_keys_sorting() {
        let sql = "SELECT order_id, MAX(qty) OVER (ORDER BY qty, order_id), SUM(qty) OVER (), MIN(qty) OVER (ORDER BY order_id, qty) from orders";
        let expected = "\
        Projection: #order_id, #MAX(qty), #SUM(qty), #MIN(qty)\
        \n  WindowAggr: windowExpr=[[SUM(#qty)]] partitionBy=[]\
        \n    WindowAggr: windowExpr=[[MAX(#qty)]] partitionBy=[]\
        \n      Sort: #qty ASC NULLS FIRST, #order_id ASC NULLS FIRST\
        \n        WindowAggr: windowExpr=[[MIN(#qty)]] partitionBy=[]\
        \n          Sort: #order_id ASC NULLS FIRST, #qty ASC NULLS FIRST\
        \n            TableScan: orders projection=None";
        quick_test(sql, expected);
    }

    /// psql result
    /// ```
    ///                                     QUERY PLAN
    /// ----------------------------------------------------------------------------------
    /// WindowAgg  (cost=69.83..117.33 rows=1000 width=24)
    ///   ->  WindowAgg  (cost=69.83..104.83 rows=1000 width=16)
    ///         ->  WindowAgg  (cost=69.83..89.83 rows=1000 width=12)
    ///               ->  Sort  (cost=69.83..72.33 rows=1000 width=8)
    ///                     Sort Key: order_id, qty
    ///                     ->  Seq Scan on orders  (cost=0.00..20.00 rows=1000 width=8)
    /// ```
    ///
    /// FIXME: for now we are not detecting prefix of sorting keys in order to save one sort exec phase
    #[test]
    fn over_order_by_sort_keys_sorting_prefix_compacting() {
        let sql = "SELECT order_id, MAX(qty) OVER (ORDER BY order_id), SUM(qty) OVER (), MIN(qty) OVER (ORDER BY order_id, qty) from orders";
        let expected = "\
        Projection: #order_id, #MAX(qty), #SUM(qty), #MIN(qty)\
        \n  WindowAggr: windowExpr=[[SUM(#qty)]] partitionBy=[]\
        \n    WindowAggr: windowExpr=[[MAX(#qty)]] partitionBy=[]\
        \n      Sort: #order_id ASC NULLS FIRST\
        \n        WindowAggr: windowExpr=[[MIN(#qty)]] partitionBy=[]\
        \n          Sort: #order_id ASC NULLS FIRST, #qty ASC NULLS FIRST\
        \n            TableScan: orders projection=None";
        quick_test(sql, expected);
    }

    /// psql result
    /// ```
    ///                                        QUERY PLAN
    /// ----------------------------------------------------------------------------------------
    /// WindowAgg  (cost=139.66..172.16 rows=1000 width=24)
    ///   ->  WindowAgg  (cost=139.66..159.66 rows=1000 width=16)
    ///         ->  Sort  (cost=139.66..142.16 rows=1000 width=12)
    ///               Sort Key: order_id, qty
    ///               ->  WindowAgg  (cost=69.83..89.83 rows=1000 width=12)
    ///                     ->  Sort  (cost=69.83..72.33 rows=1000 width=8)
    ///                           Sort Key: qty, order_id
    ///                           ->  Seq Scan on orders  (cost=0.00..20.00 rows=1000 width=8)
    /// ```
    ///
    /// FIXME: for now we are not detecting prefix of sorting keys in order to re-arrange with global
    /// sort
    #[test]
    fn over_order_by_sort_keys_sorting_global_order_compacting() {
        let sql = "SELECT order_id, MAX(qty) OVER (ORDER BY qty, order_id), SUM(qty) OVER (), MIN(qty) OVER (ORDER BY order_id, qty) from orders ORDER BY order_id";
        let expected = "\
        Sort: #order_id ASC NULLS FIRST\
        \n  Projection: #order_id, #MAX(qty), #SUM(qty), #MIN(qty)\
        \n    WindowAggr: windowExpr=[[SUM(#qty)]] partitionBy=[]\
        \n      WindowAggr: windowExpr=[[MAX(#qty)]] partitionBy=[]\
        \n        Sort: #qty ASC NULLS FIRST, #order_id ASC NULLS FIRST\
        \n          WindowAggr: windowExpr=[[MIN(#qty)]] partitionBy=[]\
        \n            Sort: #order_id ASC NULLS FIRST, #qty ASC NULLS FIRST\
        \n              TableScan: orders projection=None";
        quick_test(sql, expected);
    }

    #[test]
    fn only_union_all_supported() {
        let sql = "SELECT order_id from orders EXCEPT SELECT order_id FROM orders";
        let err = logical_plan(sql).expect_err("query should have failed");
        assert_eq!(
            "NotImplemented(\"Only UNION ALL is supported, found EXCEPT\")",
            format!("{:?}", err)
        );
    }

    #[test]
    fn select_typedstring() {
        let sql = "SELECT date '2020-12-10' AS date FROM person";
        let expected = "Projection: CAST(Utf8(\"2020-12-10\") AS Date32) AS date\
            \n  TableScan: person projection=None";
        quick_test(sql, expected);
    }

    #[test]
    fn select_multibyte_column() {
        let sql = r#"SELECT "😀" FROM person"#;
        let expected = "Projection: #person.😀\
            \n  TableScan: person projection=None";
        quick_test(sql, expected);
    }

    fn logical_plan(sql: &str) -> Result<LogicalPlan> {
        let planner = SqlToRel::new(&MockContextProvider {});
        let result = DFParser::parse_sql(&sql);
        let ast = result.unwrap();
        planner.statement_to_plan(&ast[0])
    }

    /// Create logical plan, write with formatter, compare to expected output
    fn quick_test(sql: &str, expected: &str) {
        let plan = logical_plan(sql).unwrap();
        assert_eq!(format!("{:?}", plan), expected);
    }

    struct MockContextProvider {}

    impl ContextProvider for MockContextProvider {
        fn get_table_provider(
            &self,
            name: TableReference,
        ) -> Option<Arc<dyn TableProvider>> {
            let schema = match name.table() {
                "person" => Some(Schema::new(vec![
                    Field::new("id", DataType::UInt32, false),
                    Field::new("first_name", DataType::Utf8, false),
                    Field::new("last_name", DataType::Utf8, false),
                    Field::new("age", DataType::Int32, false),
                    Field::new("state", DataType::Utf8, false),
                    Field::new("salary", DataType::Float64, false),
                    Field::new(
                        "birth_date",
                        DataType::Timestamp(TimeUnit::Nanosecond, None),
                        false,
                    ),
                    Field::new("😀", DataType::Int32, false),
                ])),
                "orders" => Some(Schema::new(vec![
                    Field::new("order_id", DataType::UInt32, false),
                    Field::new("customer_id", DataType::UInt32, false),
                    Field::new("o_item_id", DataType::Utf8, false),
                    Field::new("qty", DataType::Int32, false),
                    Field::new("price", DataType::Float64, false),
                    Field::new("delivered", DataType::Boolean, false),
                ])),
                "lineitem" => Some(Schema::new(vec![
                    Field::new("l_item_id", DataType::UInt32, false),
                    Field::new("l_description", DataType::Utf8, false),
                    Field::new("price", DataType::Float64, false),
                ])),
                "aggregate_test_100" => Some(Schema::new(vec![
                    Field::new("c1", DataType::Utf8, false),
                    Field::new("c2", DataType::UInt32, false),
                    Field::new("c3", DataType::Int8, false),
                    Field::new("c4", DataType::Int16, false),
                    Field::new("c5", DataType::Int32, false),
                    Field::new("c6", DataType::Int64, false),
                    Field::new("c7", DataType::UInt8, false),
                    Field::new("c8", DataType::UInt16, false),
                    Field::new("c9", DataType::UInt32, false),
                    Field::new("c10", DataType::UInt64, false),
                    Field::new("c11", DataType::Float32, false),
                    Field::new("c12", DataType::Float64, false),
                    Field::new("c13", DataType::Utf8, false),
                ])),
                _ => None,
            };
            schema.map(|s| -> Arc<dyn TableProvider> {
                Arc::new(EmptyTable::new(Arc::new(s)))
            })
        }

        fn get_function_meta(&self, name: &str) -> Option<Arc<ScalarUDF>> {
            let f: ScalarFunctionImplementation =
                Arc::new(|_| Err(DataFusionError::NotImplemented("".to_string())));
            match name {
                "my_sqrt" => Some(Arc::new(create_udf(
                    "my_sqrt",
                    vec![DataType::Float64],
                    Arc::new(DataType::Float64),
                    f,
                ))),
                _ => None,
            }
        }

        fn get_aggregate_meta(&self, _name: &str) -> Option<Arc<AggregateUDF>> {
            unimplemented!()
        }
    }
}<|MERGE_RESOLUTION|>--- conflicted
+++ resolved
@@ -17,14 +17,11 @@
 
 //! SQL Query Planner (produces logical plan from SQL AST)
 
-<<<<<<< HEAD
 use std::collections::HashSet;
 use std::str::FromStr;
 use std::sync::Arc;
 use std::{convert::TryInto, vec};
 
-=======
->>>>>>> a9d04ca5
 use crate::catalog::TableReference;
 use crate::datasource::TableProvider;
 use crate::logical_plan::Expr::Alias;
@@ -54,9 +51,6 @@
 use sqlparser::ast::{ColumnDef as SQLColumnDef, ColumnOption};
 use sqlparser::ast::{OrderByExpr, Statement};
 use sqlparser::parser::ParserError::ParserError;
-use std::str::FromStr;
-use std::sync::Arc;
-use std::{convert::TryInto, vec};
 
 use super::{
     parser::DFParser,
@@ -541,15 +535,16 @@
         // The SELECT expressions, with wildcards expanded.
         let select_exprs = self.prepare_select_exprs(&plan, &select.projection)?;
 
+        // having and group by clause may reference aliases defined in select projection
+        let projected_plan = self.project(&plan, select_exprs.clone())?;
+        let mut combined_schema = (**projected_plan.schema()).clone();
+        combined_schema.merge(plan.schema());
+
         // Optionally the HAVING expression.
         let having_expr_opt = select
             .having
             .as_ref()
             .map::<Result<Expr>, _>(|having_expr| {
-                // having clause may reference aliases defined in select projection
-                let projected_plan = self.project(&plan, select_exprs.clone())?;
-                let mut combined_schema = (**projected_plan.schema()).clone();
-                combined_schema.merge(plan.schema());
                 let having_expr =
                     self.sql_expr_to_logical_expr(having_expr, &combined_schema)?;
 
@@ -592,7 +587,7 @@
             .group_by
             .iter()
             .map(|e| {
-                let group_by_expr = self.sql_expr_to_logical_expr(e)?;
+                let group_by_expr = self.sql_expr_to_logical_expr(e, &combined_schema)?;
                 let group_by_expr = resolve_aliases_to_exprs(
                     &group_by_expr,
                     &extract_aliases(&select_exprs),
@@ -814,7 +809,7 @@
 
         let order_by_rex = order_by
             .iter()
-            .map(|e| self.order_by_to_sort_expr(e))
+            .map(|e| self.order_by_to_sort_expr(e, plan.schema()))
             .into_iter()
             .collect::<Result<Vec<_>>>()?;
 
@@ -822,9 +817,9 @@
     }
 
     /// convert sql OrderByExpr to Expr::Sort
-    fn order_by_to_sort_expr(&self, e: &OrderByExpr) -> Result<Expr> {
+    fn order_by_to_sort_expr(&self, e: &OrderByExpr, schema: &DFSchema) -> Result<Expr> {
         Ok(Expr::Sort {
-            expr: Box::new(self.sql_expr_to_logical_expr(&e.expr)?),
+            expr: Box::new(self.sql_expr_to_logical_expr(&e.expr, schema)?),
             // by default asc
             asc: e.asc.unwrap_or(true),
             // by default nulls first to be consistent with spark
@@ -1150,7 +1145,7 @@
                         let order_by = window
                             .order_by
                             .iter()
-                            .map(|e| self.order_by_to_sort_expr(e))
+                            .map(|e| self.order_by_to_sort_expr(e, schema))
                             .into_iter()
                             .collect::<Result<Vec<_>>>()?;
                         let fun = window_functions::WindowFunction::from_str(&name);
@@ -1162,17 +1157,12 @@
                                 fun: window_functions::WindowFunction::AggregateFunction(
                                     aggregate_fun.clone(),
                                 ),
-<<<<<<< HEAD
                                 args: self.aggregate_fn_to_expr(
                                     &aggregate_fun,
                                     function,
                                     schema,
                                 )?,
-=======
-                                args: self
-                                    .aggregate_fn_to_expr(&aggregate_fun, function)?,
                                 order_by,
->>>>>>> a9d04ca5
                             });
                         } else if let Ok(
                             window_functions::WindowFunction::BuiltInWindowFunction(
@@ -1184,12 +1174,8 @@
                                 fun: window_functions::WindowFunction::BuiltInWindowFunction(
                                     window_fun,
                                 ),
-<<<<<<< HEAD
                                 args:self.function_args_to_expr(function, schema)?,
-=======
-                                args:self.function_args_to_expr(function)?,
                                 order_by
->>>>>>> a9d04ca5
                             });
                         }
                     }
@@ -2216,7 +2202,7 @@
         let sql = "SELECT MIN(age), MIN(age) FROM person";
         let err = logical_plan(sql).expect_err("query should have failed");
         assert_eq!(
-            "Plan(\"Projections require unique expression names but the expression \\\"#MIN(person.age)\\\" at position 0 and \\\"#MIN(person.age)\\\" at position 1 have the same name. Consider aliasing (\\\"AS\\\") one of them.\")",
+            "Plan(\"Projections require unique expression names but the expression \\\"MIN(#person.age)\\\" at position 0 and \\\"MIN(#person.age)\\\" at position 1 have the same name. Consider aliasing (\\\"AS\\\") one of them.\")",
             format!("{:?}", err)
         );
     }
@@ -2246,7 +2232,7 @@
         let sql = "SELECT MIN(age) AS a, MIN(age) AS a FROM person";
         let err = logical_plan(sql).expect_err("query should have failed");
         assert_eq!(
-            "Plan(\"Projections require unique expression names but the expression \\\"#MIN(person.age) AS a\\\" at position 0 and \\\"#MIN(person.age) AS a\\\" at position 1 have the same name. Consider aliasing (\\\"AS\\\") one of them.\")",
+            "Plan(\"Projections require unique expression names but the expression \\\"MIN(#person.age) AS a\\\" at position 0 and \\\"MIN(#person.age) AS a\\\" at position 1 have the same name. Consider aliasing (\\\"AS\\\") one of them.\")",
             format!("{:?}", err)
         );
     }
@@ -2276,7 +2262,7 @@
         let sql = "SELECT state AS a, MIN(age) AS a FROM person GROUP BY state";
         let err = logical_plan(sql).expect_err("query should have failed");
         assert_eq!(
-            "Plan(\"Projections require unique expression names but the expression \\\"#person.state AS a\\\" at position 0 and \\\"#MIN(person.age) AS a\\\" at position 1 have the same name. Consider aliasing (\\\"AS\\\") one of them.\")",
+            "Plan(\"Projections require unique expression names but the expression \\\"#person.state AS a\\\" at position 0 and \\\"MIN(#person.age) AS a\\\" at position 1 have the same name. Consider aliasing (\\\"AS\\\") one of them.\")",
             format!("{:?}", err)
         );
     }
@@ -2342,23 +2328,13 @@
     }
 
     #[test]
-<<<<<<< HEAD
-    fn select_simple_aggregate_with_groupby_cannot_use_alias() {
-        let sql = "SELECT state AS x, MAX(age) FROM person GROUP BY x";
-        let err = logical_plan(sql).expect_err("query should have failed");
-        assert!(matches!(
-            err,
-            DataFusionError::Plan(msg) if msg == "No field with unqualified name 'x'",
-        ));
-=======
     fn select_simple_aggregate_with_groupby_can_use_alias() {
         quick_test(
             "SELECT state AS a, MIN(age) AS b FROM person GROUP BY a",
-            "Projection: #state AS a, #MIN(age) AS b\
-             \n  Aggregate: groupBy=[[#state]], aggr=[[MIN(#age)]]\
+            "Projection: #person.state AS a, #MIN(person.age) AS b\
+             \n  Aggregate: groupBy=[[#person.state]], aggr=[[MIN(#person.age)]]\
              \n    TableScan: person projection=None",
         );
->>>>>>> a9d04ca5
     }
 
     #[test]
@@ -2366,7 +2342,7 @@
         let sql = "SELECT state, MIN(age), MIN(age) FROM person GROUP BY state";
         let err = logical_plan(sql).expect_err("query should have failed");
         assert_eq!(
-            "Plan(\"Projections require unique expression names but the expression \\\"#MIN(person.age)\\\" at position 1 and \\\"#MIN(person.age)\\\" at position 2 have the same name. Consider aliasing (\\\"AS\\\") one of them.\")",
+            "Plan(\"Projections require unique expression names but the expression \\\"MIN(#person.age)\\\" at position 1 and \\\"MIN(#person.age)\\\" at position 2 have the same name. Consider aliasing (\\\"AS\\\") one of them.\")",
             format!("{:?}", err)
         );
     }
@@ -2792,12 +2768,8 @@
     fn empty_over() {
         let sql = "SELECT order_id, MAX(order_id) OVER () from orders";
         let expected = "\
-<<<<<<< HEAD
         Projection: #orders.order_id, #MAX(orders.order_id)\
-        \n  WindowAggr: windowExpr=[[MAX(#orders.order_id)]] partitionBy=[], orderBy=[]\
-=======
-        Projection: #order_id, #MAX(order_id)\
-        \n  WindowAggr: windowExpr=[[MAX(#order_id)]] partitionBy=[]\
+        \n  WindowAggr: windowExpr=[[MAX(#orders.order_id)]] partitionBy=[]\
         \n    TableScan: orders projection=None";
         quick_test(sql, expected);
     }
@@ -2806,9 +2778,8 @@
     fn empty_over_with_alias() {
         let sql = "SELECT order_id oid, MAX(order_id) OVER () max_oid from orders";
         let expected = "\
-        Projection: #order_id AS oid, #MAX(order_id) AS max_oid\
-        \n  WindowAggr: windowExpr=[[MAX(#order_id)]] partitionBy=[]\
->>>>>>> a9d04ca5
+        Projection: #orders.order_id AS oid, #MAX(orders.order_id) AS max_oid\
+        \n  WindowAggr: windowExpr=[[MAX(#orders.order_id)]] partitionBy=[]\
         \n    TableScan: orders projection=None";
         quick_test(sql, expected);
     }
@@ -2817,13 +2788,8 @@
     fn empty_over_plus() {
         let sql = "SELECT order_id, MAX(qty * 1.1) OVER () from orders";
         let expected = "\
-<<<<<<< HEAD
         Projection: #orders.order_id, #MAX(orders.qty Multiply Float64(1.1))\
-        \n  WindowAggr: windowExpr=[[MAX(#orders.qty Multiply Float64(1.1))]] partitionBy=[], orderBy=[]\
-=======
-        Projection: #order_id, #MAX(qty Multiply Float64(1.1))\
-        \n  WindowAggr: windowExpr=[[MAX(#qty Multiply Float64(1.1))]] partitionBy=[]\
->>>>>>> a9d04ca5
+        \n  WindowAggr: windowExpr=[[MAX(#orders.qty Multiply Float64(1.1))]] partitionBy=[]\
         \n    TableScan: orders projection=None";
         quick_test(sql, expected);
     }
@@ -2833,13 +2799,8 @@
         let sql =
             "SELECT order_id, MAX(qty) OVER (), min(qty) over (), aVg(qty) OVER () from orders";
         let expected = "\
-<<<<<<< HEAD
         Projection: #orders.order_id, #MAX(orders.qty), #MIN(orders.qty), #AVG(orders.qty)\
-        \n  WindowAggr: windowExpr=[[MAX(#orders.qty), MIN(#orders.qty), AVG(#orders.qty)]] partitionBy=[], orderBy=[]\
-=======
-        Projection: #order_id, #MAX(qty), #MIN(qty), #AVG(qty)\
-        \n  WindowAggr: windowExpr=[[MAX(#qty), MIN(#qty), AVG(#qty)]] partitionBy=[]\
->>>>>>> a9d04ca5
+        \n  WindowAggr: windowExpr=[[MAX(#orders.qty), MIN(#orders.qty), AVG(#orders.qty)]] partitionBy=[]\
         \n    TableScan: orders projection=None";
         quick_test(sql, expected);
     }
@@ -2871,11 +2832,11 @@
     fn over_order_by() {
         let sql = "SELECT order_id, MAX(qty) OVER (ORDER BY order_id), MIN(qty) OVER (ORDER BY order_id DESC) from orders";
         let expected = "\
-        Projection: #order_id, #MAX(qty), #MIN(qty)\
-        \n  WindowAggr: windowExpr=[[MAX(#qty)]] partitionBy=[]\
-        \n    Sort: #order_id ASC NULLS FIRST\
-        \n      WindowAggr: windowExpr=[[MIN(#qty)]] partitionBy=[]\
-        \n        Sort: #order_id DESC NULLS FIRST\
+        Projection: #orders.order_id, #MAX(orders.qty), #MIN(orders.qty)\
+        \n  WindowAggr: windowExpr=[[MAX(#orders.qty)]] partitionBy=[]\
+        \n    Sort: #orders.order_id ASC NULLS FIRST\
+        \n      WindowAggr: windowExpr=[[MIN(#orders.qty)]] partitionBy=[]\
+        \n        Sort: #orders.order_id DESC NULLS FIRST\
         \n          TableScan: orders projection=None";
         quick_test(sql, expected);
     }
@@ -2896,11 +2857,11 @@
     fn over_order_by_two_sort_keys() {
         let sql = "SELECT order_id, MAX(qty) OVER (ORDER BY order_id), MIN(qty) OVER (ORDER BY (order_id + 1)) from orders";
         let expected = "\
-        Projection: #order_id, #MAX(qty), #MIN(qty)\
-        \n  WindowAggr: windowExpr=[[MAX(#qty)]] partitionBy=[]\
-        \n    Sort: #order_id ASC NULLS FIRST\
-        \n      WindowAggr: windowExpr=[[MIN(#qty)]] partitionBy=[]\
-        \n        Sort: #order_id Plus Int64(1) ASC NULLS FIRST\
+        Projection: #orders.order_id, #MAX(orders.qty), #MIN(orders.qty)\
+        \n  WindowAggr: windowExpr=[[MAX(#orders.qty)]] partitionBy=[]\
+        \n    Sort: #orders.order_id ASC NULLS FIRST\
+        \n      WindowAggr: windowExpr=[[MIN(#orders.qty)]] partitionBy=[]\
+        \n        Sort: #orders.order_id Plus Int64(1) ASC NULLS FIRST\
         \n          TableScan: orders projection=None";
         quick_test(sql, expected);
     }
@@ -2922,12 +2883,12 @@
     fn over_order_by_sort_keys_sorting() {
         let sql = "SELECT order_id, MAX(qty) OVER (ORDER BY qty, order_id), SUM(qty) OVER (), MIN(qty) OVER (ORDER BY order_id, qty) from orders";
         let expected = "\
-        Projection: #order_id, #MAX(qty), #SUM(qty), #MIN(qty)\
-        \n  WindowAggr: windowExpr=[[SUM(#qty)]] partitionBy=[]\
-        \n    WindowAggr: windowExpr=[[MAX(#qty)]] partitionBy=[]\
-        \n      Sort: #qty ASC NULLS FIRST, #order_id ASC NULLS FIRST\
-        \n        WindowAggr: windowExpr=[[MIN(#qty)]] partitionBy=[]\
-        \n          Sort: #order_id ASC NULLS FIRST, #qty ASC NULLS FIRST\
+        Projection: #orders.order_id, #MAX(orders.qty), #SUM(orders.qty), #MIN(orders.qty)\
+        \n  WindowAggr: windowExpr=[[SUM(#orders.qty)]] partitionBy=[]\
+        \n    WindowAggr: windowExpr=[[MAX(#orders.qty)]] partitionBy=[]\
+        \n      Sort: #orders.qty ASC NULLS FIRST, #orders.order_id ASC NULLS FIRST\
+        \n        WindowAggr: windowExpr=[[MIN(#orders.qty)]] partitionBy=[]\
+        \n          Sort: #orders.order_id ASC NULLS FIRST, #orders.qty ASC NULLS FIRST\
         \n            TableScan: orders projection=None";
         quick_test(sql, expected);
     }
@@ -2949,12 +2910,12 @@
     fn over_order_by_sort_keys_sorting_prefix_compacting() {
         let sql = "SELECT order_id, MAX(qty) OVER (ORDER BY order_id), SUM(qty) OVER (), MIN(qty) OVER (ORDER BY order_id, qty) from orders";
         let expected = "\
-        Projection: #order_id, #MAX(qty), #SUM(qty), #MIN(qty)\
-        \n  WindowAggr: windowExpr=[[SUM(#qty)]] partitionBy=[]\
-        \n    WindowAggr: windowExpr=[[MAX(#qty)]] partitionBy=[]\
-        \n      Sort: #order_id ASC NULLS FIRST\
-        \n        WindowAggr: windowExpr=[[MIN(#qty)]] partitionBy=[]\
-        \n          Sort: #order_id ASC NULLS FIRST, #qty ASC NULLS FIRST\
+        Projection: #orders.order_id, #MAX(orders.qty), #SUM(orders.qty), #MIN(orders.qty)\
+        \n  WindowAggr: windowExpr=[[SUM(#orders.qty)]] partitionBy=[]\
+        \n    WindowAggr: windowExpr=[[MAX(#orders.qty)]] partitionBy=[]\
+        \n      Sort: #orders.order_id ASC NULLS FIRST\
+        \n        WindowAggr: windowExpr=[[MIN(#orders.qty)]] partitionBy=[]\
+        \n          Sort: #orders.order_id ASC NULLS FIRST, #orders.qty ASC NULLS FIRST\
         \n            TableScan: orders projection=None";
         quick_test(sql, expected);
     }
@@ -2979,13 +2940,13 @@
     fn over_order_by_sort_keys_sorting_global_order_compacting() {
         let sql = "SELECT order_id, MAX(qty) OVER (ORDER BY qty, order_id), SUM(qty) OVER (), MIN(qty) OVER (ORDER BY order_id, qty) from orders ORDER BY order_id";
         let expected = "\
-        Sort: #order_id ASC NULLS FIRST\
-        \n  Projection: #order_id, #MAX(qty), #SUM(qty), #MIN(qty)\
-        \n    WindowAggr: windowExpr=[[SUM(#qty)]] partitionBy=[]\
-        \n      WindowAggr: windowExpr=[[MAX(#qty)]] partitionBy=[]\
-        \n        Sort: #qty ASC NULLS FIRST, #order_id ASC NULLS FIRST\
-        \n          WindowAggr: windowExpr=[[MIN(#qty)]] partitionBy=[]\
-        \n            Sort: #order_id ASC NULLS FIRST, #qty ASC NULLS FIRST\
+        Sort: #orders.order_id ASC NULLS FIRST\
+        \n  Projection: #orders.order_id, #MAX(orders.qty), #SUM(orders.qty), #MIN(orders.qty)\
+        \n    WindowAggr: windowExpr=[[SUM(#orders.qty)]] partitionBy=[]\
+        \n      WindowAggr: windowExpr=[[MAX(#orders.qty)]] partitionBy=[]\
+        \n        Sort: #orders.qty ASC NULLS FIRST, #orders.order_id ASC NULLS FIRST\
+        \n          WindowAggr: windowExpr=[[MIN(#orders.qty)]] partitionBy=[]\
+        \n            Sort: #orders.order_id ASC NULLS FIRST, #orders.qty ASC NULLS FIRST\
         \n              TableScan: orders projection=None";
         quick_test(sql, expected);
     }
