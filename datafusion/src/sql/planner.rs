--- conflicted
+++ resolved
@@ -362,13 +362,8 @@
     ) -> Result<LogicalPlan> {
         match constraint {
             JoinConstraint::On(sql_expr) => {
-<<<<<<< HEAD
                 let mut keys: Vec<(Column, Column)> = vec![];
-                let join_schema = left.schema().join(&right.schema())?;
-=======
-                let mut keys: Vec<(String, String)> = vec![];
                 let join_schema = left.schema().join(right.schema())?;
->>>>>>> d3828541
 
                 // parse ON expression
                 let expr = self.sql_to_rex(sql_expr, &join_schema)?;
@@ -379,9 +374,8 @@
                 let (left_keys, right_keys): (Vec<Column>, Vec<Column>) =
                     keys.into_iter().unzip();
                 // return the logical plan representing the join
-<<<<<<< HEAD
-                LogicalPlanBuilder::from(&left)
-                    .join(&right, join_type, left_keys, right_keys)?
+                LogicalPlanBuilder::from(left)
+                    .join(right, join_type, left_keys, right_keys)?
                     .build()
             }
             JoinConstraint::Using(idents) => {
@@ -389,18 +383,8 @@
                     .iter()
                     .map(|x| Column::from_name(x.value.clone()))
                     .collect();
-                LogicalPlanBuilder::from(&left)
-                    .join_using(&right, join_type, keys)?
-=======
                 LogicalPlanBuilder::from(left)
-                    .join(right, join_type, &left_keys, &right_keys)?
-                    .build()
-            }
-            JoinConstraint::Using(idents) => {
-                let keys: Vec<&str> = idents.iter().map(|x| x.value.as_str()).collect();
-                LogicalPlanBuilder::from(left)
-                    .join(right, join_type, &keys, &keys)?
->>>>>>> d3828541
+                    .join_using(right, join_type, keys)?
                     .build()
             }
             JoinConstraint::Natural => {
@@ -845,17 +829,12 @@
         find_column_exprs(exprs)
             .iter()
             .try_for_each(|col| match col {
-<<<<<<< HEAD
                 Expr::Column(col) => {
                     match &col.relation {
-                        Some(r) => schema.field_with_qualified_name(r, &col.name),
-                        None => schema.field_with_unqualified_name(&col.name),
+                        Some(r) => schema.field_with_qualified_name(r, col.name),
+                        None => schema.field_with_unqualified_name(col.name),
                     }
                     .map_err(|_| {
-=======
-                Expr::Column(name) => {
-                    schema.field_with_unqualified_name(name).map_err(|_| {
->>>>>>> d3828541
                         DataFusionError::Plan(format!(
                             "Invalid identifier '{}' for schema {}",
                             col,
@@ -1011,11 +990,7 @@
                 ref expr,
                 ref data_type,
             } => Ok(Expr::Cast {
-<<<<<<< HEAD
-                expr: Box::new(self.sql_expr_to_logical_expr(&expr, schema)?),
-=======
-                expr: Box::new(self.sql_expr_to_logical_expr(expr)?),
->>>>>>> d3828541
+                expr: Box::new(self.sql_expr_to_logical_expr(expr, schema)?),
                 data_type: convert_data_type(data_type)?,
             }),
 
@@ -1023,11 +998,7 @@
                 ref expr,
                 ref data_type,
             } => Ok(Expr::TryCast {
-<<<<<<< HEAD
-                expr: Box::new(self.sql_expr_to_logical_expr(&expr, schema)?),
-=======
-                expr: Box::new(self.sql_expr_to_logical_expr(expr)?),
->>>>>>> d3828541
+                expr: Box::new(self.sql_expr_to_logical_expr(expr, schema)?),
                 data_type: convert_data_type(data_type)?,
             }),
 
@@ -1082,17 +1053,10 @@
                 ref low,
                 ref high,
             } => Ok(Expr::Between {
-<<<<<<< HEAD
-                expr: Box::new(self.sql_expr_to_logical_expr(&expr, schema)?),
+                expr: Box::new(self.sql_expr_to_logical_expr(expr, schema)?),
                 negated: *negated,
-                low: Box::new(self.sql_expr_to_logical_expr(&low, schema)?),
-                high: Box::new(self.sql_expr_to_logical_expr(&high, schema)?),
-=======
-                expr: Box::new(self.sql_expr_to_logical_expr(expr)?),
-                negated: *negated,
-                low: Box::new(self.sql_expr_to_logical_expr(low)?),
-                high: Box::new(self.sql_expr_to_logical_expr(high)?),
->>>>>>> d3828541
+                low: Box::new(self.sql_expr_to_logical_expr(low, schema)?),
+                high: Box::new(self.sql_expr_to_logical_expr(high, schema)?),
             }),
 
             SQLExpr::InList {
@@ -1106,11 +1070,7 @@
                     .collect::<Result<Vec<_>>>()?;
 
                 Ok(Expr::InList {
-<<<<<<< HEAD
-                    expr: Box::new(self.sql_expr_to_logical_expr(&expr, schema)?),
-=======
-                    expr: Box::new(self.sql_expr_to_logical_expr(expr)?),
->>>>>>> d3828541
+                    expr: Box::new(self.sql_expr_to_logical_expr(expr, schema)?),
                     list: list_expr,
                     negated: *negated,
                 })
@@ -1144,15 +1104,9 @@
                 }?;
 
                 Ok(Expr::BinaryExpr {
-<<<<<<< HEAD
-                    left: Box::new(self.sql_expr_to_logical_expr(&left, schema)?),
+                    left: Box::new(self.sql_expr_to_logical_expr(left, schema)?),
                     op: operator,
-                    right: Box::new(self.sql_expr_to_logical_expr(&right, schema)?),
-=======
-                    left: Box::new(self.sql_expr_to_logical_expr(left)?),
-                    op: operator,
-                    right: Box::new(self.sql_expr_to_logical_expr(right)?),
->>>>>>> d3828541
+                    right: Box::new(self.sql_expr_to_logical_expr(right, schema)?),
                 })
             }
 
@@ -1271,11 +1225,7 @@
                 }
             }
 
-<<<<<<< HEAD
-            SQLExpr::Nested(e) => self.sql_expr_to_logical_expr(&e, schema),
-=======
-            SQLExpr::Nested(e) => self.sql_expr_to_logical_expr(e),
->>>>>>> d3828541
+            SQLExpr::Nested(e) => self.sql_expr_to_logical_expr(e, schema),
 
             _ => Err(DataFusionError::NotImplemented(format!(
                 "Unsupported ast node {:?} in sqltorel",
