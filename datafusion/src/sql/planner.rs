--- conflicted
+++ resolved
@@ -590,18 +590,10 @@
             .group_by
             .iter()
             .map(|e| {
-<<<<<<< HEAD
                 let group_by_expr = self.sql_expr_to_logical_expr(e, &combined_schema)?;
-                let group_by_expr = resolve_aliases_to_exprs(
-                    &group_by_expr,
-                    &extract_aliases(&select_exprs),
-                )?;
-=======
-                let group_by_expr = self.sql_expr_to_logical_expr(e)?;
                 let group_by_expr = resolve_aliases_to_exprs(&group_by_expr, &alias_map)?;
                 let group_by_expr =
                     resolve_positions_to_exprs(&group_by_expr, &select_exprs)?;
->>>>>>> ad70a1e9
                 self.validate_schema_satisfies_exprs(
                     plan.schema(),
                     &[group_by_expr.clone()],
@@ -818,12 +810,7 @@
 
         let order_by_rex = order_by
             .iter()
-<<<<<<< HEAD
             .map(|e| self.order_by_to_sort_expr(e, plan.schema()))
-            .into_iter()
-=======
-            .map(|e| self.order_by_to_sort_expr(e))
->>>>>>> ad70a1e9
             .collect::<Result<Vec<_>>>()?;
 
         LogicalPlanBuilder::from(&plan).sort(order_by_rex)?.build()
@@ -1154,26 +1141,15 @@
 
                 // then, window function
                 if let Some(window) = &function.over {
-<<<<<<< HEAD
-                    if window.partition_by.is_empty() && window.window_frame.is_none() {
-                        let order_by = window
-                            .order_by
-                            .iter()
-                            .map(|e| self.order_by_to_sort_expr(e, schema))
-                            .into_iter()
-                            .collect::<Result<Vec<_>>>()?;
-                        let fun = window_functions::WindowFunction::from_str(&name);
-                        if let Ok(window_functions::WindowFunction::AggregateFunction(
-=======
                     let partition_by = window
                         .partition_by
                         .iter()
-                        .map(|e| self.sql_expr_to_logical_expr(e))
+                        .map(|e| self.sql_expr_to_logical_expr(e, schema))
                         .collect::<Result<Vec<_>>>()?;
                     let order_by = window
                         .order_by
                         .iter()
-                        .map(|e| self.order_by_to_sort_expr(e))
+                        .map(|e| self.order_by_to_sort_expr(e, schema))
                         .collect::<Result<Vec<_>>>()?;
                     let window_frame = window
                         .window_frame
@@ -1194,24 +1170,18 @@
                     let fun = window_functions::WindowFunction::from_str(&name)?;
                     match fun {
                         window_functions::WindowFunction::AggregateFunction(
->>>>>>> ad70a1e9
                             aggregate_fun,
                         ) => {
                             return Ok(Expr::WindowFunction {
                                 fun: window_functions::WindowFunction::AggregateFunction(
                                     aggregate_fun.clone(),
                                 ),
-<<<<<<< HEAD
                                 args: self.aggregate_fn_to_expr(
                                     &aggregate_fun,
                                     function,
                                     schema,
                                 )?,
-=======
-                                args: self
-                                    .aggregate_fn_to_expr(&aggregate_fun, function)?,
                                 partition_by,
->>>>>>> ad70a1e9
                                 order_by,
                                 window_frame,
                             });
@@ -1223,15 +1193,10 @@
                                 fun: window_functions::WindowFunction::BuiltInWindowFunction(
                                     window_fun,
                                 ),
-<<<<<<< HEAD
                                 args:self.function_args_to_expr(function, schema)?,
-                                order_by
-=======
-                                args: self.function_args_to_expr(function)?,
                                 partition_by,
                                 order_by,
                                 window_frame,
->>>>>>> ad70a1e9
                             });
                         }
                     }
@@ -2383,14 +2348,14 @@
     fn select_simple_aggregate_with_groupby_can_use_positions() {
         quick_test(
             "SELECT state, age AS b, COUNT(1) FROM person GROUP BY 1, 2",
-            "Projection: #state, #age AS b, #COUNT(UInt8(1))\
-             \n  Aggregate: groupBy=[[#state, #age]], aggr=[[COUNT(UInt8(1))]]\
+            "Projection: #person.state, #person.age AS b, #COUNT(UInt8(1))\
+             \n  Aggregate: groupBy=[[#person.state, #person.age]], aggr=[[COUNT(UInt8(1))]]\
              \n    TableScan: person projection=None",
         );
         quick_test(
             "SELECT state, age AS b, COUNT(1) FROM person GROUP BY 2, 1",
-            "Projection: #state, #age AS b, #COUNT(UInt8(1))\
-             \n  Aggregate: groupBy=[[#age, #state]], aggr=[[COUNT(UInt8(1))]]\
+            "Projection: #person.state, #person.age AS b, #COUNT(UInt8(1))\
+             \n  Aggregate: groupBy=[[#person.age, #person.state]], aggr=[[COUNT(UInt8(1))]]\
              \n    TableScan: person projection=None",
         );
     }
@@ -2853,13 +2818,8 @@
     fn empty_over() {
         let sql = "SELECT order_id, MAX(order_id) OVER () from orders";
         let expected = "\
-<<<<<<< HEAD
         Projection: #orders.order_id, #MAX(orders.order_id)\
-        \n  WindowAggr: windowExpr=[[MAX(#orders.order_id)]] partitionBy=[]\
-=======
-        Projection: #order_id, #MAX(order_id)\
-        \n  WindowAggr: windowExpr=[[MAX(#order_id)]]\
->>>>>>> ad70a1e9
+        \n  WindowAggr: windowExpr=[[MAX(#orders.order_id)]]\
         \n    TableScan: orders projection=None";
         quick_test(sql, expected);
     }
@@ -2868,13 +2828,8 @@
     fn empty_over_with_alias() {
         let sql = "SELECT order_id oid, MAX(order_id) OVER () max_oid from orders";
         let expected = "\
-<<<<<<< HEAD
         Projection: #orders.order_id AS oid, #MAX(orders.order_id) AS max_oid\
-        \n  WindowAggr: windowExpr=[[MAX(#orders.order_id)]] partitionBy=[]\
-=======
-        Projection: #order_id AS oid, #MAX(order_id) AS max_oid\
-        \n  WindowAggr: windowExpr=[[MAX(#order_id)]]\
->>>>>>> ad70a1e9
+        \n  WindowAggr: windowExpr=[[MAX(#orders.order_id)]]\
         \n    TableScan: orders projection=None";
         quick_test(sql, expected);
     }
@@ -2883,13 +2838,8 @@
     fn empty_over_plus() {
         let sql = "SELECT order_id, MAX(qty * 1.1) OVER () from orders";
         let expected = "\
-<<<<<<< HEAD
         Projection: #orders.order_id, #MAX(orders.qty Multiply Float64(1.1))\
-        \n  WindowAggr: windowExpr=[[MAX(#orders.qty Multiply Float64(1.1))]] partitionBy=[]\
-=======
-        Projection: #order_id, #MAX(qty Multiply Float64(1.1))\
-        \n  WindowAggr: windowExpr=[[MAX(#qty Multiply Float64(1.1))]]\
->>>>>>> ad70a1e9
+        \n  WindowAggr: windowExpr=[[MAX(#orders.qty Multiply Float64(1.1))]]\
         \n    TableScan: orders projection=None";
         quick_test(sql, expected);
     }
@@ -2899,13 +2849,8 @@
         let sql =
             "SELECT order_id, MAX(qty) OVER (), min(qty) over (), aVg(qty) OVER () from orders";
         let expected = "\
-<<<<<<< HEAD
         Projection: #orders.order_id, #MAX(orders.qty), #MIN(orders.qty), #AVG(orders.qty)\
-        \n  WindowAggr: windowExpr=[[MAX(#orders.qty), MIN(#orders.qty), AVG(#orders.qty)]] partitionBy=[]\
-=======
-        Projection: #order_id, #MAX(qty), #MIN(qty), #AVG(qty)\
-        \n  WindowAggr: windowExpr=[[MAX(#qty), MIN(#qty), AVG(#qty)]]\
->>>>>>> ad70a1e9
+        \n  WindowAggr: windowExpr=[[MAX(#orders.qty), MIN(#orders.qty), AVG(#orders.qty)]]\
         \n    TableScan: orders projection=None";
         quick_test(sql, expected);
     }
@@ -2923,9 +2868,9 @@
     fn over_partition_by() {
         let sql = "SELECT order_id, MAX(qty) OVER (PARTITION BY order_id) from orders";
         let expected = "\
-        Projection: #order_id, #MAX(qty)\
-        \n  WindowAggr: windowExpr=[[MAX(#qty)]]\
-        \n    Sort: #order_id ASC NULLS FIRST\
+        Projection: #orders.order_id, #MAX(orders.qty)\
+        \n  WindowAggr: windowExpr=[[MAX(#orders.qty)]]\
+        \n    Sort: #orders.order_id ASC NULLS FIRST\
         \n      TableScan: orders projection=None";
         quick_test(sql, expected);
     }
@@ -2946,18 +2891,11 @@
     fn over_order_by() {
         let sql = "SELECT order_id, MAX(qty) OVER (ORDER BY order_id), MIN(qty) OVER (ORDER BY order_id DESC) from orders";
         let expected = "\
-<<<<<<< HEAD
         Projection: #orders.order_id, #MAX(orders.qty), #MIN(orders.qty)\
-        \n  WindowAggr: windowExpr=[[MAX(#orders.qty)]] partitionBy=[]\
+        \n  WindowAggr: windowExpr=[[MAX(#orders.qty)]]\
         \n    Sort: #orders.order_id ASC NULLS FIRST\
-        \n      WindowAggr: windowExpr=[[MIN(#orders.qty)]] partitionBy=[]\
+        \n      WindowAggr: windowExpr=[[MIN(#orders.qty)]]\
         \n        Sort: #orders.order_id DESC NULLS FIRST\
-=======
-        Projection: #order_id, #MAX(qty), #MIN(qty)\
-        \n  WindowAggr: windowExpr=[[MAX(#qty)]]\
-        \n    Sort: #order_id ASC NULLS FIRST\
-        \n      WindowAggr: windowExpr=[[MIN(#qty)]]\
-        \n        Sort: #order_id DESC NULLS FIRST\
         \n          TableScan: orders projection=None";
         quick_test(sql, expected);
     }
@@ -2966,11 +2904,11 @@
     fn over_order_by_with_window_frame_double_end() {
         let sql = "SELECT order_id, MAX(qty) OVER (ORDER BY order_id ROWS BETWEEN 3 PRECEDING and 3 FOLLOWING), MIN(qty) OVER (ORDER BY order_id DESC) from orders";
         let expected = "\
-        Projection: #order_id, #MAX(qty) ROWS BETWEEN 3 PRECEDING AND 3 FOLLOWING, #MIN(qty)\
-        \n  WindowAggr: windowExpr=[[MAX(#qty) ROWS BETWEEN 3 PRECEDING AND 3 FOLLOWING]]\
-        \n    Sort: #order_id ASC NULLS FIRST\
-        \n      WindowAggr: windowExpr=[[MIN(#qty)]]\
-        \n        Sort: #order_id DESC NULLS FIRST\
+        Projection: #orders.order_id, #MAX(orders.qty) ROWS BETWEEN 3 PRECEDING AND 3 FOLLOWING, #MIN(orders.qty)\
+        \n  WindowAggr: windowExpr=[[MAX(#orders.qty) ROWS BETWEEN 3 PRECEDING AND 3 FOLLOWING]]\
+        \n    Sort: #orders.order_id ASC NULLS FIRST\
+        \n      WindowAggr: windowExpr=[[MIN(#orders.qty)]]\
+        \n        Sort: #orders.order_id DESC NULLS FIRST\
         \n          TableScan: orders projection=None";
         quick_test(sql, expected);
     }
@@ -2979,11 +2917,11 @@
     fn over_order_by_with_window_frame_single_end() {
         let sql = "SELECT order_id, MAX(qty) OVER (ORDER BY order_id ROWS 3 PRECEDING), MIN(qty) OVER (ORDER BY order_id DESC) from orders";
         let expected = "\
-        Projection: #order_id, #MAX(qty) ROWS BETWEEN 3 PRECEDING AND CURRENT ROW, #MIN(qty)\
-        \n  WindowAggr: windowExpr=[[MAX(#qty) ROWS BETWEEN 3 PRECEDING AND CURRENT ROW]]\
-        \n    Sort: #order_id ASC NULLS FIRST\
-        \n      WindowAggr: windowExpr=[[MIN(#qty)]]\
-        \n        Sort: #order_id DESC NULLS FIRST\
+        Projection: #orders.order_id, #MAX(orders.qty) ROWS BETWEEN 3 PRECEDING AND CURRENT ROW, #MIN(orders.qty)\
+        \n  WindowAggr: windowExpr=[[MAX(#orders.qty) ROWS BETWEEN 3 PRECEDING AND CURRENT ROW]]\
+        \n    Sort: #orders.order_id ASC NULLS FIRST\
+        \n      WindowAggr: windowExpr=[[MIN(#orders.qty)]]\
+        \n        Sort: #orders.order_id DESC NULLS FIRST\
         \n          TableScan: orders projection=None";
         quick_test(sql, expected);
     }
@@ -3024,12 +2962,11 @@
     fn over_order_by_with_window_frame_single_end_groups() {
         let sql = "SELECT order_id, MAX(qty) OVER (ORDER BY order_id GROUPS 3 PRECEDING), MIN(qty) OVER (ORDER BY order_id DESC) from orders";
         let expected = "\
-        Projection: #order_id, #MAX(qty) GROUPS BETWEEN 3 PRECEDING AND CURRENT ROW, #MIN(qty)\
-        \n  WindowAggr: windowExpr=[[MAX(#qty) GROUPS BETWEEN 3 PRECEDING AND CURRENT ROW]]\
-        \n    Sort: #order_id ASC NULLS FIRST\
-        \n      WindowAggr: windowExpr=[[MIN(#qty)]]\
-        \n        Sort: #order_id DESC NULLS FIRST\
->>>>>>> ad70a1e9
+        Projection: #orders.order_id, #MAX(orders.qty) GROUPS BETWEEN 3 PRECEDING AND CURRENT ROW, #MIN(orders.qty)\
+        \n  WindowAggr: windowExpr=[[MAX(#orders.qty) GROUPS BETWEEN 3 PRECEDING AND CURRENT ROW]]\
+        \n    Sort: #orders.order_id ASC NULLS FIRST\
+        \n      WindowAggr: windowExpr=[[MIN(#orders.qty)]]\
+        \n        Sort: #orders.order_id DESC NULLS FIRST\
         \n          TableScan: orders projection=None";
         quick_test(sql, expected);
     }
@@ -3050,19 +2987,11 @@
     fn over_order_by_two_sort_keys() {
         let sql = "SELECT order_id, MAX(qty) OVER (ORDER BY order_id), MIN(qty) OVER (ORDER BY (order_id + 1)) from orders";
         let expected = "\
-<<<<<<< HEAD
         Projection: #orders.order_id, #MAX(orders.qty), #MIN(orders.qty)\
-        \n  WindowAggr: windowExpr=[[MAX(#orders.qty)]] partitionBy=[]\
+        \n  WindowAggr: windowExpr=[[MAX(#orders.qty)]]\
         \n    Sort: #orders.order_id ASC NULLS FIRST\
-        \n      WindowAggr: windowExpr=[[MIN(#orders.qty)]] partitionBy=[]\
+        \n      WindowAggr: windowExpr=[[MIN(#orders.qty)]]\
         \n        Sort: #orders.order_id Plus Int64(1) ASC NULLS FIRST\
-=======
-        Projection: #order_id, #MAX(qty), #MIN(qty)\
-        \n  WindowAggr: windowExpr=[[MAX(#qty)]]\
-        \n    Sort: #order_id ASC NULLS FIRST\
-        \n      WindowAggr: windowExpr=[[MIN(#qty)]]\
-        \n        Sort: #order_id Plus Int64(1) ASC NULLS FIRST\
->>>>>>> ad70a1e9
         \n          TableScan: orders projection=None";
         quick_test(sql, expected);
     }
@@ -3084,21 +3013,12 @@
     fn over_order_by_sort_keys_sorting() {
         let sql = "SELECT order_id, MAX(qty) OVER (ORDER BY qty, order_id), SUM(qty) OVER (), MIN(qty) OVER (ORDER BY order_id, qty) from orders";
         let expected = "\
-<<<<<<< HEAD
         Projection: #orders.order_id, #MAX(orders.qty), #SUM(orders.qty), #MIN(orders.qty)\
-        \n  WindowAggr: windowExpr=[[SUM(#orders.qty)]] partitionBy=[]\
-        \n    WindowAggr: windowExpr=[[MAX(#orders.qty)]] partitionBy=[]\
+        \n  WindowAggr: windowExpr=[[SUM(#orders.qty)]]\
+        \n    WindowAggr: windowExpr=[[MAX(#orders.qty)]]\
         \n      Sort: #orders.qty ASC NULLS FIRST, #orders.order_id ASC NULLS FIRST\
-        \n        WindowAggr: windowExpr=[[MIN(#orders.qty)]] partitionBy=[]\
+        \n        WindowAggr: windowExpr=[[MIN(#orders.qty)]]\
         \n          Sort: #orders.order_id ASC NULLS FIRST, #orders.qty ASC NULLS FIRST\
-=======
-        Projection: #order_id, #MAX(qty), #SUM(qty), #MIN(qty)\
-        \n  WindowAggr: windowExpr=[[SUM(#qty)]]\
-        \n    WindowAggr: windowExpr=[[MAX(#qty)]]\
-        \n      Sort: #qty ASC NULLS FIRST, #order_id ASC NULLS FIRST\
-        \n        WindowAggr: windowExpr=[[MIN(#qty)]]\
-        \n          Sort: #order_id ASC NULLS FIRST, #qty ASC NULLS FIRST\
->>>>>>> ad70a1e9
         \n            TableScan: orders projection=None";
         quick_test(sql, expected);
     }
@@ -3120,21 +3040,12 @@
     fn over_order_by_sort_keys_sorting_prefix_compacting() {
         let sql = "SELECT order_id, MAX(qty) OVER (ORDER BY order_id), SUM(qty) OVER (), MIN(qty) OVER (ORDER BY order_id, qty) from orders";
         let expected = "\
-<<<<<<< HEAD
         Projection: #orders.order_id, #MAX(orders.qty), #SUM(orders.qty), #MIN(orders.qty)\
-        \n  WindowAggr: windowExpr=[[SUM(#orders.qty)]] partitionBy=[]\
-        \n    WindowAggr: windowExpr=[[MAX(#orders.qty)]] partitionBy=[]\
+        \n  WindowAggr: windowExpr=[[SUM(#orders.qty)]]\
+        \n    WindowAggr: windowExpr=[[MAX(#orders.qty)]]\
         \n      Sort: #orders.order_id ASC NULLS FIRST\
-        \n        WindowAggr: windowExpr=[[MIN(#orders.qty)]] partitionBy=[]\
+        \n        WindowAggr: windowExpr=[[MIN(#orders.qty)]]\
         \n          Sort: #orders.order_id ASC NULLS FIRST, #orders.qty ASC NULLS FIRST\
-=======
-        Projection: #order_id, #MAX(qty), #SUM(qty), #MIN(qty)\
-        \n  WindowAggr: windowExpr=[[SUM(#qty)]]\
-        \n    WindowAggr: windowExpr=[[MAX(#qty)]]\
-        \n      Sort: #order_id ASC NULLS FIRST\
-        \n        WindowAggr: windowExpr=[[MIN(#qty)]]\
-        \n          Sort: #order_id ASC NULLS FIRST, #qty ASC NULLS FIRST\
->>>>>>> ad70a1e9
         \n            TableScan: orders projection=None";
         quick_test(sql, expected);
     }
@@ -3159,23 +3070,13 @@
     fn over_order_by_sort_keys_sorting_global_order_compacting() {
         let sql = "SELECT order_id, MAX(qty) OVER (ORDER BY qty, order_id), SUM(qty) OVER (), MIN(qty) OVER (ORDER BY order_id, qty) from orders ORDER BY order_id";
         let expected = "\
-<<<<<<< HEAD
         Sort: #orders.order_id ASC NULLS FIRST\
         \n  Projection: #orders.order_id, #MAX(orders.qty), #SUM(orders.qty), #MIN(orders.qty)\
-        \n    WindowAggr: windowExpr=[[SUM(#orders.qty)]] partitionBy=[]\
-        \n      WindowAggr: windowExpr=[[MAX(#orders.qty)]] partitionBy=[]\
+        \n    WindowAggr: windowExpr=[[SUM(#orders.qty)]]\
+        \n      WindowAggr: windowExpr=[[MAX(#orders.qty)]]\
         \n        Sort: #orders.qty ASC NULLS FIRST, #orders.order_id ASC NULLS FIRST\
-        \n          WindowAggr: windowExpr=[[MIN(#orders.qty)]] partitionBy=[]\
+        \n          WindowAggr: windowExpr=[[MIN(#orders.qty)]]\
         \n            Sort: #orders.order_id ASC NULLS FIRST, #orders.qty ASC NULLS FIRST\
-=======
-        Sort: #order_id ASC NULLS FIRST\
-        \n  Projection: #order_id, #MAX(qty), #SUM(qty), #MIN(qty)\
-        \n    WindowAggr: windowExpr=[[SUM(#qty)]]\
-        \n      WindowAggr: windowExpr=[[MAX(#qty)]]\
-        \n        Sort: #qty ASC NULLS FIRST, #order_id ASC NULLS FIRST\
-        \n          WindowAggr: windowExpr=[[MIN(#qty)]]\
-        \n            Sort: #order_id ASC NULLS FIRST, #qty ASC NULLS FIRST\
->>>>>>> ad70a1e9
         \n              TableScan: orders projection=None";
         quick_test(sql, expected);
     }
@@ -3194,9 +3095,9 @@
         let sql =
             "SELECT order_id, MAX(qty) OVER (PARTITION BY order_id ORDER BY qty) from orders";
         let expected = "\
-        Projection: #order_id, #MAX(qty)\
-        \n  WindowAggr: windowExpr=[[MAX(#qty)]]\
-        \n    Sort: #order_id ASC NULLS FIRST, #qty ASC NULLS FIRST\
+        Projection: #orders.order_id, #MAX(orders.qty)\
+        \n  WindowAggr: windowExpr=[[MAX(#orders.qty)]]\
+        \n    Sort: #orders.order_id ASC NULLS FIRST, #orders.qty ASC NULLS FIRST\
         \n      TableScan: orders projection=None";
         quick_test(sql, expected);
     }
@@ -3215,9 +3116,9 @@
         let sql =
             "SELECT order_id, MAX(qty) OVER (PARTITION BY order_id, qty ORDER BY qty) from orders";
         let expected = "\
-        Projection: #order_id, #MAX(qty)\
-        \n  WindowAggr: windowExpr=[[MAX(#qty)]]\
-        \n    Sort: #order_id ASC NULLS FIRST, #qty ASC NULLS FIRST\
+        Projection: #orders.order_id, #MAX(orders.qty)\
+        \n  WindowAggr: windowExpr=[[MAX(#orders.qty)]]\
+        \n    Sort: #orders.order_id ASC NULLS FIRST, #orders.qty ASC NULLS FIRST\
         \n      TableScan: orders projection=None";
         quick_test(sql, expected);
     }
@@ -3239,11 +3140,11 @@
         let sql =
             "SELECT order_id, MAX(qty) OVER (PARTITION BY order_id, qty ORDER BY qty), MIN(qty) OVER (PARTITION BY qty ORDER BY order_id) from orders";
         let expected = "\
-        Projection: #order_id, #MAX(qty), #MIN(qty)\
-        \n  WindowAggr: windowExpr=[[MAX(#qty)]]\
-        \n    Sort: #order_id ASC NULLS FIRST, #qty ASC NULLS FIRST\
-        \n      WindowAggr: windowExpr=[[MIN(#qty)]]\
-        \n        Sort: #qty ASC NULLS FIRST, #order_id ASC NULLS FIRST\
+        Projection: #orders.order_id, #MAX(orders.qty), #MIN(orders.qty)\
+        \n  WindowAggr: windowExpr=[[MAX(#orders.qty)]]\
+        \n    Sort: #orders.order_id ASC NULLS FIRST, #orders.qty ASC NULLS FIRST\
+        \n      WindowAggr: windowExpr=[[MIN(#orders.qty)]]\
+        \n        Sort: #orders.qty ASC NULLS FIRST, #orders.order_id ASC NULLS FIRST\
         \n          TableScan: orders projection=None";
         quick_test(sql, expected);
     }
@@ -3264,11 +3165,11 @@
         let sql =
             "SELECT order_id, MAX(qty) OVER (PARTITION BY order_id ORDER BY qty), MIN(qty) OVER (PARTITION BY order_id, qty ORDER BY price) from orders";
         let expected = "\
-        Projection: #order_id, #MAX(qty), #MIN(qty)\
-        \n  WindowAggr: windowExpr=[[MAX(#qty)]]\
-        \n    Sort: #order_id ASC NULLS FIRST, #qty ASC NULLS FIRST\
-        \n      WindowAggr: windowExpr=[[MIN(#qty)]]\
-        \n        Sort: #order_id ASC NULLS FIRST, #qty ASC NULLS FIRST, #price ASC NULLS FIRST\
+        Projection: #orders.order_id, #MAX(orders.qty), #MIN(orders.qty)\
+        \n  WindowAggr: windowExpr=[[MAX(#orders.qty)]]\
+        \n    Sort: #orders.order_id ASC NULLS FIRST, #orders.qty ASC NULLS FIRST\
+        \n      WindowAggr: windowExpr=[[MIN(#orders.qty)]]\
+        \n        Sort: #orders.order_id ASC NULLS FIRST, #orders.qty ASC NULLS FIRST, #orders.price ASC NULLS FIRST\
         \n          TableScan: orders projection=None";
         quick_test(sql, expected);
     }
