--- conflicted
+++ resolved
@@ -17,11 +17,7 @@
 
 //! SQL Query Planner (produces logical plan from SQL AST)
 
-<<<<<<< HEAD
 use std::collections::HashSet;
-use std::convert::TryInto;
-=======
->>>>>>> a00f410e
 use std::str::FromStr;
 use std::sync::Arc;
 use std::{convert::TryInto, vec};
@@ -543,7 +539,7 @@
             .as_ref()
             .map::<Result<Expr>, _>(|having_expr| {
                 // having clause may reference aliases defined in select projection
-                let projected_plan = self.project(&plan, select_exprs.clone(), false)?;
+                let projected_plan = self.project(&plan, select_exprs.clone())?;
                 let mut combined_schema = (**projected_plan.schema()).clone();
                 combined_schema.merge(plan.schema());
                 let having_expr =
@@ -1740,18 +1736,11 @@
                    )
                    WHERE fn1 = 'X' AND age < 30";
 
-<<<<<<< HEAD
-        let expected = "Filter: #fn1 Eq Utf8(\"X\") And #person.age Lt Int64(30)\
-                        \n  Projection: #person.first_name AS fn1, #person.age\
-                        \n    Filter: #person.age Gt Int64(20)\
-                        \n      TableScan: person projection=None";
-=======
-        let expected = "Projection: #fn1, #age\
-                        \n  Filter: #fn1 Eq Utf8(\"X\") And #age Lt Int64(30)\
-                        \n    Projection: #first_name AS fn1, #age\
-                        \n      Filter: #age Gt Int64(20)\
+        let expected = "Projection: #fn1, #person.age\
+                        \n  Filter: #fn1 Eq Utf8(\"X\") And #person.age Lt Int64(30)\
+                        \n    Projection: #person.first_name AS fn1, #person.age\
+                        \n      Filter: #person.age Gt Int64(20)\
                         \n        TableScan: person projection=None";
->>>>>>> a00f410e
 
         quick_test(sql, expected);
     }
@@ -1808,16 +1797,10 @@
         let sql = "SELECT MAX(age)
                    FROM person
                    HAVING MAX(age) < 30";
-<<<<<<< HEAD
-        let expected = "Filter: #MAX(person.age) Lt Int64(30)\
-                        \n  Aggregate: groupBy=[[]], aggr=[[MAX(#person.age)]]\
-                        \n    TableScan: person projection=None";
-=======
-        let expected = "Projection: #MAX(age)\
-                        \n  Filter: #MAX(age) Lt Int64(30)\
-                        \n    Aggregate: groupBy=[[]], aggr=[[MAX(#age)]]\
+        let expected = "Projection: #MAX(person.age)\
+                        \n  Filter: #MAX(person.age) Lt Int64(30)\
+                        \n    Aggregate: groupBy=[[]], aggr=[[MAX(#person.age)]]\
                         \n      TableScan: person projection=None";
->>>>>>> a00f410e
         quick_test(sql, expected);
     }
 
@@ -1876,16 +1859,10 @@
                    FROM person
                    GROUP BY first_name
                    HAVING first_name = 'M'";
-<<<<<<< HEAD
-        let expected = "Filter: #person.first_name Eq Utf8(\"M\")\
-                        \n  Aggregate: groupBy=[[#person.first_name]], aggr=[[MAX(#person.age)]]\
-                        \n    TableScan: person projection=None";
-=======
-        let expected = "Projection: #first_name, #MAX(age)\
-                        \n  Filter: #first_name Eq Utf8(\"M\")\
-                        \n    Aggregate: groupBy=[[#first_name]], aggr=[[MAX(#age)]]\
+        let expected = "Projection: #person.first_name, #MAX(person.age)\
+                        \n  Filter: #person.first_name Eq Utf8(\"M\")\
+                        \n    Aggregate: groupBy=[[#person.first_name]], aggr=[[MAX(#person.age)]]\
                         \n      TableScan: person projection=None";
->>>>>>> a00f410e
         quick_test(sql, expected);
     }
 
@@ -1896,18 +1873,11 @@
                    WHERE id > 5
                    GROUP BY first_name
                    HAVING MAX(age) < 100";
-<<<<<<< HEAD
-        let expected = "Filter: #MAX(person.age) Lt Int64(100)\
-                        \n  Aggregate: groupBy=[[#person.first_name]], aggr=[[MAX(#person.age)]]\
-                        \n    Filter: #person.id Gt Int64(5)\
-                        \n      TableScan: person projection=None";
-=======
-        let expected = "Projection: #first_name, #MAX(age)\
-                        \n  Filter: #MAX(age) Lt Int64(100)\
-                        \n    Aggregate: groupBy=[[#first_name]], aggr=[[MAX(#age)]]\
-                        \n      Filter: #id Gt Int64(5)\
+        let expected = "Projection: #person.first_name, #MAX(person.age)\
+                        \n  Filter: #MAX(person.age) Lt Int64(100)\
+                        \n    Aggregate: groupBy=[[#person.first_name]], aggr=[[MAX(#person.age)]]\
+                        \n      Filter: #person.id Gt Int64(5)\
                         \n        TableScan: person projection=None";
->>>>>>> a00f410e
         quick_test(sql, expected);
     }
 
@@ -1919,18 +1889,11 @@
                    WHERE id > 5 AND age > 18
                    GROUP BY first_name
                    HAVING MAX(age) < 100";
-<<<<<<< HEAD
-        let expected = "Filter: #MAX(person.age) Lt Int64(100)\
-                        \n  Aggregate: groupBy=[[#person.first_name]], aggr=[[MAX(#person.age)]]\
-                        \n    Filter: #person.id Gt Int64(5) And #person.age Gt Int64(18)\
-                        \n      TableScan: person projection=None";
-=======
-        let expected = "Projection: #first_name, #MAX(age)\
-                        \n  Filter: #MAX(age) Lt Int64(100)\
-                        \n    Aggregate: groupBy=[[#first_name]], aggr=[[MAX(#age)]]\
-                        \n      Filter: #id Gt Int64(5) And #age Gt Int64(18)\
+        let expected = "Projection: #person.first_name, #MAX(person.age)\
+                        \n  Filter: #MAX(person.age) Lt Int64(100)\
+                        \n    Aggregate: groupBy=[[#person.first_name]], aggr=[[MAX(#person.age)]]\
+                        \n      Filter: #person.id Gt Int64(5) And #person.age Gt Int64(18)\
                         \n        TableScan: person projection=None";
->>>>>>> a00f410e
         quick_test(sql, expected);
     }
 
@@ -1967,16 +1930,10 @@
                    FROM person
                    GROUP BY first_name
                    HAVING MAX(age) > 100";
-<<<<<<< HEAD
-        let expected = "Filter: #MAX(person.age) Gt Int64(100)\
-                        \n  Aggregate: groupBy=[[#person.first_name]], aggr=[[MAX(#person.age)]]\
-                        \n    TableScan: person projection=None";
-=======
-        let expected = "Projection: #first_name, #MAX(age)\
-                        \n  Filter: #MAX(age) Gt Int64(100)\
-                        \n    Aggregate: groupBy=[[#first_name]], aggr=[[MAX(#age)]]\
+        let expected = "Projection: #person.first_name, #MAX(person.age)\
+                        \n  Filter: #MAX(person.age) Gt Int64(100)\
+                        \n    Aggregate: groupBy=[[#person.first_name]], aggr=[[MAX(#person.age)]]\
                         \n      TableScan: person projection=None";
->>>>>>> a00f410e
         quick_test(sql, expected);
     }
 
@@ -1999,16 +1956,10 @@
                    FROM person
                    GROUP BY first_name
                    HAVING MAX(age) > 100 AND MAX(age) < 200";
-<<<<<<< HEAD
-        let expected = "Filter: #MAX(person.age) Gt Int64(100) And #MAX(person.age) Lt Int64(200)\
-                        \n  Aggregate: groupBy=[[#person.first_name]], aggr=[[MAX(#person.age)]]\
-                        \n    TableScan: person projection=None";
-=======
-        let expected = "Projection: #first_name, #MAX(age)\
-                        \n  Filter: #MAX(age) Gt Int64(100) And #MAX(age) Lt Int64(200)\
-                        \n    Aggregate: groupBy=[[#first_name]], aggr=[[MAX(#age)]]\
+        let expected = "Projection: #person.first_name, #MAX(person.age)\
+                        \n  Filter: #MAX(person.age) Gt Int64(100) And #MAX(person.age) Lt Int64(200)\
+                        \n    Aggregate: groupBy=[[#person.first_name]], aggr=[[MAX(#person.age)]]\
                         \n      TableScan: person projection=None";
->>>>>>> a00f410e
         quick_test(sql, expected);
     }
 
@@ -2101,27 +2052,16 @@
     fn select_wildcard_with_groupby() {
         quick_test(
             "SELECT * FROM person GROUP BY id, first_name, last_name, age, state, salary, birth_date",
-<<<<<<< HEAD
-            "Aggregate: groupBy=[[#person.id, #person.first_name, #person.last_name, #person.age, #person.state, #person.salary, #person.birth_date]], aggr=[[]]\
-             \n  TableScan: person projection=None",
+            "Projection: #person.id, #person.first_name, #person.last_name, #person.age, #person.state, #person.salary, #person.birth_date\
+             \n  Aggregate: groupBy=[[#person.id, #person.first_name, #person.last_name, #person.age, #person.state, #person.salary, #person.birth_date]], aggr=[[]]\
+             \n    TableScan: person projection=None",
         );
         quick_test(
             "SELECT * FROM (SELECT first_name, last_name FROM person) GROUP BY first_name, last_name",
-            "Aggregate: groupBy=[[#person.first_name, #person.last_name]], aggr=[[]]\
-             \n  Projection: #person.first_name, #person.last_name\
-             \n    TableScan: person projection=None",
-=======
-            "Projection: #id, #first_name, #last_name, #age, #state, #salary, #birth_date\
-             \n  Aggregate: groupBy=[[#id, #first_name, #last_name, #age, #state, #salary, #birth_date]], aggr=[[]]\
-             \n    TableScan: person projection=None",
-        );
-        quick_test(
-            "SELECT * FROM (SELECT first_name, last_name FROM person) GROUP BY first_name, last_name",
-            "Projection: #first_name, #last_name\
-             \n  Aggregate: groupBy=[[#first_name, #last_name]], aggr=[[]]\
-             \n    Projection: #first_name, #last_name\
+            "Projection: #person.first_name, #person.last_name\
+             \n  Aggregate: groupBy=[[#person.first_name, #person.last_name]], aggr=[[]]\
+             \n    Projection: #person.first_name, #person.last_name\
              \n      TableScan: person projection=None",
->>>>>>> a00f410e
         );
     }
 
@@ -2129,14 +2069,9 @@
     fn select_simple_aggregate() {
         quick_test(
             "SELECT MIN(age) FROM person",
-<<<<<<< HEAD
-            "Aggregate: groupBy=[[]], aggr=[[MIN(#person.age)]]\
-             \n  TableScan: person projection=None",
-=======
-            "Projection: #MIN(age)\
-            \n  Aggregate: groupBy=[[]], aggr=[[MIN(#age)]]\
+            "Projection: #MIN(person.age)\
+            \n  Aggregate: groupBy=[[]], aggr=[[MIN(#person.age)]]\
             \n    TableScan: person projection=None",
->>>>>>> a00f410e
         );
     }
 
@@ -2144,14 +2079,9 @@
     fn test_sum_aggregate() {
         quick_test(
             "SELECT SUM(age) from person",
-<<<<<<< HEAD
-            "Aggregate: groupBy=[[]], aggr=[[SUM(#person.age)]]\
-             \n  TableScan: person projection=None",
-=======
-            "Projection: #SUM(age)\
-            \n  Aggregate: groupBy=[[]], aggr=[[SUM(#age)]]\
+            "Projection: #SUM(person.age)\
+            \n  Aggregate: groupBy=[[]], aggr=[[SUM(#person.age)]]\
             \n    TableScan: person projection=None",
->>>>>>> a00f410e
         );
     }
 
@@ -2209,14 +2139,9 @@
     fn select_simple_aggregate_with_groupby() {
         quick_test(
             "SELECT state, MIN(age), MAX(age) FROM person GROUP BY state",
-<<<<<<< HEAD
-            "Aggregate: groupBy=[[#person.state]], aggr=[[MIN(#person.age), MAX(#person.age)]]\
-             \n  TableScan: person projection=None",
-=======
-            "Projection: #state, #MIN(age), #MAX(age)\
-            \n  Aggregate: groupBy=[[#state]], aggr=[[MIN(#age), MAX(#age)]]\
+            "Projection: #person.state, #MIN(person.age), #MAX(person.age)\
+            \n  Aggregate: groupBy=[[#person.state]], aggr=[[MIN(#person.age), MAX(#person.age)]]\
             \n    TableScan: person projection=None",
->>>>>>> a00f410e
         );
     }
 
@@ -2344,14 +2269,9 @@
     ) {
         quick_test(
             "SELECT age + 1, MIN(first_name) FROM person GROUP BY age + 1",
-<<<<<<< HEAD
-            "Aggregate: groupBy=[[#person.age Plus Int64(1)]], aggr=[[MIN(#person.first_name)]]\
-             \n  TableScan: person projection=None",
-=======
-            "Projection: #age Plus Int64(1), #MIN(first_name)\
-             \n  Aggregate: groupBy=[[#age Plus Int64(1)]], aggr=[[MIN(#first_name)]]\
+            "Projection: #person.age Plus Int64(1), #MIN(person.first_name)\
+             \n  Aggregate: groupBy=[[#person.age Plus Int64(1)]], aggr=[[MIN(#person.first_name)]]\
              \n    TableScan: person projection=None",
->>>>>>> a00f410e
         );
         quick_test(
             "SELECT MIN(first_name), age + 1 FROM person GROUP BY age + 1",
@@ -2430,14 +2350,9 @@
     fn select_aggregate_with_non_column_inner_expression_with_groupby() {
         quick_test(
             "SELECT state, MIN(age + 1) FROM person GROUP BY state",
-<<<<<<< HEAD
-            "Aggregate: groupBy=[[#person.state]], aggr=[[MIN(#person.age Plus Int64(1))]]\
-             \n  TableScan: person projection=None",
-=======
-            "Projection: #state, #MIN(age Plus Int64(1))\
-            \n  Aggregate: groupBy=[[#state]], aggr=[[MIN(#age Plus Int64(1))]]\
+            "Projection: #person.state, #MIN(person.age Plus Int64(1))\
+            \n  Aggregate: groupBy=[[#person.state]], aggr=[[MIN(#person.age Plus Int64(1))]]\
             \n    TableScan: person projection=None",
->>>>>>> a00f410e
         );
     }
 
@@ -2462,14 +2377,9 @@
     #[test]
     fn select_count_column() {
         let sql = "SELECT COUNT(id) FROM person";
-<<<<<<< HEAD
-        let expected = "Aggregate: groupBy=[[]], aggr=[[COUNT(#person.id)]]\
-                        \n  TableScan: person projection=None";
-=======
-        let expected = "Projection: #COUNT(id)\
-                        \n  Aggregate: groupBy=[[]], aggr=[[COUNT(#id)]]\
+        let expected = "Projection: #COUNT(person.id)\
+                        \n  Aggregate: groupBy=[[]], aggr=[[COUNT(#person.id)]]\
                         \n    TableScan: person projection=None";
->>>>>>> a00f410e
         quick_test(sql, expected);
     }
 
@@ -2555,14 +2465,9 @@
     #[test]
     fn select_group_by() {
         let sql = "SELECT state FROM person GROUP BY state";
-<<<<<<< HEAD
-        let expected = "Aggregate: groupBy=[[#person.state]], aggr=[[]]\
-                        \n  TableScan: person projection=None";
-=======
-        let expected = "Projection: #state\
-                        \n  Aggregate: groupBy=[[#state]], aggr=[[]]\
+        let expected = "Projection: #person.state\
+                        \n  Aggregate: groupBy=[[#person.state]], aggr=[[]]\
                         \n    TableScan: person projection=None";
->>>>>>> a00f410e
 
         quick_test(sql, expected);
     }
@@ -2580,14 +2485,9 @@
     #[test]
     fn select_group_by_count_star() {
         let sql = "SELECT state, COUNT(*) FROM person GROUP BY state";
-<<<<<<< HEAD
-        let expected = "Aggregate: groupBy=[[#person.state]], aggr=[[COUNT(UInt8(1))]]\
-                        \n  TableScan: person projection=None";
-=======
-        let expected = "Projection: #state, #COUNT(UInt8(1))\
-                        \n  Aggregate: groupBy=[[#state]], aggr=[[COUNT(UInt8(1))]]\
+        let expected = "Projection: #person.state, #COUNT(UInt8(1))\
+                        \n  Aggregate: groupBy=[[#person.state]], aggr=[[COUNT(UInt8(1))]]\
                         \n    TableScan: person projection=None";
->>>>>>> a00f410e
 
         quick_test(sql, expected);
     }
