--- conflicted
+++ resolved
@@ -60,11 +60,7 @@
         let mut schemas = Vec::new();
         let records_to_read = self.schema_infer_max_rec;
         while let Some(obj_reader) = readers.next().await {
-<<<<<<< HEAD
-            let mut reader = obj_reader?.sync_reader()?;
-=======
             let mut reader = std::io::BufReader::new(obj_reader?.sync_reader()?);
->>>>>>> 0837507f
             // FIXME: return number of records read from infer_json_schema so we can enforce
             // records_to_read
             let schema = json::infer_json_schema(&mut reader, records_to_read)?;
