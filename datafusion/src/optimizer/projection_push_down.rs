--- conflicted
+++ resolved
@@ -25,12 +25,8 @@
 };
 use crate::optimizer::optimizer::OptimizerRule;
 use crate::optimizer::utils;
-<<<<<<< HEAD
+use crate::sql::utils::find_sort_exprs;
 use arrow::datatypes::{Field, Schema};
-=======
-use crate::sql::utils::find_sort_exprs;
-use arrow::datatypes::Schema;
->>>>>>> a9d04ca5
 use arrow::error::Result as ArrowResult;
 use std::{collections::HashSet, sync::Arc};
 use utils::optimize_explain;
@@ -158,7 +154,7 @@
                         new_fields.push(field.clone());
 
                         // gather the new set of required columns
-                        utils::expr_to_column_names(&expr[i], &mut new_required_columns)
+                        utils::expr_to_columns(&expr[i], &mut new_required_columns)
                     } else {
                         Ok(())
                     }
@@ -236,28 +232,15 @@
         } => {
             // Gather all columns needed for expressions in this Window
             let mut new_window_expr = Vec::new();
-<<<<<<< HEAD
-            window_expr.iter().try_for_each(|expr| {
-                let name = &expr.name(&schema)?;
-                let column = Column::from_name(name.to_string());
-                if required_columns.contains(&column) {
-                    new_window_expr.push(expr.clone());
-                    new_required_columns.insert(column);
-                    // add to the new set of required columns
-                    utils::expr_to_column_names(expr, &mut new_required_columns)
-                } else {
-                    Ok(())
-                }
-            })?;
-=======
             {
                 window_expr.iter().try_for_each(|expr| {
                     let name = &expr.name(&schema)?;
-                    if required_columns.contains(name) {
+                    let column = Column::from_name(name.to_string());
+                    if required_columns.contains(&column) {
                         new_window_expr.push(expr.clone());
-                        new_required_columns.insert(name.clone());
+                        new_required_columns.insert(column);
                         // add to the new set of required columns
-                        utils::expr_to_column_names(expr, &mut new_required_columns)
+                        utils::expr_to_columns(expr, &mut new_required_columns)
                     } else {
                         Ok(())
                     }
@@ -265,11 +248,10 @@
             }
 
             // for all the retained window expr, find their sort expressions if any, and retain these
-            utils::exprlist_to_column_names(
+            utils::exprlist_to_columns(
                 &find_sort_exprs(&new_window_expr),
                 &mut new_required_columns,
             )?;
->>>>>>> a9d04ca5
 
             let new_schema = DFSchema::new(
                 schema
@@ -303,7 +285,7 @@
             // * remove any aggregate expression that is not required
             // * construct the new set of required columns
 
-            utils::exprlist_to_column_names(group_expr, &mut new_required_columns)?;
+            utils::exprlist_to_columns(group_expr, &mut new_required_columns)?;
 
             // Gather all columns needed for expressions in this Aggregate
             let mut new_aggr_expr = Vec::new();
@@ -316,7 +298,7 @@
                     new_required_columns.insert(column);
 
                     // add to the new set of required columns
-                    utils::expr_to_column_names(expr, &mut new_required_columns)
+                    utils::expr_to_columns(expr, &mut new_required_columns)
                 } else {
                     Ok(())
                 }
@@ -439,7 +421,7 @@
         | LogicalPlan::Extension { .. } => {
             let expr = plan.expressions();
             // collect all required columns by this plan
-            utils::exprlist_to_column_names(&expr, &mut new_required_columns)?;
+            utils::exprlist_to_columns(&expr, &mut new_required_columns)?;
 
             // apply the optimization to all inputs of the plan
             let inputs = plan.inputs();
