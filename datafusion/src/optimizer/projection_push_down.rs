--- conflicted
+++ resolved
@@ -330,11 +330,7 @@
         | LogicalPlan::EmptyRelation { .. }
         | LogicalPlan::Sort { .. }
         | LogicalPlan::CreateExternalTable { .. }
-<<<<<<< HEAD
-=======
-        | LogicalPlan::Union { .. }
         | LogicalPlan::CrossJoin { .. }
->>>>>>> ddaea81f
         | LogicalPlan::Extension { .. } => {
             let expr = plan.expressions();
             // collect all required columns by this plan
