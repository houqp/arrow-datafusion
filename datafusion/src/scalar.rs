// Licensed to the Apache Software Foundation (ASF) under one
// or more contributor license agreements.  See the NOTICE file
// distributed with this work for additional information
// regarding copyright ownership.  The ASF licenses this file
// to you under the Apache License, Version 2.0 (the
// "License"); you may not use this file except in compliance
// with the License.  You may obtain a copy of the License at
//
//   http://www.apache.org/licenses/LICENSE-2.0
//
// Unless required by applicable law or agreed to in writing,
// software distributed under the License is distributed on an
// "AS IS" BASIS, WITHOUT WARRANTIES OR CONDITIONS OF ANY
// KIND, either express or implied.  See the License for the
// specific language governing permissions and limitations
// under the License.

//! This module provides ScalarValue, an enum that can be used for storage of single elements

use std::{convert::TryFrom, fmt, iter::repeat, sync::Arc};

use crate::error::{DataFusionError, Result};
use crate::field_util::StructArrayExt;
use arrow::bitmap::Bitmap;
use arrow::buffer::Buffer;
use arrow::compute::concatenate;
use arrow::datatypes::DataType::Decimal;
use arrow::{
    array::*,
<<<<<<< HEAD
    buffer::MutableBuffer,
    datatypes::{DataType, Field, IntegerType, IntervalUnit, TimeUnit},
    scalar::{PrimitiveScalar, Scalar},
    types::{days_ms, NativeType},
=======
    compute::kernels::cast::cast,
    datatypes::{
        ArrowDictionaryKeyType, ArrowNativeType, DataType, Field, Float32Type,
        Float64Type, Int16Type, Int32Type, Int64Type, Int8Type, IntervalUnit, TimeUnit,
        TimestampMicrosecondType, TimestampMillisecondType, TimestampNanosecondType,
        TimestampSecondType, UInt16Type, UInt32Type, UInt64Type, UInt8Type,
    },
>>>>>>> 2008b1dc
};
use ordered_float::OrderedFloat;
use std::cmp::Ordering;
use std::convert::{Infallible, TryInto};
use std::str::FromStr;

type StringArray = Utf8Array<i32>;
type LargeStringArray = Utf8Array<i64>;
type SmallBinaryArray = BinaryArray<i32>;
type LargeBinaryArray = BinaryArray<i64>;
type MutableStringArray = MutableUtf8Array<i32>;
type MutableLargeStringArray = MutableUtf8Array<i64>;

// TODO may need to be moved to arrow-rs
/// The max precision and scale for decimal128
pub(crate) const MAX_PRECISION_FOR_DECIMAL128: usize = 38;
pub(crate) const MAX_SCALE_FOR_DECIMAL128: usize = 38;

/// Represents a dynamically typed, nullable single value.
/// This is the single-valued counter-part of arrow’s `Array`.
#[derive(Clone)]
pub enum ScalarValue {
    /// true or false value
    Boolean(Option<bool>),
    /// 32bit float
    Float32(Option<f32>),
    /// 64bit float
    Float64(Option<f64>),
    /// 128bit decimal, using the i128 to represent the decimal
    Decimal128(Option<i128>, usize, usize),
    /// signed 8bit int
    Int8(Option<i8>),
    /// signed 16bit int
    Int16(Option<i16>),
    /// signed 32bit int
    Int32(Option<i32>),
    /// signed 64bit int
    Int64(Option<i64>),
    /// unsigned 8bit int
    UInt8(Option<u8>),
    /// unsigned 16bit int
    UInt16(Option<u16>),
    /// unsigned 32bit int
    UInt32(Option<u32>),
    /// unsigned 64bit int
    UInt64(Option<u64>),
    /// utf-8 encoded string.
    Utf8(Option<String>),
    /// utf-8 encoded string representing a LargeString's arrow type.
    LargeUtf8(Option<String>),
    /// binary
    Binary(Option<Vec<u8>>),
    /// large binary
    LargeBinary(Option<Vec<u8>>),
    /// list of nested ScalarValue (boxed to reduce size_of(ScalarValue))
    #[allow(clippy::box_collection)]
    List(Option<Box<Vec<ScalarValue>>>, Box<DataType>),
    /// Date stored as a signed 32bit int
    Date32(Option<i32>),
    /// Date stored as a signed 64bit int
    Date64(Option<i64>),
    /// Timestamp Second
    TimestampSecond(Option<i64>, Option<String>),
    /// Timestamp Milliseconds
    TimestampMillisecond(Option<i64>, Option<String>),
    /// Timestamp Microseconds
    TimestampMicrosecond(Option<i64>, Option<String>),
    /// Timestamp Nanoseconds
    TimestampNanosecond(Option<i64>, Option<String>),
    /// Interval with YearMonth unit
    IntervalYearMonth(Option<i32>),
    /// Interval with DayTime unit
    IntervalDayTime(Option<days_ms>),
    /// struct of nested ScalarValue (boxed to reduce size_of(ScalarValue))
    #[allow(clippy::box_collection)]
    Struct(Option<Box<Vec<ScalarValue>>>, Box<Vec<Field>>),
}

// manual implementation of `PartialEq` that uses OrderedFloat to
// get defined behavior for floating point
impl PartialEq for ScalarValue {
    fn eq(&self, other: &Self) -> bool {
        use ScalarValue::*;
        // This purposely doesn't have a catch-all "(_, _)" so that
        // any newly added enum variant will require editing this list
        // or else face a compile error
        match (self, other) {
            (Decimal128(v1, p1, s1), Decimal128(v2, p2, s2)) => {
                v1.eq(v2) && p1.eq(p2) && s1.eq(s2)
            }
            (Decimal128(_, _, _), _) => false,
            (Boolean(v1), Boolean(v2)) => v1.eq(v2),
            (Boolean(_), _) => false,
            (Float32(v1), Float32(v2)) => {
                let v1 = v1.map(OrderedFloat);
                let v2 = v2.map(OrderedFloat);
                v1.eq(&v2)
            }
            (Float32(_), _) => false,
            (Float64(v1), Float64(v2)) => {
                let v1 = v1.map(OrderedFloat);
                let v2 = v2.map(OrderedFloat);
                v1.eq(&v2)
            }
            (Float64(_), _) => false,
            (Int8(v1), Int8(v2)) => v1.eq(v2),
            (Int8(_), _) => false,
            (Int16(v1), Int16(v2)) => v1.eq(v2),
            (Int16(_), _) => false,
            (Int32(v1), Int32(v2)) => v1.eq(v2),
            (Int32(_), _) => false,
            (Int64(v1), Int64(v2)) => v1.eq(v2),
            (Int64(_), _) => false,
            (UInt8(v1), UInt8(v2)) => v1.eq(v2),
            (UInt8(_), _) => false,
            (UInt16(v1), UInt16(v2)) => v1.eq(v2),
            (UInt16(_), _) => false,
            (UInt32(v1), UInt32(v2)) => v1.eq(v2),
            (UInt32(_), _) => false,
            (UInt64(v1), UInt64(v2)) => v1.eq(v2),
            (UInt64(_), _) => false,
            (Utf8(v1), Utf8(v2)) => v1.eq(v2),
            (Utf8(_), _) => false,
            (LargeUtf8(v1), LargeUtf8(v2)) => v1.eq(v2),
            (LargeUtf8(_), _) => false,
            (Binary(v1), Binary(v2)) => v1.eq(v2),
            (Binary(_), _) => false,
            (LargeBinary(v1), LargeBinary(v2)) => v1.eq(v2),
            (LargeBinary(_), _) => false,
            (List(v1, t1), List(v2, t2)) => v1.eq(v2) && t1.eq(t2),
            (List(_, _), _) => false,
            (Date32(v1), Date32(v2)) => v1.eq(v2),
            (Date32(_), _) => false,
            (Date64(v1), Date64(v2)) => v1.eq(v2),
            (Date64(_), _) => false,
            (TimestampSecond(v1, _), TimestampSecond(v2, _)) => v1.eq(v2),
            (TimestampSecond(_, _), _) => false,
            (TimestampMillisecond(v1, _), TimestampMillisecond(v2, _)) => v1.eq(v2),
            (TimestampMillisecond(_, _), _) => false,
            (TimestampMicrosecond(v1, _), TimestampMicrosecond(v2, _)) => v1.eq(v2),
            (TimestampMicrosecond(_, _), _) => false,
            (TimestampNanosecond(v1, _), TimestampNanosecond(v2, _)) => v1.eq(v2),
            (TimestampNanosecond(_, _), _) => false,
            (IntervalYearMonth(v1), IntervalYearMonth(v2)) => v1.eq(v2),
            (IntervalYearMonth(_), _) => false,
            (IntervalDayTime(v1), IntervalDayTime(v2)) => v1.eq(v2),
            (IntervalDayTime(_), _) => false,
            (Struct(v1, t1), Struct(v2, t2)) => v1.eq(v2) && t1.eq(t2),
            (Struct(_, _), _) => false,
        }
    }
}

// manual implementation of `PartialOrd` that uses OrderedFloat to
// get defined behavior for floating point
impl PartialOrd for ScalarValue {
    fn partial_cmp(&self, other: &Self) -> Option<Ordering> {
        use ScalarValue::*;
        // This purposely doesn't have a catch-all "(_, _)" so that
        // any newly added enum variant will require editing this list
        // or else face a compile error
        match (self, other) {
            (Decimal128(v1, p1, s1), Decimal128(v2, p2, s2)) => {
                if p1.eq(p2) && s1.eq(s2) {
                    v1.partial_cmp(v2)
                } else {
                    // Two decimal values can be compared if they have the same precision and scale.
                    None
                }
            }
            (Decimal128(_, _, _), _) => None,
            (Boolean(v1), Boolean(v2)) => v1.partial_cmp(v2),
            (Boolean(_), _) => None,
            (Float32(v1), Float32(v2)) => {
                let v1 = v1.map(OrderedFloat);
                let v2 = v2.map(OrderedFloat);
                v1.partial_cmp(&v2)
            }
            (Float32(_), _) => None,
            (Float64(v1), Float64(v2)) => {
                let v1 = v1.map(OrderedFloat);
                let v2 = v2.map(OrderedFloat);
                v1.partial_cmp(&v2)
            }
            (Float64(_), _) => None,
            (Int8(v1), Int8(v2)) => v1.partial_cmp(v2),
            (Int8(_), _) => None,
            (Int16(v1), Int16(v2)) => v1.partial_cmp(v2),
            (Int16(_), _) => None,
            (Int32(v1), Int32(v2)) => v1.partial_cmp(v2),
            (Int32(_), _) => None,
            (Int64(v1), Int64(v2)) => v1.partial_cmp(v2),
            (Int64(_), _) => None,
            (UInt8(v1), UInt8(v2)) => v1.partial_cmp(v2),
            (UInt8(_), _) => None,
            (UInt16(v1), UInt16(v2)) => v1.partial_cmp(v2),
            (UInt16(_), _) => None,
            (UInt32(v1), UInt32(v2)) => v1.partial_cmp(v2),
            (UInt32(_), _) => None,
            (UInt64(v1), UInt64(v2)) => v1.partial_cmp(v2),
            (UInt64(_), _) => None,
            (Utf8(v1), Utf8(v2)) => v1.partial_cmp(v2),
            (Utf8(_), _) => None,
            (LargeUtf8(v1), LargeUtf8(v2)) => v1.partial_cmp(v2),
            (LargeUtf8(_), _) => None,
            (Binary(v1), Binary(v2)) => v1.partial_cmp(v2),
            (Binary(_), _) => None,
            (LargeBinary(v1), LargeBinary(v2)) => v1.partial_cmp(v2),
            (LargeBinary(_), _) => None,
            (List(v1, t1), List(v2, t2)) => {
                if t1.eq(t2) {
                    v1.partial_cmp(v2)
                } else {
                    None
                }
            }
            (List(_, _), _) => None,
            (Date32(v1), Date32(v2)) => v1.partial_cmp(v2),
            (Date32(_), _) => None,
            (Date64(v1), Date64(v2)) => v1.partial_cmp(v2),
            (Date64(_), _) => None,
<<<<<<< HEAD
            (TimestampSecond(v1), TimestampSecond(v2)) => v1.partial_cmp(v2),
            (TimestampSecond(_), _) => None,
            (TimestampMillisecond(v1), TimestampMillisecond(v2)) => v1.partial_cmp(v2),
            (TimestampMillisecond(_), _) => None,
            (TimestampMicrosecond(v1), TimestampMicrosecond(v2)) => v1.partial_cmp(v2),
            (TimestampMicrosecond(_), _) => None,
            (TimestampNanosecond(v1), TimestampNanosecond(v2)) => v1.partial_cmp(v2),
            (TimestampNanosecond(_), _) => None,
            (_, IntervalYearMonth(_)) => None,
=======
            (TimestampSecond(v1, _), TimestampSecond(v2, _)) => v1.partial_cmp(v2),
            (TimestampSecond(_, _), _) => None,
            (TimestampMillisecond(v1, _), TimestampMillisecond(v2, _)) => {
                v1.partial_cmp(v2)
            }
            (TimestampMillisecond(_, _), _) => None,
            (TimestampMicrosecond(v1, _), TimestampMicrosecond(v2, _)) => {
                v1.partial_cmp(v2)
            }
            (TimestampMicrosecond(_, _), _) => None,
            (TimestampNanosecond(v1, _), TimestampNanosecond(v2, _)) => {
                v1.partial_cmp(v2)
            }
            (TimestampNanosecond(_, _), _) => None,
            (IntervalYearMonth(v1), IntervalYearMonth(v2)) => v1.partial_cmp(v2),
>>>>>>> 2008b1dc
            (IntervalYearMonth(_), _) => None,
            (_, IntervalDayTime(_)) => None,
            (IntervalDayTime(_), _) => None,
            (Struct(v1, t1), Struct(v2, t2)) => {
                if t1.eq(t2) {
                    v1.partial_cmp(v2)
                } else {
                    None
                }
            }
            (Struct(_, _), _) => None,
        }
    }
}

impl Eq for ScalarValue {}

// manual implementation of `Hash` that uses OrderedFloat to
// get defined behavior for floating point
impl std::hash::Hash for ScalarValue {
    fn hash<H: std::hash::Hasher>(&self, state: &mut H) {
        use ScalarValue::*;
        match self {
            Decimal128(v, p, s) => {
                v.hash(state);
                p.hash(state);
                s.hash(state)
            }
            Boolean(v) => v.hash(state),
            Float32(v) => {
                let v = v.map(OrderedFloat);
                v.hash(state)
            }
            Float64(v) => {
                let v = v.map(OrderedFloat);
                v.hash(state)
            }
            Int8(v) => v.hash(state),
            Int16(v) => v.hash(state),
            Int32(v) => v.hash(state),
            Int64(v) => v.hash(state),
            UInt8(v) => v.hash(state),
            UInt16(v) => v.hash(state),
            UInt32(v) => v.hash(state),
            UInt64(v) => v.hash(state),
            Utf8(v) => v.hash(state),
            LargeUtf8(v) => v.hash(state),
            Binary(v) => v.hash(state),
            LargeBinary(v) => v.hash(state),
            List(v, t) => {
                v.hash(state);
                t.hash(state);
            }
            Date32(v) => v.hash(state),
            Date64(v) => v.hash(state),
            TimestampSecond(v, _) => v.hash(state),
            TimestampMillisecond(v, _) => v.hash(state),
            TimestampMicrosecond(v, _) => v.hash(state),
            TimestampNanosecond(v, _) => v.hash(state),
            IntervalYearMonth(v) => v.hash(state),
            IntervalDayTime(v) => v.hash(state),
            Struct(v, t) => {
                v.hash(state);
                t.hash(state);
            }
        }
    }
}

// return the index into the dictionary values for array@index as well
// as a reference to the dictionary values array. Returns None for the
// index if the array is NULL at index
#[inline]
fn get_dict_value<K: DictionaryKey>(
    array: &ArrayRef,
    index: usize,
) -> Result<(&ArrayRef, Option<usize>)> {
    let dict_array = array.as_any().downcast_ref::<DictionaryArray<K>>().unwrap();

    // look up the index in the values dictionary
    let keys_col = dict_array.keys();
    if !keys_col.is_valid(index) {
        return Ok((dict_array.values(), None));
    }
    let values_index = keys_col.value(index).to_usize().ok_or_else(|| {
        DataFusionError::Internal(format!(
            "Can not convert index to usize in dictionary of type creating group by value {:?}",
            keys_col.data_type()
        ))
    })?;

    Ok((dict_array.values(), Some(values_index)))
}

macro_rules! typed_cast_tz {
    ($array:expr, $index:expr, $ARRAYTYPE:ident, $SCALAR:ident, $TZ:expr) => {{
        let array = $array.as_any().downcast_ref::<$ARRAYTYPE>().unwrap();
        ScalarValue::$SCALAR(
            match array.is_null($index) {
                true => None,
                false => Some(array.value($index).into()),
            },
            $TZ.clone(),
        )
    }};
}

macro_rules! typed_cast {
    ($array:expr, $index:expr, $ARRAYTYPE:ident, $SCALAR:ident) => {{
        let array = $array.as_any().downcast_ref::<$ARRAYTYPE>().unwrap();
        ScalarValue::$SCALAR(match array.is_null($index) {
            true => None,
            false => Some(array.value($index).into()),
        })
    }};
}

macro_rules! build_list {
    ($VALUE_BUILDER_TY:ident, $SCALAR_TY:ident, $VALUES:expr, $SIZE:expr) => {{
        let dt = DataType::List(Box::new(Field::new("item", DataType::$SCALAR_TY, true)));
        match $VALUES {
            // the return on the macro is necessary, to short-circuit and return ArrayRef
            None => {
                return Arc::from(new_null_array(dt, $SIZE));
            }
            Some(values) => {
                let mut array = MutableListArray::<i32, $VALUE_BUILDER_TY>::new_from(
                    <$VALUE_BUILDER_TY>::default(),
                    dt,
                    $SIZE,
                );
                build_values_list!(array, $SCALAR_TY, values.as_ref(), $SIZE)
            }
        }
    }};
}

macro_rules! build_timestamp_list {
    ($TIME_UNIT:expr, $TIME_ZONE:expr, $VALUES:expr, $SIZE:expr) => {{
        let child_dt = DataType::Timestamp($TIME_UNIT, $TIME_ZONE);
        match $VALUES {
            // the return on the macro is necessary, to short-circuit and return ArrayRef
            None => {
                let null_array: ArrayRef = new_null_array(
                    DataType::List(Box::new(Field::new("item", child_dt, true))),
                    $SIZE,
                )
                .into();
                null_array
            }
            Some(values) => {
                let values = values.as_ref();
                let empty_arr = <Int64Vec>::default().to(child_dt.clone());
                let mut array = MutableListArray::<i32, Int64Vec>::new_from(
                    empty_arr,
                    DataType::List(Box::new(Field::new("item", child_dt, true))),
                    $SIZE,
                );

                match $TIME_UNIT {
<<<<<<< HEAD
                    TimeUnit::Second => {
                        build_values_list!(array, TimestampSecond, values, $SIZE)
                    }
                    TimeUnit::Microsecond => {
                        build_values_list!(array, TimestampMillisecond, values, $SIZE)
                    }
                    TimeUnit::Millisecond => {
                        build_values_list!(array, TimestampMicrosecond, values, $SIZE)
                    }
                    TimeUnit::Nanosecond => {
                        build_values_list!(array, TimestampNanosecond, values, $SIZE)
                    }
=======
                    TimeUnit::Second => build_values_list_tz!(
                        TimestampSecondBuilder,
                        TimestampSecond,
                        values,
                        $SIZE
                    ),
                    TimeUnit::Microsecond => build_values_list_tz!(
                        TimestampMillisecondBuilder,
                        TimestampMillisecond,
                        values,
                        $SIZE
                    ),
                    TimeUnit::Millisecond => build_values_list_tz!(
                        TimestampMicrosecondBuilder,
                        TimestampMicrosecond,
                        values,
                        $SIZE
                    ),
                    TimeUnit::Nanosecond => build_values_list_tz!(
                        TimestampNanosecondBuilder,
                        TimestampNanosecond,
                        values,
                        $SIZE
                    ),
>>>>>>> 2008b1dc
                }
            }
        }
    }};
}

macro_rules! build_values_list {
    ($MUTABLE_ARR:ident, $SCALAR_TY:ident, $VALUES:expr, $SIZE:expr) => {{
        for _ in 0..$SIZE {
            let mut vec = vec![];
            for scalar_value in $VALUES {
                match scalar_value {
                    ScalarValue::$SCALAR_TY(v) => {
                        vec.push(v.clone());
                    }
                    _ => panic!("Incompatible ScalarValue for list"),
                };
            }
            $MUTABLE_ARR.try_push(Some(vec)).unwrap();
        }

        let array: ListArray<i32> = $MUTABLE_ARR.into();
        Arc::new(array)
    }};
}

<<<<<<< HEAD
macro_rules! dyn_to_array {
    ($self:expr, $value:expr, $size:expr, $ty:ty) => {{
        Arc::new(PrimitiveArray::<$ty>::from_data(
            $self.get_datatype(),
            MutableBuffer::<$ty>::from_trusted_len_iter(repeat(*$value).take($size))
                .into(),
            None,
        ))
=======
macro_rules! build_values_list_tz {
    ($VALUE_BUILDER_TY:ident, $SCALAR_TY:ident, $VALUES:expr, $SIZE:expr) => {{
        let mut builder = ListBuilder::new($VALUE_BUILDER_TY::new($VALUES.len()));

        for _ in 0..$SIZE {
            for scalar_value in $VALUES {
                match scalar_value {
                    ScalarValue::$SCALAR_TY(Some(v), _) => {
                        builder.values().append_value(v.clone()).unwrap()
                    }
                    ScalarValue::$SCALAR_TY(None, _) => {
                        builder.values().append_null().unwrap();
                    }
                    _ => panic!("Incompatible ScalarValue for list"),
                };
            }
            builder.append(true).unwrap();
        }

        builder.finish()
    }};
}

macro_rules! build_array_from_option {
    ($DATA_TYPE:ident, $ARRAY_TYPE:ident, $EXPR:expr, $SIZE:expr) => {{
        match $EXPR {
            Some(value) => Arc::new($ARRAY_TYPE::from_value(*value, $SIZE)),
            None => new_null_array(&DataType::$DATA_TYPE, $SIZE),
        }
    }};
    ($DATA_TYPE:ident, $ENUM:expr, $ARRAY_TYPE:ident, $EXPR:expr, $SIZE:expr) => {{
        match $EXPR {
            Some(value) => Arc::new($ARRAY_TYPE::from_value(*value, $SIZE)),
            None => new_null_array(&DataType::$DATA_TYPE($ENUM), $SIZE),
        }
    }};
    ($DATA_TYPE:ident, $ENUM:expr, $ENUM2:expr, $ARRAY_TYPE:ident, $EXPR:expr, $SIZE:expr) => {{
        match $EXPR {
            Some(value) => {
                let array: ArrayRef = Arc::new($ARRAY_TYPE::from_value(*value, $SIZE));
                // Need to call cast to cast to final data type with timezone/extra param
                cast(&array, &DataType::$DATA_TYPE($ENUM, $ENUM2))
                    .expect("cannot do temporal cast")
            }
            None => new_null_array(&DataType::$DATA_TYPE($ENUM, $ENUM2), $SIZE),
        }
>>>>>>> 2008b1dc
    }};
}

macro_rules! eq_array_primitive {
    ($array:expr, $index:expr, $ARRAYTYPE:ident, $VALUE:expr) => {{
        let array = $array.as_any().downcast_ref::<$ARRAYTYPE>().unwrap();
        let is_valid = array.is_valid($index);
        match $VALUE {
            Some(val) => is_valid && &array.value($index) == val,
            None => !is_valid,
        }
    }};
}

impl ScalarValue {
<<<<<<< HEAD
    /// Create null scalar value for specific data type.
    pub fn new_null(dt: DataType) -> Self {
        match dt {
            DataType::Timestamp(TimeUnit::Second, _) => {
                ScalarValue::TimestampSecond(None)
            }
            DataType::Timestamp(TimeUnit::Millisecond, _) => {
                ScalarValue::TimestampMillisecond(None)
            }
            DataType::Timestamp(TimeUnit::Microsecond, _) => {
                ScalarValue::TimestampMicrosecond(None)
            }
            DataType::Timestamp(TimeUnit::Nanosecond, _) => {
                ScalarValue::TimestampNanosecond(None)
            }
            _ => todo!("Create null scalar value for datatype: {:?}", dt),
=======
    /// Return true if the value is numeric
    pub fn is_numeric(&self) -> bool {
        matches!(
            self,
            ScalarValue::Float32(_)
                | ScalarValue::Float64(_)
                | ScalarValue::Decimal128(_, _, _)
                | ScalarValue::Int8(_)
                | ScalarValue::Int16(_)
                | ScalarValue::Int32(_)
                | ScalarValue::Int64(_)
                | ScalarValue::UInt8(_)
                | ScalarValue::UInt16(_)
                | ScalarValue::UInt32(_)
                | ScalarValue::UInt64(_)
        )
    }

    /// Add two numeric ScalarValues
    pub fn add(lhs: &ScalarValue, rhs: &ScalarValue) -> Result<ScalarValue> {
        if !lhs.is_numeric() || !rhs.is_numeric() {
            return Err(DataFusionError::Internal(format!(
                "Addition only supports numeric types, \
                    here has  {:?} and {:?}",
                lhs.get_datatype(),
                rhs.get_datatype()
            )));
        }

        if lhs.is_null() || rhs.is_null() {
            return Err(DataFusionError::Internal(
                "Addition does not support empty values".to_string(),
            ));
        }

        // TODO: Finding a good way to support operation between different types without
        // writing a hige match block.
        // TODO: Add support for decimal types
        match (lhs, rhs) {
            (ScalarValue::Decimal128(_, _, _), _) |
            (_, ScalarValue::Decimal128(_, _, _)) => {
                Err(DataFusionError::Internal(
                    "Addition with Decimals are not supported for now".to_string()
                ))
            },
            // f64 / _
            (ScalarValue::Float64(f1), ScalarValue::Float64(f2)) => {
                Ok(ScalarValue::Float64(Some(f1.unwrap() + f2.unwrap())))
            },
            // f32 / _
            (ScalarValue::Float32(f1), ScalarValue::Float64(f2)) => {
                Ok(ScalarValue::Float64(Some(f1.unwrap() as f64 + f2.unwrap())))
            },
            (ScalarValue::Float32(f1), ScalarValue::Float32(f2)) => {
                Ok(ScalarValue::Float64(Some(f1.unwrap() as f64 + f2.unwrap() as f64)))
            },
            // i64 / _
            (ScalarValue::Int64(f1), ScalarValue::Float64(f2)) => {
                Ok(ScalarValue::Float64(Some(f1.unwrap() as f64 + f2.unwrap())))
            },
            (ScalarValue::Int64(f1), ScalarValue::Int64(f2)) => {
                Ok(ScalarValue::Int64(Some(f1.unwrap() + f2.unwrap())))
            },
            // i32 / _
            (ScalarValue::Int32(f1), ScalarValue::Float64(f2)) => {
                Ok(ScalarValue::Float64(Some(f1.unwrap() as f64 + f2.unwrap())))
            },
            (ScalarValue::Int32(f1), ScalarValue::Int32(f2)) => {
                Ok(ScalarValue::Int64(Some(f1.unwrap() as i64 + f2.unwrap() as i64)))
            },
            // i16 / _
            (ScalarValue::Int16(f1), ScalarValue::Float64(f2)) => {
                Ok(ScalarValue::Float64(Some(f1.unwrap() as f64 + f2.unwrap())))
            },
            (ScalarValue::Int16(f1), ScalarValue::Int16(f2)) => {
                Ok(ScalarValue::Int32(Some(f1.unwrap() as i32 + f2.unwrap() as i32)))
            },
            // i8 / _
            (ScalarValue::Int8(f1), ScalarValue::Float64(f2)) => {
                Ok(ScalarValue::Float64(Some(f1.unwrap() as f64 + f2.unwrap())))
            },
            (ScalarValue::Int8(f1), ScalarValue::Int8(f2)) => {
                Ok(ScalarValue::Int16(Some(f1.unwrap() as i16 + f2.unwrap() as i16)))
            },
            // u64 / _
            (ScalarValue::UInt64(f1), ScalarValue::Float64(f2)) => {
                Ok(ScalarValue::Float64(Some(f1.unwrap() as f64 + f2.unwrap())))
            },
            (ScalarValue::UInt64(f1), ScalarValue::UInt64(f2)) => {
                Ok(ScalarValue::UInt64(Some(f1.unwrap() as u64 + f2.unwrap() as u64)))
            },
            // u32 / _
            (ScalarValue::UInt32(f1), ScalarValue::Float64(f2)) => {
                Ok(ScalarValue::Float64(Some(f1.unwrap() as f64 + f2.unwrap())))
            },
            (ScalarValue::UInt32(f1), ScalarValue::UInt32(f2)) => {
                Ok(ScalarValue::UInt64(Some(f1.unwrap() as u64 + f2.unwrap() as u64)))
            },
            // u16 / _
            (ScalarValue::UInt16(f1), ScalarValue::Float64(f2)) => {
                Ok(ScalarValue::Float64(Some(f1.unwrap() as f64 + f2.unwrap())))
            },
            (ScalarValue::UInt16(f1), ScalarValue::UInt16(f2)) => {
                Ok(ScalarValue::UInt32(Some(f1.unwrap() as u32 + f2.unwrap() as u32)))
            },
            // u8 / _
            (ScalarValue::UInt8(f1), ScalarValue::Float64(f2)) => {
                Ok(ScalarValue::Float64(Some(f1.unwrap() as f64 + f2.unwrap())))
            },
            (ScalarValue::UInt8(f1), ScalarValue::UInt8(f2)) => {
                Ok(ScalarValue::UInt16(Some(f1.unwrap() as u16 + f2.unwrap() as u16)))
            },
            _ => Err(DataFusionError::Internal(
                format!(
                "Addition only support calculation with the same type or f64 as one of the numbers for now, here has {:?} and {:?}",
                lhs.get_datatype(), rhs.get_datatype()
            ))),
        }
    }

    /// Multiply two numeric ScalarValues
    pub fn mul(lhs: &ScalarValue, rhs: &ScalarValue) -> Result<ScalarValue> {
        if !lhs.is_numeric() || !rhs.is_numeric() {
            return Err(DataFusionError::Internal(format!(
                "Multiplication is only supported on numeric types, \
                    here has  {:?} and {:?}",
                lhs.get_datatype(),
                rhs.get_datatype()
            )));
        }

        if lhs.is_null() || rhs.is_null() {
            return Err(DataFusionError::Internal(
                "Multiplication does not support empty values".to_string(),
            ));
        }

        // TODO: Finding a good way to support operation between different types without
        // writing a hige match block.
        // TODO: Add support for decimal type
        match (lhs, rhs) {
            (ScalarValue::Decimal128(_, _, _), _)
            | (_, ScalarValue::Decimal128(_, _, _)) => Err(DataFusionError::Internal(
                "Multiplication with Decimals are not supported for now".to_string(),
            )),
            // f64 / _
            (ScalarValue::Float64(f1), ScalarValue::Float64(f2)) => {
                Ok(ScalarValue::Float64(Some(f1.unwrap() * f2.unwrap())))
            }
            // f32 / _
            (ScalarValue::Float32(f1), ScalarValue::Float32(f2)) => Ok(
                ScalarValue::Float64(Some(f1.unwrap() as f64 * f2.unwrap() as f64)),
            ),
            // i64 / _
            (ScalarValue::Int64(f1), ScalarValue::Int64(f2)) => {
                Ok(ScalarValue::Int64(Some(f1.unwrap() * f2.unwrap())))
            }
            // i32 / _
            (ScalarValue::Int32(f1), ScalarValue::Int32(f2)) => Ok(ScalarValue::Int64(
                Some(f1.unwrap() as i64 * f2.unwrap() as i64),
            )),
            // i16 / _
            (ScalarValue::Int16(f1), ScalarValue::Int16(f2)) => Ok(ScalarValue::Int32(
                Some(f1.unwrap() as i32 * f2.unwrap() as i32),
            )),
            // i8 / _
            (ScalarValue::Int8(f1), ScalarValue::Int8(f2)) => Ok(ScalarValue::Int16(
                Some(f1.unwrap() as i16 * f2.unwrap() as i16),
            )),
            // u64 / _
            (ScalarValue::UInt64(f1), ScalarValue::UInt64(f2)) => Ok(
                ScalarValue::UInt64(Some(f1.unwrap() as u64 * f2.unwrap() as u64)),
            ),
            // u32 / _
            (ScalarValue::UInt32(f1), ScalarValue::UInt32(f2)) => Ok(
                ScalarValue::UInt64(Some(f1.unwrap() as u64 * f2.unwrap() as u64)),
            ),
            // u16 / _
            (ScalarValue::UInt16(f1), ScalarValue::UInt16(f2)) => Ok(
                ScalarValue::UInt32(Some(f1.unwrap() as u32 * f2.unwrap() as u32)),
            ),
            // u8 / _
            (ScalarValue::UInt8(f1), ScalarValue::UInt8(f2)) => Ok(ScalarValue::UInt16(
                Some(f1.unwrap() as u16 * f2.unwrap() as u16),
            )),
            _ => Err(DataFusionError::Internal(format!(
                "Multiplication only support f64 for now, here has {:?} and {:?}",
                lhs.get_datatype(),
                rhs.get_datatype()
            ))),
        }
    }

    /// Division between two numeric ScalarValues
    pub fn div(lhs: &ScalarValue, rhs: &ScalarValue) -> Result<ScalarValue> {
        if !lhs.is_numeric() || !rhs.is_numeric() {
            return Err(DataFusionError::Internal(format!(
                "Division is only supported on numeric types, \
                    here has  {:?} and {:?}",
                lhs.get_datatype(),
                rhs.get_datatype()
            )));
        }

        if lhs.is_null() || rhs.is_null() {
            return Err(DataFusionError::Internal(
                "Division does not support empty values".to_string(),
            ));
        }

        // TODO: Finding a good way to support operation between different types without
        // writing a hige match block.
        // TODO: Add support for decimal types
        match (lhs, rhs) {
            (ScalarValue::Decimal128(_, _, _), _) |
            (_, ScalarValue::Decimal128(_, _, _)) => {
                Err(DataFusionError::Internal(
                    "Division with Decimals are not supported for now".to_string()
                ))
            },
            // f64 / _
            (ScalarValue::Float64(f1), ScalarValue::Float64(f2)) => {
                Ok(ScalarValue::Float64(Some(f1.unwrap() / f2.unwrap())))
            },
            // f32 / _
            (ScalarValue::Float32(f1), ScalarValue::Float64(f2)) => {
                Ok(ScalarValue::Float64(Some(f1.unwrap() as f64/ f2.unwrap())))
            },
            (ScalarValue::Float32(f1), ScalarValue::Float32(f2)) => {
                Ok(ScalarValue::Float64(Some(f1.unwrap() as f64/ f2.unwrap() as f64)))
            },
            // i64 / _
            (ScalarValue::Int64(f1), ScalarValue::Float64(f2)) => {
                Ok(ScalarValue::Float64(Some(f1.unwrap() as f64 / f2.unwrap())))
            },
            (ScalarValue::Int64(f1), ScalarValue::Int64(f2)) => {
                Ok(ScalarValue::Float64(Some(f1.unwrap() as f64 / f2.unwrap() as f64)))
            },
            // i32 / _
            (ScalarValue::Int32(f1), ScalarValue::Float64(f2)) => {
                Ok(ScalarValue::Float64(Some(f1.unwrap() as f64 / f2.unwrap())))
            },
            (ScalarValue::Int32(f1), ScalarValue::Int32(f2)) => {
                Ok(ScalarValue::Float64(Some(f1.unwrap() as f64 / f2.unwrap() as f64)))
            },
            // i16 / _
            (ScalarValue::Int16(f1), ScalarValue::Float64(f2)) => {
                Ok(ScalarValue::Float64(Some(f1.unwrap() as f64 / f2.unwrap())))
            },
            (ScalarValue::Int16(f1), ScalarValue::Int16(f2)) => {
                Ok(ScalarValue::Float64(Some(f1.unwrap() as f64 / f2.unwrap() as f64)))
            },
            // i8 / _
            (ScalarValue::Int8(f1), ScalarValue::Float64(f2)) => {
                Ok(ScalarValue::Float64(Some(f1.unwrap() as f64 / f2.unwrap())))
            },
            (ScalarValue::Int8(f1), ScalarValue::Int8(f2)) => {
                Ok(ScalarValue::Float64(Some(f1.unwrap() as f64 / f2.unwrap() as f64)))
            },
            // u64 / _
            (ScalarValue::UInt64(f1), ScalarValue::Float64(f2)) => {
                Ok(ScalarValue::Float64(Some(f1.unwrap() as f64 / f2.unwrap())))
            },
            (ScalarValue::UInt64(f1), ScalarValue::UInt64(f2)) => {
                Ok(ScalarValue::Float64(Some(f1.unwrap() as f64 / f2.unwrap() as f64)))
            },
            // u32 / _
            (ScalarValue::UInt32(f1), ScalarValue::Float64(f2)) => {
                Ok(ScalarValue::Float64(Some(f1.unwrap() as f64 / f2.unwrap())))
            },
            (ScalarValue::UInt32(f1), ScalarValue::UInt32(f2)) => {
                Ok(ScalarValue::Float64(Some(f1.unwrap() as f64 / f2.unwrap() as f64)))
            },
            // u16 / _
            (ScalarValue::UInt16(f1), ScalarValue::Float64(f2)) => {
                Ok(ScalarValue::Float64(Some(f1.unwrap() as f64 / f2.unwrap())))
            },
            (ScalarValue::UInt16(f1), ScalarValue::UInt16(f2)) => {
                Ok(ScalarValue::Float64(Some(f1.unwrap() as f64 / f2.unwrap() as f64)))
            },
            // u8 / _
            (ScalarValue::UInt8(f1), ScalarValue::Float64(f2)) => {
                Ok(ScalarValue::Float64(Some(f1.unwrap() as f64 / f2.unwrap())))
            },
            (ScalarValue::UInt8(f1), ScalarValue::UInt8(f2)) => {
                Ok(ScalarValue::Float64(Some(f1.unwrap() as f64 / f2.unwrap() as f64)))
            },
            _ => Err(DataFusionError::Internal(
                format!(
                "Division only support calculation with the same type or f64 as denominator for now, here has {:?} and {:?}",
                lhs.get_datatype(), rhs.get_datatype()
            ))),
>>>>>>> 2008b1dc
        }
    }

    /// Create a decimal Scalar from value/precision and scale.
    pub fn try_new_decimal128(
        value: i128,
        precision: usize,
        scale: usize,
    ) -> Result<Self> {
        // make sure the precision and scale is valid
        if precision <= MAX_PRECISION_FOR_DECIMAL128 && scale <= precision {
            return Ok(ScalarValue::Decimal128(Some(value), precision, scale));
        }
        return Err(DataFusionError::Internal(format!(
            "Can not new a decimal type ScalarValue for precision {} and scale {}",
            precision, scale
        )));
    }

    /// Getter for the `DataType` of the value
    pub fn get_datatype(&self) -> DataType {
        match self {
            ScalarValue::Boolean(_) => DataType::Boolean,
            ScalarValue::UInt8(_) => DataType::UInt8,
            ScalarValue::UInt16(_) => DataType::UInt16,
            ScalarValue::UInt32(_) => DataType::UInt32,
            ScalarValue::UInt64(_) => DataType::UInt64,
            ScalarValue::Int8(_) => DataType::Int8,
            ScalarValue::Int16(_) => DataType::Int16,
            ScalarValue::Int32(_) => DataType::Int32,
            ScalarValue::Int64(_) => DataType::Int64,
            ScalarValue::Decimal128(_, precision, scale) => {
                DataType::Decimal(*precision, *scale)
            }
            ScalarValue::TimestampSecond(_, tz_opt) => {
                DataType::Timestamp(TimeUnit::Second, tz_opt.clone())
            }
            ScalarValue::TimestampMillisecond(_, tz_opt) => {
                DataType::Timestamp(TimeUnit::Millisecond, tz_opt.clone())
            }
            ScalarValue::TimestampMicrosecond(_, tz_opt) => {
                DataType::Timestamp(TimeUnit::Microsecond, tz_opt.clone())
            }
            ScalarValue::TimestampNanosecond(_, tz_opt) => {
                DataType::Timestamp(TimeUnit::Nanosecond, tz_opt.clone())
            }
            ScalarValue::Float32(_) => DataType::Float32,
            ScalarValue::Float64(_) => DataType::Float64,
            ScalarValue::Utf8(_) => DataType::Utf8,
            ScalarValue::LargeUtf8(_) => DataType::LargeUtf8,
            ScalarValue::Binary(_) => DataType::Binary,
            ScalarValue::LargeBinary(_) => DataType::LargeBinary,
            ScalarValue::List(_, data_type) => DataType::List(Box::new(Field::new(
                "item",
                data_type.as_ref().clone(),
                true,
            ))),
            ScalarValue::Date32(_) => DataType::Date32,
            ScalarValue::Date64(_) => DataType::Date64,
            ScalarValue::IntervalYearMonth(_) => {
                DataType::Interval(IntervalUnit::YearMonth)
            }
            ScalarValue::IntervalDayTime(_) => DataType::Interval(IntervalUnit::DayTime),
            ScalarValue::Struct(_, fields) => DataType::Struct(fields.as_ref().clone()),
        }
    }

    /// Calculate arithmetic negation for a scalar value
    pub fn arithmetic_negate(&self) -> Self {
        match self {
            ScalarValue::Boolean(None)
            | ScalarValue::Int8(None)
            | ScalarValue::Int16(None)
            | ScalarValue::Int32(None)
            | ScalarValue::Int64(None)
            | ScalarValue::Float32(None) => self.clone(),
            ScalarValue::Float64(Some(v)) => ScalarValue::Float64(Some(-v)),
            ScalarValue::Float32(Some(v)) => ScalarValue::Float32(Some(-v)),
            ScalarValue::Int8(Some(v)) => ScalarValue::Int8(Some(-v)),
            ScalarValue::Int16(Some(v)) => ScalarValue::Int16(Some(-v)),
            ScalarValue::Int32(Some(v)) => ScalarValue::Int32(Some(-v)),
            ScalarValue::Int64(Some(v)) => ScalarValue::Int64(Some(-v)),
            ScalarValue::Decimal128(Some(v), precision, scale) => {
                ScalarValue::Decimal128(Some(-v), *precision, *scale)
            }
            _ => panic!("Cannot run arithmetic negate on scalar value: {:?}", self),
        }
    }

    /// whether this value is null or not.
    pub fn is_null(&self) -> bool {
        matches!(
            *self,
            ScalarValue::Boolean(None)
                | ScalarValue::UInt8(None)
                | ScalarValue::UInt16(None)
                | ScalarValue::UInt32(None)
                | ScalarValue::UInt64(None)
                | ScalarValue::Int8(None)
                | ScalarValue::Int16(None)
                | ScalarValue::Int32(None)
                | ScalarValue::Int64(None)
                | ScalarValue::Float32(None)
                | ScalarValue::Float64(None)
                | ScalarValue::Date32(None)
                | ScalarValue::Date64(None)
                | ScalarValue::Utf8(None)
                | ScalarValue::LargeUtf8(None)
                | ScalarValue::List(None, _)
                | ScalarValue::TimestampSecond(None, _)
                | ScalarValue::TimestampMillisecond(None, _)
                | ScalarValue::TimestampMicrosecond(None, _)
                | ScalarValue::TimestampNanosecond(None, _)
                | ScalarValue::Struct(None, _)
                | ScalarValue::Decimal128(None, _, _) // For decimal type, the value is null means ScalarValue::Decimal128 is null.
        )
    }

    /// Converts a scalar value into an 1-row array.
    pub fn to_array(&self) -> ArrayRef {
        self.to_array_of_size(1)
    }

    /// Converts an iterator of references [`ScalarValue`] into an [`ArrayRef`]
    /// corresponding to those values. For example,
    ///
    /// Returns an error if the iterator is empty or if the
    /// [`ScalarValue`]s are not all the same type
    ///
    /// Example
    /// ```
    /// use datafusion::scalar::ScalarValue;
    /// use arrow::array::{BooleanArray, Array};
    ///
    /// let scalars = vec![
    ///   ScalarValue::Boolean(Some(true)),
    ///   ScalarValue::Boolean(None),
    ///   ScalarValue::Boolean(Some(false)),
    /// ];
    ///
    /// // Build an Array from the list of ScalarValues
    /// let array = ScalarValue::iter_to_array(scalars.into_iter())
    ///   .unwrap();
    ///
    /// let expected: Box<dyn Array> = Box::new(
    ///   BooleanArray::from(vec![
    ///     Some(true),
    ///     None,
    ///     Some(false)
    ///   ]
    /// ));
    ///
    /// assert_eq!(&array, &expected);
    /// ```
    pub fn iter_to_array(
        scalars: impl IntoIterator<Item = ScalarValue>,
    ) -> Result<Box<dyn Array>> {
        let mut scalars = scalars.into_iter().peekable();

        // figure out the type based on the first element
        let data_type = match scalars.peek() {
            None => {
                return Err(DataFusionError::Internal(
                    "Empty iterator passed to ScalarValue::iter_to_array".to_string(),
                ));
            }
            Some(sv) => sv.get_datatype(),
        };

        /// Creates an array of $ARRAY_TY by unpacking values of
        /// SCALAR_TY for primitive types
        macro_rules! build_array_primitive {
            ($TY:ty, $SCALAR_TY:ident, $DT:ident) => {{
                {
                    Box::new(scalars
                        .map(|sv| {
                            if let ScalarValue::$SCALAR_TY(v) = sv {
                                Ok(v)
                            } else {
                                Err(DataFusionError::Internal(format!(
                                    "Inconsistent types in ScalarValue::iter_to_array. \
                                     Expected {:?}, got {:?}",
                                    data_type, sv
                                )))
                            }
                        })
                        .collect::<Result<PrimitiveArray<$TY>>>()?.to($DT)
                        ) as Box<dyn Array>
                }
            }};
        }

        macro_rules! build_array_primitive_tz {
            ($ARRAY_TY:ident, $SCALAR_TY:ident) => {{
                {
                    let array = scalars
                        .map(|sv| {
                            if let ScalarValue::$SCALAR_TY(v, _) = sv {
                                Ok(v)
                            } else {
                                Err(DataFusionError::Internal(format!(
                                    "Inconsistent types in ScalarValue::iter_to_array. \
                                     Expected {:?}, got {:?}",
                                    data_type, sv
                                )))
                            }
                        })
                        .collect::<Result<$ARRAY_TY>>()?;

                    Arc::new(array)
                }
            }};
        }

        /// Creates an array of $ARRAY_TY by unpacking values of
        /// SCALAR_TY for "string-like" types.
        macro_rules! build_array_string {
            ($ARRAY_TY:ident, $SCALAR_TY:ident) => {{
                {
                    let array = scalars
                        .map(|sv| {
                            if let ScalarValue::$SCALAR_TY(v) = sv {
                                Ok(v)
                            } else {
                                Err(DataFusionError::Internal(format!(
                                    "Inconsistent types in ScalarValue::iter_to_array. \
                                     Expected {:?}, got {:?}",
                                    data_type, sv
                                )))
                            }
                        })
                        .collect::<Result<$ARRAY_TY>>()?;
                    Box::new(array)
                }
            }};
        }

        macro_rules! build_array_list {
            ($MUTABLE_TY:ty, $SCALAR_TY:ident) => {{
                let mut array = MutableListArray::<i32, $MUTABLE_TY>::new();
                for scalar in scalars.into_iter() {
                    match scalar {
                        ScalarValue::List(Some(xs), _) => {
                            let xs = *xs;
                            let mut vec = vec![];
                            for s in xs {
                                match s {
                                    ScalarValue::$SCALAR_TY(o) => { vec.push(o) }
                                    sv => return Err(DataFusionError::Internal(format!(
                                        "Inconsistent types in ScalarValue::iter_to_array. \
                                         Expected Utf8, got {:?}",
                                        sv
                                    ))),
                                }
                            }
                            array.try_push(Some(vec))?;
                        }
                        ScalarValue::List(None, _) => {
                            array.push_null();
                        }
                        sv => {
                            return Err(DataFusionError::Internal(format!(
                                "Inconsistent types in ScalarValue::iter_to_array. \
                             Expected List, got {:?}",
                                sv
                            )))
                        }
                    }
                }

                let array: ListArray<i32> = array.into();
                Box::new(array)
            }}
        }

        use DataType::*;
        let array: Box<dyn Array> = match &data_type {
            DataType::Decimal(precision, scale) => {
                let decimal_array =
                    ScalarValue::iter_to_decimal_array(scalars, precision, scale)?;
<<<<<<< HEAD
                Box::new(decimal_array)
            }
            DataType::Boolean => Box::new(
                scalars
                    .map(|sv| {
                        if let ScalarValue::Boolean(v) = sv {
                            Ok(v)
                        } else {
                            Err(DataFusionError::Internal(format!(
                                "Inconsistent types in ScalarValue::iter_to_array. \
                                 Expected {:?}, got {:?}",
                                data_type, sv
                            )))
                        }
                    })
                    .collect::<Result<BooleanArray>>()?,
            ),
            Float32 => {
                build_array_primitive!(f32, Float32, Float32)
            }
            Float64 => {
                build_array_primitive!(f64, Float64, Float64)
            }
            Int8 => build_array_primitive!(i8, Int8, Int8),
            Int16 => build_array_primitive!(i16, Int16, Int16),
            Int32 => build_array_primitive!(i32, Int32, Int32),
            Int64 => build_array_primitive!(i64, Int64, Int64),
            UInt8 => build_array_primitive!(u8, UInt8, UInt8),
            UInt16 => build_array_primitive!(u16, UInt16, UInt16),
            UInt32 => build_array_primitive!(u32, UInt32, UInt32),
            UInt64 => build_array_primitive!(u64, UInt64, UInt64),
            Utf8 => build_array_string!(StringArray, Utf8),
            LargeUtf8 => build_array_string!(LargeStringArray, LargeUtf8),
            Binary => build_array_string!(SmallBinaryArray, Binary),
            LargeBinary => build_array_string!(LargeBinaryArray, LargeBinary),
            Date32 => build_array_primitive!(i32, Date32, Date32),
            Date64 => build_array_primitive!(i64, Date64, Date64),
            Timestamp(TimeUnit::Second, None) => {
                build_array_primitive!(i64, TimestampSecond, data_type)
            }
            Timestamp(TimeUnit::Millisecond, None) => {
                build_array_primitive!(i64, TimestampMillisecond, data_type)
            }
            Timestamp(TimeUnit::Microsecond, None) => {
                build_array_primitive!(i64, TimestampMicrosecond, data_type)
            }
            Timestamp(TimeUnit::Nanosecond, None) => {
                build_array_primitive!(i64, TimestampNanosecond, data_type)
            }
            Interval(IntervalUnit::DayTime) => {
                build_array_primitive!(days_ms, IntervalDayTime, data_type)
            }
            Interval(IntervalUnit::YearMonth) => {
                build_array_primitive!(i32, IntervalYearMonth, data_type)
=======
                Arc::new(decimal_array)
            }
            DataType::Boolean => build_array_primitive!(BooleanArray, Boolean),
            DataType::Float32 => build_array_primitive!(Float32Array, Float32),
            DataType::Float64 => build_array_primitive!(Float64Array, Float64),
            DataType::Int8 => build_array_primitive!(Int8Array, Int8),
            DataType::Int16 => build_array_primitive!(Int16Array, Int16),
            DataType::Int32 => build_array_primitive!(Int32Array, Int32),
            DataType::Int64 => build_array_primitive!(Int64Array, Int64),
            DataType::UInt8 => build_array_primitive!(UInt8Array, UInt8),
            DataType::UInt16 => build_array_primitive!(UInt16Array, UInt16),
            DataType::UInt32 => build_array_primitive!(UInt32Array, UInt32),
            DataType::UInt64 => build_array_primitive!(UInt64Array, UInt64),
            DataType::Utf8 => build_array_string!(StringArray, Utf8),
            DataType::LargeUtf8 => build_array_string!(LargeStringArray, LargeUtf8),
            DataType::Binary => build_array_string!(BinaryArray, Binary),
            DataType::LargeBinary => build_array_string!(LargeBinaryArray, LargeBinary),
            DataType::Date32 => build_array_primitive!(Date32Array, Date32),
            DataType::Date64 => build_array_primitive!(Date64Array, Date64),
            DataType::Timestamp(TimeUnit::Second, _) => {
                build_array_primitive_tz!(TimestampSecondArray, TimestampSecond)
            }
            DataType::Timestamp(TimeUnit::Millisecond, _) => {
                build_array_primitive_tz!(TimestampMillisecondArray, TimestampMillisecond)
            }
            DataType::Timestamp(TimeUnit::Microsecond, _) => {
                build_array_primitive_tz!(TimestampMicrosecondArray, TimestampMicrosecond)
            }
            DataType::Timestamp(TimeUnit::Nanosecond, _) => {
                build_array_primitive_tz!(TimestampNanosecondArray, TimestampNanosecond)
            }
            DataType::Interval(IntervalUnit::DayTime) => {
                build_array_primitive!(IntervalDayTimeArray, IntervalDayTime)
            }
            DataType::Interval(IntervalUnit::YearMonth) => {
                build_array_primitive!(IntervalYearMonthArray, IntervalYearMonth)
>>>>>>> 2008b1dc
            }
            DataType::List(fields) if fields.data_type() == &DataType::Int8 => {
                build_array_list!(Int8Vec, Int8)
            }
            DataType::List(fields) if fields.data_type() == &DataType::Int16 => {
                build_array_list!(Int16Vec, Int16)
            }
            DataType::List(fields) if fields.data_type() == &DataType::Int32 => {
                build_array_list!(Int32Vec, Int32)
            }
            DataType::List(fields) if fields.data_type() == &DataType::Int64 => {
                build_array_list!(Int64Vec, Int64)
            }
            DataType::List(fields) if fields.data_type() == &DataType::UInt8 => {
                build_array_list!(UInt8Vec, UInt8)
            }
            DataType::List(fields) if fields.data_type() == &DataType::UInt16 => {
                build_array_list!(UInt16Vec, UInt16)
            }
            DataType::List(fields) if fields.data_type() == &DataType::UInt32 => {
                build_array_list!(UInt32Vec, UInt32)
            }
            DataType::List(fields) if fields.data_type() == &DataType::UInt64 => {
                build_array_list!(UInt64Vec, UInt64)
            }
            DataType::List(fields) if fields.data_type() == &DataType::Float32 => {
                build_array_list!(Float32Vec, Float32)
            }
            DataType::List(fields) if fields.data_type() == &DataType::Float64 => {
                build_array_list!(Float64Vec, Float64)
            }
            DataType::List(fields) if fields.data_type() == &DataType::Utf8 => {
                build_array_list!(MutableStringArray, Utf8)
            }
            DataType::List(fields) if fields.data_type() == &DataType::LargeUtf8 => {
                build_array_list!(MutableLargeStringArray, LargeUtf8)
            }
            DataType::List(_) => {
                // Fallback case handling homogeneous lists with any ScalarValue element type
                let list_array = ScalarValue::iter_to_array_list(scalars, &data_type)?;
                Box::new(list_array)
            }
            DataType::Struct(fields) => {
                // Initialize a Vector to store the ScalarValues for each column
                let mut columns: Vec<Vec<ScalarValue>> =
                    (0..fields.len()).map(|_| Vec::new()).collect();

                // Iterate over scalars to populate the column scalars for each row
                for scalar in scalars {
                    if let ScalarValue::Struct(values, fields) = scalar {
                        match values {
                            Some(values) => {
                                // Push value for each field
                                for c in 0..columns.len() {
                                    let column = columns.get_mut(c).unwrap();
                                    column.push(values[c].clone());
                                }
                            }
                            None => {
                                // Push NULL of the appropriate type for each field
                                for c in 0..columns.len() {
                                    let dtype = fields[c].data_type();
                                    let column = columns.get_mut(c).unwrap();
                                    column.push(ScalarValue::try_from(dtype)?);
                                }
                            }
                        };
                    } else {
                        return Err(DataFusionError::Internal(format!(
                            "Expected Struct but found: {}",
                            scalar
                        )));
                    };
                }

                // Call iter_to_array recursively to convert the scalars for each column into Arrow arrays
                let field_values = columns
                    .iter()
                    .map(|c| Self::iter_to_array(c.clone()).map(Arc::from))
                    .collect::<Result<Vec<_>>>()?;

                Box::new(StructArray::from_data(data_type, field_values, None))
            }
            _ => {
                return Err(DataFusionError::Internal(format!(
                    "Unsupported creation of {:?} array from ScalarValue {:?}",
                    data_type,
                    scalars.peek()
                )));
            }
        };

        Ok(array)
    }

    fn iter_to_decimal_array(
        scalars: impl IntoIterator<Item = ScalarValue>,
        precision: &usize,
        scale: &usize,
    ) -> Result<Int128Array> {
        // collect the value as Option<i128>
        let array = scalars
            .into_iter()
            .map(|element: ScalarValue| match element {
                ScalarValue::Decimal128(v1, _, _) => v1,
                _ => unreachable!(),
            })
            .collect::<Vec<Option<i128>>>();

        // build the decimal array using the Decimal Builder
        Ok(Int128Vec::from(array)
            .to(Decimal(*precision, *scale))
            .into())
    }

    fn iter_to_array_list(
        scalars: impl IntoIterator<Item = ScalarValue>,
        data_type: &DataType,
    ) -> Result<ListArray<i32>> {
        let mut offsets: Vec<i32> = vec![0];

        let mut elements: Vec<ArrayRef> = Vec::new();
        let mut valid: Vec<bool> = vec![];

        let mut flat_len = 0i32;
        for scalar in scalars {
            if let ScalarValue::List(values, _) = scalar {
                match values {
                    Some(values) => {
                        let element_array = ScalarValue::iter_to_array(*values)?;

                        // Add new offset index
                        flat_len += element_array.len() as i32;
                        offsets.push(flat_len);

                        elements.push(element_array.into());

                        // Element is valid
                        valid.push(true);
                    }
                    None => {
                        // Repeat previous offset index
                        offsets.push(flat_len);

                        // Element is null
                        valid.push(false);
                    }
                }
            } else {
                return Err(DataFusionError::Internal(format!(
                    "Expected ScalarValue::List element. Received {:?}",
                    scalar
                )));
            }
        }

        // Concatenate element arrays to create single flat array
        let element_arrays: Vec<&dyn Array> =
            elements.iter().map(|a| a.as_ref()).collect();
        let flat_array = match concatenate::concatenate(&element_arrays) {
            Ok(flat_array) => flat_array,
            Err(err) => return Err(DataFusionError::ArrowError(err)),
        };

        let list_array = ListArray::<i32>::from_data(
            data_type.clone(),
            Buffer::from(offsets),
            flat_array.into(),
            Some(Bitmap::from(valid)),
        );

        Ok(list_array)
    }

    /// Converts a scalar value into an array of `size` rows.
    pub fn to_array_of_size(&self, size: usize) -> ArrayRef {
        match self {
            ScalarValue::Decimal128(e, precision, scale) => {
                Int128Vec::from_iter(repeat(e).take(size))
                    .to(Decimal(*precision, *scale))
                    .into_arc()
            }
            ScalarValue::Boolean(e) => {
                Arc::new(BooleanArray::from(vec![*e; size])) as ArrayRef
            }
<<<<<<< HEAD
            ScalarValue::Float64(e) => match e {
                Some(value) => dyn_to_array!(self, value, size, f64),
                None => new_null_array(self.get_datatype(), size).into(),
            },
            ScalarValue::Float32(e) => match e {
                Some(value) => dyn_to_array!(self, value, size, f32),
                None => new_null_array(self.get_datatype(), size).into(),
            },
            ScalarValue::Int8(e) => match e {
                Some(value) => dyn_to_array!(self, value, size, i8),
                None => new_null_array(self.get_datatype(), size).into(),
            },
            ScalarValue::Int16(e) => match e {
                Some(value) => dyn_to_array!(self, value, size, i16),
                None => new_null_array(self.get_datatype(), size).into(),
            },
            ScalarValue::Int32(e)
            | ScalarValue::Date32(e)
            | ScalarValue::IntervalYearMonth(e) => match e {
                Some(value) => dyn_to_array!(self, value, size, i32),
                None => new_null_array(self.get_datatype(), size).into(),
            },
            ScalarValue::Int64(e)
            | ScalarValue::Date64(e)
            | ScalarValue::TimestampSecond(e)
            | ScalarValue::TimestampMillisecond(e)
            | ScalarValue::TimestampMicrosecond(e)
            | ScalarValue::TimestampNanosecond(e) => match e {
                Some(value) => dyn_to_array!(self, value, size, i64),
                None => new_null_array(self.get_datatype(), size).into(),
            },
            ScalarValue::UInt8(e) => match e {
                Some(value) => dyn_to_array!(self, value, size, u8),
                None => new_null_array(self.get_datatype(), size).into(),
            },
            ScalarValue::UInt16(e) => match e {
                Some(value) => dyn_to_array!(self, value, size, u16),
                None => new_null_array(self.get_datatype(), size).into(),
            },
            ScalarValue::UInt32(e) => match e {
                Some(value) => dyn_to_array!(self, value, size, u32),
                None => new_null_array(self.get_datatype(), size).into(),
            },
            ScalarValue::UInt64(e) => match e {
                Some(value) => dyn_to_array!(self, value, size, u64),
                None => new_null_array(self.get_datatype(), size).into(),
            },
=======
            ScalarValue::Float64(e) => {
                build_array_from_option!(Float64, Float64Array, e, size)
            }
            ScalarValue::Float32(e) => {
                build_array_from_option!(Float32, Float32Array, e, size)
            }
            ScalarValue::Int8(e) => build_array_from_option!(Int8, Int8Array, e, size),
            ScalarValue::Int16(e) => build_array_from_option!(Int16, Int16Array, e, size),
            ScalarValue::Int32(e) => build_array_from_option!(Int32, Int32Array, e, size),
            ScalarValue::Int64(e) => build_array_from_option!(Int64, Int64Array, e, size),
            ScalarValue::UInt8(e) => build_array_from_option!(UInt8, UInt8Array, e, size),
            ScalarValue::UInt16(e) => {
                build_array_from_option!(UInt16, UInt16Array, e, size)
            }
            ScalarValue::UInt32(e) => {
                build_array_from_option!(UInt32, UInt32Array, e, size)
            }
            ScalarValue::UInt64(e) => {
                build_array_from_option!(UInt64, UInt64Array, e, size)
            }
            ScalarValue::TimestampSecond(e, tz_opt) => build_array_from_option!(
                Timestamp,
                TimeUnit::Second,
                tz_opt.clone(),
                TimestampSecondArray,
                e,
                size
            ),
            ScalarValue::TimestampMillisecond(e, tz_opt) => build_array_from_option!(
                Timestamp,
                TimeUnit::Millisecond,
                tz_opt.clone(),
                TimestampMillisecondArray,
                e,
                size
            ),

            ScalarValue::TimestampMicrosecond(e, tz_opt) => build_array_from_option!(
                Timestamp,
                TimeUnit::Microsecond,
                tz_opt.clone(),
                TimestampMicrosecondArray,
                e,
                size
            ),
            ScalarValue::TimestampNanosecond(e, tz_opt) => build_array_from_option!(
                Timestamp,
                TimeUnit::Nanosecond,
                tz_opt.clone(),
                TimestampNanosecondArray,
                e,
                size
            ),
>>>>>>> 2008b1dc
            ScalarValue::Utf8(e) => match e {
                Some(value) => Arc::new(Utf8Array::<i32>::from_trusted_len_values_iter(
                    repeat(&value).take(size),
                )),
                None => new_null_array(self.get_datatype(), size).into(),
            },
            ScalarValue::LargeUtf8(e) => match e {
                Some(value) => Arc::new(Utf8Array::<i64>::from_trusted_len_values_iter(
                    repeat(&value).take(size),
                )),
                None => new_null_array(self.get_datatype(), size).into(),
            },
            ScalarValue::Binary(e) => match e {
                Some(value) => Arc::new(
                    repeat(Some(value.as_slice()))
                        .take(size)
                        .collect::<BinaryArray<i32>>(),
                ),
                None => new_null_array(self.get_datatype(), size).into(),
            },
            ScalarValue::LargeBinary(e) => match e {
                Some(value) => Arc::new(
                    repeat(Some(value.as_slice()))
                        .take(size)
                        .collect::<BinaryArray<i64>>(),
                ),
                None => new_null_array(self.get_datatype(), size).into(),
            },
            ScalarValue::List(values, data_type) => match data_type.as_ref() {
                DataType::Boolean => {
                    build_list!(MutableBooleanArray, Boolean, values, size)
                }
                DataType::Int8 => build_list!(Int8Vec, Int8, values, size),
                DataType::Int16 => build_list!(Int16Vec, Int16, values, size),
                DataType::Int32 => build_list!(Int32Vec, Int32, values, size),
                DataType::Int64 => build_list!(Int64Vec, Int64, values, size),
                DataType::UInt8 => build_list!(UInt8Vec, UInt8, values, size),
                DataType::UInt16 => build_list!(UInt16Vec, UInt16, values, size),
                DataType::UInt32 => build_list!(UInt32Vec, UInt32, values, size),
                DataType::UInt64 => build_list!(UInt64Vec, UInt64, values, size),
                DataType::Float32 => build_list!(Float32Vec, Float32, values, size),
                DataType::Float64 => build_list!(Float64Vec, Float64, values, size),
                DataType::Timestamp(unit, tz) => {
                    build_timestamp_list!(*unit, tz.clone(), values, size)
                }
                DataType::Utf8 => build_list!(MutableStringArray, Utf8, values, size),
                DataType::LargeUtf8 => {
                    build_list!(MutableLargeStringArray, LargeUtf8, values, size)
                }
                dt => panic!("Unexpected DataType for list {:?}", dt),
            },
            ScalarValue::IntervalDayTime(e) => match e {
                Some(value) => {
                    Arc::new(PrimitiveArray::<days_ms>::from_trusted_len_values_iter(
                        std::iter::repeat(*value).take(size),
                    ))
                }
                None => new_null_array(self.get_datatype(), size).into(),
            },
            ScalarValue::Struct(values, _) => match values {
                Some(values) => {
                    let field_values =
                        values.iter().map(|v| v.to_array_of_size(size)).collect();
                    Arc::new(StructArray::from_data(
                        self.get_datatype(),
                        field_values,
                        None,
                    ))
                }
                None => Arc::new(StructArray::new_null(self.get_datatype(), size)),
            },
        }
    }

    fn get_decimal_value_from_array(
        array: &ArrayRef,
        index: usize,
        precision: &usize,
        scale: &usize,
    ) -> ScalarValue {
        let array = array.as_any().downcast_ref::<Int128Array>().unwrap();
        if array.is_null(index) {
            ScalarValue::Decimal128(None, *precision, *scale)
        } else {
            ScalarValue::Decimal128(Some(array.value(index)), *precision, *scale)
        }
    }

    /// Converts a value in `array` at `index` into a ScalarValue
    pub fn try_from_array(array: &ArrayRef, index: usize) -> Result<Self> {
        // handle NULL value
        if !array.is_valid(index) {
            return array.data_type().try_into();
        }

        Ok(match array.data_type() {
            DataType::Decimal(precision, scale) => {
                ScalarValue::get_decimal_value_from_array(array, index, precision, scale)
            }
            DataType::Boolean => typed_cast!(array, index, BooleanArray, Boolean),
            DataType::Float64 => typed_cast!(array, index, Float64Array, Float64),
            DataType::Float32 => typed_cast!(array, index, Float32Array, Float32),
            DataType::UInt64 => typed_cast!(array, index, UInt64Array, UInt64),
            DataType::UInt32 => typed_cast!(array, index, UInt32Array, UInt32),
            DataType::UInt16 => typed_cast!(array, index, UInt16Array, UInt16),
            DataType::UInt8 => typed_cast!(array, index, UInt8Array, UInt8),
            DataType::Int64 => typed_cast!(array, index, Int64Array, Int64),
            DataType::Int32 => typed_cast!(array, index, Int32Array, Int32),
            DataType::Int16 => typed_cast!(array, index, Int16Array, Int16),
            DataType::Int8 => typed_cast!(array, index, Int8Array, Int8),
            DataType::Binary => typed_cast!(array, index, SmallBinaryArray, Binary),
            DataType::LargeBinary => {
                typed_cast!(array, index, LargeBinaryArray, LargeBinary)
            }
            DataType::Utf8 => typed_cast!(array, index, StringArray, Utf8),
            DataType::LargeUtf8 => typed_cast!(array, index, LargeStringArray, LargeUtf8),
            DataType::List(nested_type) => {
                let list_array = array
                    .as_any()
                    .downcast_ref::<ListArray<i32>>()
                    .ok_or_else(|| {
                        DataFusionError::Internal(
                            "Failed to downcast ListArray".to_string(),
                        )
                    })?;
                let value = match list_array.is_null(index) {
                    true => None,
                    false => {
                        let nested_array = ArrayRef::from(list_array.value(index));
                        let scalar_vec = (0..nested_array.len())
                            .map(|i| ScalarValue::try_from_array(&nested_array, i))
                            .collect::<Result<Vec<_>>>()?;
                        Some(scalar_vec)
                    }
                };
                let value = value.map(Box::new);
                let data_type = Box::new(nested_type.data_type().clone());
                ScalarValue::List(value, data_type)
            }
            DataType::Date32 => {
                typed_cast!(array, index, Int32Array, Date32)
            }
            DataType::Date64 => {
                typed_cast!(array, index, Int64Array, Date64)
            }
<<<<<<< HEAD
            DataType::Timestamp(TimeUnit::Second, _) => {
                typed_cast!(array, index, Int64Array, TimestampSecond)
            }
            DataType::Timestamp(TimeUnit::Millisecond, _) => {
                typed_cast!(array, index, Int64Array, TimestampMillisecond)
            }
            DataType::Timestamp(TimeUnit::Microsecond, _) => {
                typed_cast!(array, index, Int64Array, TimestampMicrosecond)
            }
            DataType::Timestamp(TimeUnit::Nanosecond, _) => {
                typed_cast!(array, index, Int64Array, TimestampNanosecond)
=======
            DataType::Timestamp(TimeUnit::Second, tz_opt) => {
                typed_cast_tz!(
                    array,
                    index,
                    TimestampSecondArray,
                    TimestampSecond,
                    tz_opt
                )
            }
            DataType::Timestamp(TimeUnit::Millisecond, tz_opt) => {
                typed_cast_tz!(
                    array,
                    index,
                    TimestampMillisecondArray,
                    TimestampMillisecond,
                    tz_opt
                )
            }
            DataType::Timestamp(TimeUnit::Microsecond, tz_opt) => {
                typed_cast_tz!(
                    array,
                    index,
                    TimestampMicrosecondArray,
                    TimestampMicrosecond,
                    tz_opt
                )
            }
            DataType::Timestamp(TimeUnit::Nanosecond, tz_opt) => {
                typed_cast_tz!(
                    array,
                    index,
                    TimestampNanosecondArray,
                    TimestampNanosecond,
                    tz_opt
                )
>>>>>>> 2008b1dc
            }
            DataType::Dictionary(index_type, _) => {
                let (values, values_index) = match index_type {
                    IntegerType::Int8 => get_dict_value::<i8>(array, index)?,
                    IntegerType::Int16 => get_dict_value::<i16>(array, index)?,
                    IntegerType::Int32 => get_dict_value::<i32>(array, index)?,
                    IntegerType::Int64 => get_dict_value::<i64>(array, index)?,
                    IntegerType::UInt8 => get_dict_value::<u8>(array, index)?,
                    IntegerType::UInt16 => get_dict_value::<u16>(array, index)?,
                    IntegerType::UInt32 => get_dict_value::<u32>(array, index)?,
                    IntegerType::UInt64 => get_dict_value::<u64>(array, index)?,
                };

                match values_index {
                    Some(values_index) => Self::try_from_array(values, values_index)?,
                    // was null
                    None => values.data_type().try_into()?,
                }
            }
            DataType::Struct(fields) => {
                let array =
                    array
                        .as_any()
                        .downcast_ref::<StructArray>()
                        .ok_or_else(|| {
                            DataFusionError::Internal(
                                "Failed to downcast ArrayRef to StructArray".to_string(),
                            )
                        })?;
                let mut field_values: Vec<ScalarValue> = Vec::new();
                for col_index in 0..array.num_columns() {
                    let col_array = &array.values()[col_index];
                    let col_scalar = ScalarValue::try_from_array(col_array, index)?;
                    field_values.push(col_scalar);
                }
                Self::Struct(Some(Box::new(field_values)), Box::new(fields.clone()))
            }
            other => {
                return Err(DataFusionError::NotImplemented(format!(
                    "Can't create a scalar from array of type \"{:?}\"",
                    other
                )));
            }
        })
    }

    fn eq_array_decimal(
        array: &ArrayRef,
        index: usize,
        value: &Option<i128>,
        precision: usize,
        scale: usize,
    ) -> bool {
        let array = array.as_any().downcast_ref::<Int128Array>().unwrap();
        match array.data_type() {
            Decimal(pre, sca) => {
                if *pre != precision || *sca != scale {
                    return false;
                }
            }
            _ => return false,
        }
        match value {
            None => array.is_null(index),
            Some(v) => !array.is_null(index) && array.value(index) == *v,
        }
    }

    /// Compares a single row of array @ index for equality with self,
    /// in an optimized fashion.
    ///
    /// This method implements an optimized version of:
    ///
    /// ```text
    ///     let arr_scalar = Self::try_from_array(array, index).unwrap();
    ///     arr_scalar.eq(self)
    /// ```
    ///
    /// *Performance note*: the arrow compute kernels should be
    /// preferred over this function if at all possible as they can be
    /// vectorized and are generally much faster.
    ///
    /// This function has a few narrow usescases such as hash table key
    /// comparisons where comparing a single row at a time is necessary.
    #[inline]
    pub fn eq_array(&self, array: &ArrayRef, index: usize) -> bool {
        if let DataType::Dictionary(key_type, _) = array.data_type() {
            return self.eq_array_dictionary(array, index, key_type);
        }

        match self {
            ScalarValue::Decimal128(v, precision, scale) => {
                ScalarValue::eq_array_decimal(array, index, v, *precision, *scale)
            }
            ScalarValue::Boolean(val) => {
                eq_array_primitive!(array, index, BooleanArray, val)
            }
            ScalarValue::Float32(val) => {
                eq_array_primitive!(array, index, Float32Array, val)
            }
            ScalarValue::Float64(val) => {
                eq_array_primitive!(array, index, Float64Array, val)
            }
            ScalarValue::Int8(val) => eq_array_primitive!(array, index, Int8Array, val),
            ScalarValue::Int16(val) => eq_array_primitive!(array, index, Int16Array, val),
            ScalarValue::Int32(val) => eq_array_primitive!(array, index, Int32Array, val),
            ScalarValue::Int64(val) => eq_array_primitive!(array, index, Int64Array, val),
            ScalarValue::UInt8(val) => eq_array_primitive!(array, index, UInt8Array, val),
            ScalarValue::UInt16(val) => {
                eq_array_primitive!(array, index, UInt16Array, val)
            }
            ScalarValue::UInt32(val) => {
                eq_array_primitive!(array, index, UInt32Array, val)
            }
            ScalarValue::UInt64(val) => {
                eq_array_primitive!(array, index, UInt64Array, val)
            }
            ScalarValue::Utf8(val) => eq_array_primitive!(array, index, StringArray, val),
            ScalarValue::LargeUtf8(val) => {
                eq_array_primitive!(array, index, LargeStringArray, val)
            }
            ScalarValue::Binary(val) => {
                eq_array_primitive!(array, index, SmallBinaryArray, val)
            }
            ScalarValue::LargeBinary(val) => {
                eq_array_primitive!(array, index, LargeBinaryArray, val)
            }
            ScalarValue::List(_, _) => unimplemented!(),
            ScalarValue::Date32(val) => {
                eq_array_primitive!(array, index, Int32Array, val)
            }
            ScalarValue::Date64(val) => {
                eq_array_primitive!(array, index, Int64Array, val)
            }
<<<<<<< HEAD
            ScalarValue::TimestampSecond(val) => {
                eq_array_primitive!(array, index, Int64Array, val)
            }
            ScalarValue::TimestampMillisecond(val) => {
                eq_array_primitive!(array, index, Int64Array, val)
            }
            ScalarValue::TimestampMicrosecond(val) => {
                eq_array_primitive!(array, index, Int64Array, val)
            }
            ScalarValue::TimestampNanosecond(val) => {
                eq_array_primitive!(array, index, Int64Array, val)
=======
            ScalarValue::TimestampSecond(val, _) => {
                eq_array_primitive!(array, index, TimestampSecondArray, val)
            }
            ScalarValue::TimestampMillisecond(val, _) => {
                eq_array_primitive!(array, index, TimestampMillisecondArray, val)
            }
            ScalarValue::TimestampMicrosecond(val, _) => {
                eq_array_primitive!(array, index, TimestampMicrosecondArray, val)
            }
            ScalarValue::TimestampNanosecond(val, _) => {
                eq_array_primitive!(array, index, TimestampNanosecondArray, val)
>>>>>>> 2008b1dc
            }
            ScalarValue::IntervalYearMonth(val) => {
                eq_array_primitive!(array, index, Int32Array, val)
            }
            ScalarValue::IntervalDayTime(val) => {
                eq_array_primitive!(array, index, DaysMsArray, val)
            }
            ScalarValue::Struct(_, _) => unimplemented!(),
        }
    }

    /// Compares a dictionary array with indexes of type `key_type`
    /// with the array @ index for equality with self
    fn eq_array_dictionary(
        &self,
        array: &ArrayRef,
        index: usize,
        key_type: &IntegerType,
    ) -> bool {
        let (values, values_index) = match key_type {
            IntegerType::Int8 => get_dict_value::<i8>(array, index).unwrap(),
            IntegerType::Int16 => get_dict_value::<i16>(array, index).unwrap(),
            IntegerType::Int32 => get_dict_value::<i32>(array, index).unwrap(),
            IntegerType::Int64 => get_dict_value::<i64>(array, index).unwrap(),
            IntegerType::UInt8 => get_dict_value::<u8>(array, index).unwrap(),
            IntegerType::UInt16 => get_dict_value::<u16>(array, index).unwrap(),
            IntegerType::UInt32 => get_dict_value::<u32>(array, index).unwrap(),
            IntegerType::UInt64 => get_dict_value::<u64>(array, index).unwrap(),
        };

        match values_index {
            Some(values_index) => self.eq_array(values, values_index),
            None => self.is_null(),
        }
    }
}

macro_rules! impl_scalar {
    ($ty:ty, $scalar:tt) => {
        impl From<$ty> for ScalarValue {
            fn from(value: $ty) -> Self {
                ScalarValue::$scalar(Some(value))
            }
        }

        impl From<Option<$ty>> for ScalarValue {
            fn from(value: Option<$ty>) -> Self {
                ScalarValue::$scalar(value)
            }
        }
    };
}

impl_scalar!(f64, Float64);
impl_scalar!(f32, Float32);
impl_scalar!(i8, Int8);
impl_scalar!(i16, Int16);
impl_scalar!(i32, Int32);
impl_scalar!(i64, Int64);
impl_scalar!(bool, Boolean);
impl_scalar!(u8, UInt8);
impl_scalar!(u16, UInt16);
impl_scalar!(u32, UInt32);
impl_scalar!(u64, UInt64);

impl From<&str> for ScalarValue {
    fn from(value: &str) -> Self {
        Some(value).into()
    }
}

impl From<Option<&str>> for ScalarValue {
    fn from(value: Option<&str>) -> Self {
        let value = value.map(|s| s.to_string());
        ScalarValue::Utf8(value)
    }
}

impl FromStr for ScalarValue {
    type Err = Infallible;

    fn from_str(s: &str) -> std::result::Result<Self, Self::Err> {
        Ok(s.into())
    }
}

impl From<Vec<(&str, ScalarValue)>> for ScalarValue {
    fn from(value: Vec<(&str, ScalarValue)>) -> Self {
        let (fields, scalars): (Vec<_>, Vec<_>) = value
            .into_iter()
            .map(|(name, scalar)| {
                (Field::new(name, scalar.get_datatype(), false), scalar)
            })
            .unzip();

        Self::Struct(Some(Box::new(scalars)), Box::new(fields))
    }
}

macro_rules! impl_try_from {
    ($SCALAR:ident, $NATIVE:ident) => {
        impl TryFrom<ScalarValue> for $NATIVE {
            type Error = DataFusionError;

            fn try_from(value: ScalarValue) -> Result<Self> {
                match value {
                    ScalarValue::$SCALAR(Some(inner_value)) => Ok(inner_value),
                    _ => Err(DataFusionError::Internal(format!(
                        "Cannot convert {:?} to {}",
                        value,
                        std::any::type_name::<Self>()
                    ))),
                }
            }
        }
    };
}

impl_try_from!(Int8, i8);
impl_try_from!(Int16, i16);

// special implementation for i32 because of Date32
impl TryFrom<ScalarValue> for i32 {
    type Error = DataFusionError;

    fn try_from(value: ScalarValue) -> Result<Self> {
        match value {
            ScalarValue::Int32(Some(inner_value))
            | ScalarValue::Date32(Some(inner_value)) => Ok(inner_value),
            _ => Err(DataFusionError::Internal(format!(
                "Cannot convert {:?} to {}",
                value,
                std::any::type_name::<Self>()
            ))),
        }
    }
}

// special implementation for i64 because of TimeNanosecond
impl TryFrom<ScalarValue> for i64 {
    type Error = DataFusionError;

    fn try_from(value: ScalarValue) -> Result<Self> {
        match value {
            ScalarValue::Int64(Some(inner_value))
            | ScalarValue::Date64(Some(inner_value))
            | ScalarValue::TimestampNanosecond(Some(inner_value), _)
            | ScalarValue::TimestampMicrosecond(Some(inner_value), _)
            | ScalarValue::TimestampMillisecond(Some(inner_value), _)
            | ScalarValue::TimestampSecond(Some(inner_value), _) => Ok(inner_value),
            _ => Err(DataFusionError::Internal(format!(
                "Cannot convert {:?} to {}",
                value,
                std::any::type_name::<Self>()
            ))),
        }
    }
}

impl_try_from!(UInt8, u8);
impl_try_from!(UInt16, u16);
impl_try_from!(UInt32, u32);
impl_try_from!(UInt64, u64);
impl_try_from!(Float32, f32);
impl_try_from!(Float64, f64);
impl_try_from!(Boolean, bool);

impl TryInto<Box<dyn Scalar>> for &ScalarValue {
    type Error = DataFusionError;

    fn try_into(self) -> Result<Box<dyn Scalar>> {
        use arrow::scalar::*;
        match self {
            ScalarValue::Boolean(b) => Ok(Box::new(BooleanScalar::new(*b))),
            ScalarValue::Float32(f) => {
                Ok(Box::new(PrimitiveScalar::<f32>::new(DataType::Float32, *f)))
            }
            ScalarValue::Float64(f) => {
                Ok(Box::new(PrimitiveScalar::<f64>::new(DataType::Float64, *f)))
            }
            ScalarValue::Int8(i) => {
                Ok(Box::new(PrimitiveScalar::<i8>::new(DataType::Int8, *i)))
            }
            ScalarValue::Int16(i) => {
                Ok(Box::new(PrimitiveScalar::<i16>::new(DataType::Int16, *i)))
            }
            ScalarValue::Int32(i) => {
                Ok(Box::new(PrimitiveScalar::<i32>::new(DataType::Int32, *i)))
            }
            ScalarValue::Int64(i) => {
                Ok(Box::new(PrimitiveScalar::<i64>::new(DataType::Int64, *i)))
            }
            ScalarValue::UInt8(u) => {
                Ok(Box::new(PrimitiveScalar::<u8>::new(DataType::UInt8, *u)))
            }
            ScalarValue::UInt16(u) => {
                Ok(Box::new(PrimitiveScalar::<u16>::new(DataType::UInt16, *u)))
            }
            ScalarValue::UInt32(u) => {
                Ok(Box::new(PrimitiveScalar::<u32>::new(DataType::UInt32, *u)))
            }
            ScalarValue::UInt64(u) => {
                Ok(Box::new(PrimitiveScalar::<u64>::new(DataType::UInt64, *u)))
            }
            ScalarValue::Utf8(s) => Ok(Box::new(Utf8Scalar::<i32>::new(s.clone()))),
            ScalarValue::LargeUtf8(s) => Ok(Box::new(Utf8Scalar::<i64>::new(s.clone()))),
            ScalarValue::Binary(b) => Ok(Box::new(BinaryScalar::<i32>::new(b.clone()))),
            ScalarValue::LargeBinary(b) => {
                Ok(Box::new(BinaryScalar::<i64>::new(b.clone())))
            }
            ScalarValue::Date32(i) => {
                Ok(Box::new(PrimitiveScalar::<i32>::new(DataType::Date32, *i)))
            }
            ScalarValue::Date64(i) => {
                Ok(Box::new(PrimitiveScalar::<i64>::new(DataType::Date64, *i)))
            }
            ScalarValue::TimestampSecond(i) => Ok(Box::new(PrimitiveScalar::<i64>::new(
                DataType::Timestamp(TimeUnit::Second, None),
                *i,
            ))),
            ScalarValue::TimestampMillisecond(i) => {
                Ok(Box::new(PrimitiveScalar::<i64>::new(
                    DataType::Timestamp(TimeUnit::Millisecond, None),
                    *i,
                )))
            }
            ScalarValue::TimestampMicrosecond(i) => {
                Ok(Box::new(PrimitiveScalar::<i64>::new(
                    DataType::Timestamp(TimeUnit::Microsecond, None),
                    *i,
                )))
            }
            ScalarValue::TimestampNanosecond(i) => {
                Ok(Box::new(PrimitiveScalar::<i64>::new(
                    DataType::Timestamp(TimeUnit::Nanosecond, None),
                    *i,
                )))
            }
            ScalarValue::IntervalYearMonth(i) => {
                Ok(Box::new(PrimitiveScalar::<i32>::new(
                    DataType::Interval(IntervalUnit::YearMonth),
                    *i,
                )))
            }

            // List and IntervalDayTime comparison not possible in arrow2
            _ => Err(DataFusionError::Internal(
                "Conversion not possible in arrow2".to_owned(),
            )),
        }
    }
}

impl<T: NativeType> TryFrom<PrimitiveScalar<T>> for ScalarValue {
    type Error = DataFusionError;

    fn try_from(s: PrimitiveScalar<T>) -> Result<ScalarValue> {
        match s.data_type() {
            DataType::Timestamp(TimeUnit::Second, _) => {
                let s = s.as_any().downcast_ref::<PrimitiveScalar<i64>>().unwrap();
                Ok(ScalarValue::TimestampSecond(Some(s.value())))
            }
            DataType::Timestamp(TimeUnit::Microsecond, _) => {
                let s = s.as_any().downcast_ref::<PrimitiveScalar<i64>>().unwrap();
                Ok(ScalarValue::TimestampMicrosecond(Some(s.value())))
            }
            DataType::Timestamp(TimeUnit::Millisecond, _) => {
                let s = s.as_any().downcast_ref::<PrimitiveScalar<i64>>().unwrap();
                Ok(ScalarValue::TimestampMillisecond(Some(s.value())))
            }
            DataType::Timestamp(TimeUnit::Nanosecond, _) => {
                let s = s.as_any().downcast_ref::<PrimitiveScalar<i64>>().unwrap();
                Ok(ScalarValue::TimestampNanosecond(Some(s.value())))
            }
            _ => Err(DataFusionError::Internal(
                format!(
                    "Conversion from arrow Scalar to Datafusion ScalarValue not implemented for: {:?}", s))
            ),
        }
    }
}

impl TryFrom<&DataType> for ScalarValue {
    type Error = DataFusionError;

    /// Create a Null instance of ScalarValue for this datatype
    fn try_from(datatype: &DataType) -> Result<Self> {
        Ok(match datatype {
            DataType::Boolean => ScalarValue::Boolean(None),
            DataType::Float64 => ScalarValue::Float64(None),
            DataType::Float32 => ScalarValue::Float32(None),
            DataType::Int8 => ScalarValue::Int8(None),
            DataType::Int16 => ScalarValue::Int16(None),
            DataType::Int32 => ScalarValue::Int32(None),
            DataType::Int64 => ScalarValue::Int64(None),
            DataType::UInt8 => ScalarValue::UInt8(None),
            DataType::UInt16 => ScalarValue::UInt16(None),
            DataType::UInt32 => ScalarValue::UInt32(None),
            DataType::UInt64 => ScalarValue::UInt64(None),
            DataType::Decimal(precision, scale) => {
                ScalarValue::Decimal128(None, *precision, *scale)
            }
            DataType::Utf8 => ScalarValue::Utf8(None),
            DataType::LargeUtf8 => ScalarValue::LargeUtf8(None),
            DataType::Date32 => ScalarValue::Date32(None),
            DataType::Date64 => ScalarValue::Date64(None),
            DataType::Timestamp(TimeUnit::Second, tz_opt) => {
                ScalarValue::TimestampSecond(None, tz_opt.clone())
            }
            DataType::Timestamp(TimeUnit::Millisecond, tz_opt) => {
                ScalarValue::TimestampMillisecond(None, tz_opt.clone())
            }
            DataType::Timestamp(TimeUnit::Microsecond, tz_opt) => {
                ScalarValue::TimestampMicrosecond(None, tz_opt.clone())
            }
            DataType::Timestamp(TimeUnit::Nanosecond, tz_opt) => {
                ScalarValue::TimestampNanosecond(None, tz_opt.clone())
            }
            DataType::Dictionary(_index_type, value_type) => {
                value_type.as_ref().try_into()?
            }
            DataType::List(ref nested_type) => {
                ScalarValue::List(None, Box::new(nested_type.data_type().clone()))
            }
            DataType::Struct(fields) => {
                ScalarValue::Struct(None, Box::new(fields.clone()))
            }
            _ => {
                return Err(DataFusionError::NotImplemented(format!(
                    "Can't create a scalar from data_type \"{:?}\"",
                    datatype
                )));
            }
        })
    }
}

macro_rules! format_option {
    ($F:expr, $EXPR:expr) => {{
        match $EXPR {
            Some(e) => write!($F, "{}", e),
            None => write!($F, "NULL"),
        }
    }};
}

impl fmt::Display for ScalarValue {
    fn fmt(&self, f: &mut fmt::Formatter) -> fmt::Result {
        match self {
            ScalarValue::Decimal128(v, p, s) => {
                write!(f, "{}", format!("{:?},{:?},{:?}", v, p, s))?;
            }
            ScalarValue::Boolean(e) => format_option!(f, e)?,
            ScalarValue::Float32(e) => format_option!(f, e)?,
            ScalarValue::Float64(e) => format_option!(f, e)?,
            ScalarValue::Int8(e) => format_option!(f, e)?,
            ScalarValue::Int16(e) => format_option!(f, e)?,
            ScalarValue::Int32(e) => format_option!(f, e)?,
            ScalarValue::Int64(e) => format_option!(f, e)?,
            ScalarValue::UInt8(e) => format_option!(f, e)?,
            ScalarValue::UInt16(e) => format_option!(f, e)?,
            ScalarValue::UInt32(e) => format_option!(f, e)?,
            ScalarValue::UInt64(e) => format_option!(f, e)?,
            ScalarValue::TimestampSecond(e, _) => format_option!(f, e)?,
            ScalarValue::TimestampMillisecond(e, _) => format_option!(f, e)?,
            ScalarValue::TimestampMicrosecond(e, _) => format_option!(f, e)?,
            ScalarValue::TimestampNanosecond(e, _) => format_option!(f, e)?,
            ScalarValue::Utf8(e) => format_option!(f, e)?,
            ScalarValue::LargeUtf8(e) => format_option!(f, e)?,
            ScalarValue::Binary(e) => match e {
                Some(l) => write!(
                    f,
                    "{}",
                    l.iter()
                        .map(|v| format!("{}", v))
                        .collect::<Vec<_>>()
                        .join(",")
                )?,
                None => write!(f, "NULL")?,
            },
            ScalarValue::LargeBinary(e) => match e {
                Some(l) => write!(
                    f,
                    "{}",
                    l.iter()
                        .map(|v| format!("{}", v))
                        .collect::<Vec<_>>()
                        .join(",")
                )?,
                None => write!(f, "NULL")?,
            },
            ScalarValue::List(e, _) => match e {
                Some(l) => write!(
                    f,
                    "{}",
                    l.iter()
                        .map(|v| format!("{}", v))
                        .collect::<Vec<_>>()
                        .join(",")
                )?,
                None => write!(f, "NULL")?,
            },
            ScalarValue::Date32(e) => format_option!(f, e)?,
            ScalarValue::Date64(e) => format_option!(f, e)?,
            ScalarValue::IntervalDayTime(e) => format_option!(f, e)?,
            ScalarValue::IntervalYearMonth(e) => format_option!(f, e)?,
            ScalarValue::Struct(e, fields) => match e {
                Some(l) => write!(
                    f,
                    "{{{}}}",
                    l.iter()
                        .zip(fields.iter())
                        .map(|(value, field)| format!("{}:{}", field.name(), value))
                        .collect::<Vec<_>>()
                        .join(",")
                )?,
                None => write!(f, "NULL")?,
            },
        };
        Ok(())
    }
}

impl fmt::Debug for ScalarValue {
    fn fmt(&self, f: &mut fmt::Formatter<'_>) -> fmt::Result {
        match self {
            ScalarValue::Decimal128(_, _, _) => write!(f, "Decimal128({})", self),
            ScalarValue::Boolean(_) => write!(f, "Boolean({})", self),
            ScalarValue::Float32(_) => write!(f, "Float32({})", self),
            ScalarValue::Float64(_) => write!(f, "Float64({})", self),
            ScalarValue::Int8(_) => write!(f, "Int8({})", self),
            ScalarValue::Int16(_) => write!(f, "Int16({})", self),
            ScalarValue::Int32(_) => write!(f, "Int32({})", self),
            ScalarValue::Int64(_) => write!(f, "Int64({})", self),
            ScalarValue::UInt8(_) => write!(f, "UInt8({})", self),
            ScalarValue::UInt16(_) => write!(f, "UInt16({})", self),
            ScalarValue::UInt32(_) => write!(f, "UInt32({})", self),
            ScalarValue::UInt64(_) => write!(f, "UInt64({})", self),
            ScalarValue::TimestampSecond(_, tz_opt) => {
                write!(f, "TimestampSecond({}, {:?})", self, tz_opt)
            }
            ScalarValue::TimestampMillisecond(_, tz_opt) => {
                write!(f, "TimestampMillisecond({}, {:?})", self, tz_opt)
            }
            ScalarValue::TimestampMicrosecond(_, tz_opt) => {
                write!(f, "TimestampMicrosecond({}, {:?})", self, tz_opt)
            }
            ScalarValue::TimestampNanosecond(_, tz_opt) => {
                write!(f, "TimestampNanosecond({}, {:?})", self, tz_opt)
            }
            ScalarValue::Utf8(None) => write!(f, "Utf8({})", self),
            ScalarValue::Utf8(Some(_)) => write!(f, "Utf8(\"{}\")", self),
            ScalarValue::LargeUtf8(None) => write!(f, "LargeUtf8({})", self),
            ScalarValue::LargeUtf8(Some(_)) => write!(f, "LargeUtf8(\"{}\")", self),
            ScalarValue::Binary(None) => write!(f, "Binary({})", self),
            ScalarValue::Binary(Some(_)) => write!(f, "Binary(\"{}\")", self),
            ScalarValue::LargeBinary(None) => write!(f, "LargeBinary({})", self),
            ScalarValue::LargeBinary(Some(_)) => write!(f, "LargeBinary(\"{}\")", self),
            ScalarValue::List(_, dt) => write!(f, "List[{}]([{}])", dt, self),
            ScalarValue::Date32(_) => write!(f, "Date32(\"{}\")", self),
            ScalarValue::Date64(_) => write!(f, "Date64(\"{}\")", self),
            ScalarValue::IntervalDayTime(_) => {
                write!(f, "IntervalDayTime(\"{}\")", self)
            }
            ScalarValue::IntervalYearMonth(_) => {
                write!(f, "IntervalYearMonth(\"{}\")", self)
            }
            ScalarValue::Struct(e, fields) => {
                // Use Debug representation of field values
                match e {
                    Some(l) => write!(
                        f,
                        "Struct({{{}}})",
                        l.iter()
                            .zip(fields.iter())
                            .map(|(value, field)| format!("{}:{:?}", field.name(), value))
                            .collect::<Vec<_>>()
                            .join(",")
                    ),
                    None => write!(f, "Struct(NULL)"),
                }
            }
        }
    }
}

<<<<<<< HEAD
=======
/// Trait used to map a NativeTime to a ScalarType.
pub trait ScalarType<T: ArrowNativeType> {
    /// returns a scalar from an optional T
    fn scalar(r: Option<T>) -> ScalarValue;
}

impl ScalarType<f32> for Float32Type {
    fn scalar(r: Option<f32>) -> ScalarValue {
        ScalarValue::Float32(r)
    }
}

impl ScalarType<i64> for TimestampSecondType {
    fn scalar(r: Option<i64>) -> ScalarValue {
        ScalarValue::TimestampSecond(r, None)
    }
}

impl ScalarType<i64> for TimestampMillisecondType {
    fn scalar(r: Option<i64>) -> ScalarValue {
        ScalarValue::TimestampMillisecond(r, None)
    }
}

impl ScalarType<i64> for TimestampMicrosecondType {
    fn scalar(r: Option<i64>) -> ScalarValue {
        ScalarValue::TimestampMicrosecond(r, None)
    }
}

impl ScalarType<i64> for TimestampNanosecondType {
    fn scalar(r: Option<i64>) -> ScalarValue {
        ScalarValue::TimestampNanosecond(r, None)
    }
}

>>>>>>> 2008b1dc
#[cfg(test)]
mod tests {
    use super::*;

    #[test]
    fn scalar_decimal_test() {
        let decimal_value = ScalarValue::Decimal128(Some(123), 10, 1);
        assert_eq!(DataType::Decimal(10, 1), decimal_value.get_datatype());
        assert!(!decimal_value.is_null());
        let neg_decimal_value = decimal_value.arithmetic_negate();
        match neg_decimal_value {
            ScalarValue::Decimal128(v, _, _) => {
                assert_eq!(-123, v.unwrap());
            }
            _ => {
                unreachable!();
            }
        }

        // decimal scalar to array
        let array = decimal_value.to_array();
        let array = array.as_any().downcast_ref::<Int128Array>().unwrap();
        assert_eq!(1, array.len());
        assert_eq!(DataType::Decimal(10, 1), array.data_type().clone());
        assert_eq!(123i128, array.value(0));

        // decimal scalar to array with size
        let array = decimal_value.to_array_of_size(10);
        let array_decimal = array.as_any().downcast_ref::<Int128Array>().unwrap();
        assert_eq!(10, array.len());
        assert_eq!(DataType::Decimal(10, 1), array.data_type().clone());
        assert_eq!(123i128, array_decimal.value(0));
        assert_eq!(123i128, array_decimal.value(9));
        // test eq array
        assert!(decimal_value.eq_array(&array, 1));
        assert!(decimal_value.eq_array(&array, 5));
        // test try from array
        assert_eq!(
            decimal_value,
            ScalarValue::try_from_array(&array, 5).unwrap()
        );

        assert_eq!(
            decimal_value,
            ScalarValue::try_new_decimal128(123, 10, 1).unwrap()
        );

        // test compare
        let left = ScalarValue::Decimal128(Some(123), 10, 2);
        let right = ScalarValue::Decimal128(Some(124), 10, 2);
        assert!(!left.eq(&right));
        let result = left < right;
        assert!(result);
        let result = left <= right;
        assert!(result);
        let right = ScalarValue::Decimal128(Some(124), 10, 3);
        // make sure that two decimals with diff datatype can't be compared.
        let result = left.partial_cmp(&right);
        assert_eq!(None, result);

        let decimal_vec = vec![
            ScalarValue::Decimal128(Some(1), 10, 2),
            ScalarValue::Decimal128(Some(2), 10, 2),
            ScalarValue::Decimal128(Some(3), 10, 2),
        ];
        // convert the vec to decimal array and check the result
        let array = ScalarValue::iter_to_array(decimal_vec.into_iter()).unwrap();
        assert_eq!(3, array.len());
        assert_eq!(DataType::Decimal(10, 2), array.data_type().clone());

        let decimal_vec = vec![
            ScalarValue::Decimal128(Some(1), 10, 2),
            ScalarValue::Decimal128(Some(2), 10, 2),
            ScalarValue::Decimal128(Some(3), 10, 2),
            ScalarValue::Decimal128(None, 10, 2),
        ];
        let array: ArrayRef = ScalarValue::iter_to_array(decimal_vec.into_iter())
            .unwrap()
            .into();
        assert_eq!(4, array.len());
        assert_eq!(DataType::Decimal(10, 2), array.data_type().clone());

        assert!(ScalarValue::try_new_decimal128(1, 10, 2)
            .unwrap()
            .eq_array(&array, 0));
        assert!(ScalarValue::try_new_decimal128(2, 10, 2)
            .unwrap()
            .eq_array(&array, 1));
        assert!(ScalarValue::try_new_decimal128(3, 10, 2)
            .unwrap()
            .eq_array(&array, 2));
        assert_eq!(
            ScalarValue::Decimal128(None, 10, 2),
            ScalarValue::try_from_array(&array, 3).unwrap()
        );
        assert_eq!(
            ScalarValue::Decimal128(None, 10, 2),
            ScalarValue::try_from_array(&array, 4).unwrap()
        );
    }

    #[test]
    fn scalar_value_to_array_u64() {
        let value = ScalarValue::UInt64(Some(13u64));
        let array = value.to_array();
        let array = array.as_any().downcast_ref::<UInt64Array>().unwrap();
        assert_eq!(array.len(), 1);
        assert!(!array.is_null(0));
        assert_eq!(array.value(0), 13);

        let value = ScalarValue::UInt64(None);
        let array = value.to_array();
        let array = array.as_any().downcast_ref::<UInt64Array>().unwrap();
        assert_eq!(array.len(), 1);
        assert!(array.is_null(0));
    }

    #[test]
    fn scalar_value_to_array_u32() {
        let value = ScalarValue::UInt32(Some(13u32));
        let array = value.to_array();
        let array = array.as_any().downcast_ref::<UInt32Array>().unwrap();
        assert_eq!(array.len(), 1);
        assert!(!array.is_null(0));
        assert_eq!(array.value(0), 13);

        let value = ScalarValue::UInt32(None);
        let array = value.to_array();
        let array = array.as_any().downcast_ref::<UInt32Array>().unwrap();
        assert_eq!(array.len(), 1);
        assert!(array.is_null(0));
    }

    #[test]
    fn scalar_list_null_to_array() {
        let list_array_ref =
            ScalarValue::List(None, Box::new(DataType::UInt64)).to_array();
        let list_array = list_array_ref
            .as_any()
            .downcast_ref::<ListArray<i32>>()
            .unwrap();

        assert!(list_array.is_null(0));
        assert_eq!(list_array.len(), 1);
        assert_eq!(list_array.values().len(), 0);
    }

    #[test]
    fn scalar_list_to_array() {
        let list_array_ref = ScalarValue::List(
            Some(Box::new(vec![
                ScalarValue::UInt64(Some(100)),
                ScalarValue::UInt64(None),
                ScalarValue::UInt64(Some(101)),
            ])),
            Box::new(DataType::UInt64),
        )
        .to_array();

        let list_array = list_array_ref
            .as_any()
            .downcast_ref::<ListArray<i32>>()
            .unwrap();
        assert_eq!(list_array.len(), 1);
        assert_eq!(list_array.values().len(), 3);

        let prim_array_ref = list_array.value(0);
        let prim_array = prim_array_ref
            .as_any()
            .downcast_ref::<UInt64Array>()
            .unwrap();
        assert_eq!(prim_array.len(), 3);
        assert_eq!(prim_array.value(0), 100);
        assert!(prim_array.is_null(1));
        assert_eq!(prim_array.value(2), 101);
    }

    /// Creates array directly and via ScalarValue and ensures they are the same
    macro_rules! check_scalar_iter {
        ($SCALAR_T:ident, $ARRAYTYPE:ident, $INPUT:expr) => {{
            let scalars: Vec<_> =
                $INPUT.iter().map(|v| ScalarValue::$SCALAR_T(*v)).collect();

            let array = ScalarValue::iter_to_array(scalars.into_iter()).unwrap();

            let expected: Box<dyn Array> = Box::new($ARRAYTYPE::from($INPUT));

            assert_eq!(&array, &expected);
        }};
    }

    /// Creates array directly and via ScalarValue and ensures they are the same
    /// but for variants that carry a timezone field.
    macro_rules! check_scalar_iter_tz {
        ($SCALAR_T:ident, $ARRAYTYPE:ident, $INPUT:expr) => {{
            let scalars: Vec<_> = $INPUT
                .iter()
                .map(|v| ScalarValue::$SCALAR_T(*v, None))
                .collect();

            let array = ScalarValue::iter_to_array(scalars.into_iter()).unwrap();

            let expected: ArrayRef = Arc::new($ARRAYTYPE::from($INPUT));

            assert_eq!(&array, &expected);
        }};
    }

    /// Creates array directly and via ScalarValue and ensures they
    /// are the same, for string  arrays
    macro_rules! check_scalar_iter_string {
        ($SCALAR_T:ident, $ARRAYTYPE:ident, $INPUT:expr) => {{
            let scalars: Vec<_> = $INPUT
                .iter()
                .map(|v| ScalarValue::$SCALAR_T(v.map(|v| v.to_string())))
                .collect();

            let array = ScalarValue::iter_to_array(scalars.into_iter()).unwrap();

            let expected: Box<dyn Array> = Box::new($ARRAYTYPE::from($INPUT));

            assert_eq!(&array, &expected);
        }};
    }

    /// Creates array directly and via ScalarValue and ensures they
    /// are the same, for binary arrays
    macro_rules! check_scalar_iter_binary {
        ($SCALAR_T:ident, $ARRAYTYPE:ident, $INPUT:expr) => {{
            let scalars: Vec<_> = $INPUT
                .iter()
                .map(|v| ScalarValue::$SCALAR_T(v.map(|v| v.to_vec())))
                .collect();

            let array = ScalarValue::iter_to_array(scalars.into_iter()).unwrap();

            let expected: $ARRAYTYPE =
                $INPUT.iter().map(|v| v.map(|v| v.to_vec())).collect();

            let expected: Box<dyn Array> = Box::new(expected);

            assert_eq!(&array, &expected);
        }};
    }

    #[test]
    fn scalar_iter_to_array_boolean() {
        check_scalar_iter!(Boolean, BooleanArray, vec![Some(true), None, Some(false)]);
        check_scalar_iter!(Float32, Float32Array, vec![Some(1.9), None, Some(-2.1)]);
        check_scalar_iter!(Float64, Float64Array, vec![Some(1.9), None, Some(-2.1)]);

        check_scalar_iter!(Int8, Int8Array, vec![Some(1), None, Some(3)]);
        check_scalar_iter!(Int16, Int16Array, vec![Some(1), None, Some(3)]);
        check_scalar_iter!(Int32, Int32Array, vec![Some(1), None, Some(3)]);
        check_scalar_iter!(Int64, Int64Array, vec![Some(1), None, Some(3)]);

        check_scalar_iter!(UInt8, UInt8Array, vec![Some(1), None, Some(3)]);
        check_scalar_iter!(UInt16, UInt16Array, vec![Some(1), None, Some(3)]);
        check_scalar_iter!(UInt32, UInt32Array, vec![Some(1), None, Some(3)]);
        check_scalar_iter!(UInt64, UInt64Array, vec![Some(1), None, Some(3)]);

<<<<<<< HEAD
=======
        check_scalar_iter_tz!(
            TimestampSecond,
            TimestampSecondArray,
            vec![Some(1), None, Some(3)]
        );
        check_scalar_iter_tz!(
            TimestampMillisecond,
            TimestampMillisecondArray,
            vec![Some(1), None, Some(3)]
        );
        check_scalar_iter_tz!(
            TimestampMicrosecond,
            TimestampMicrosecondArray,
            vec![Some(1), None, Some(3)]
        );
        check_scalar_iter_tz!(
            TimestampNanosecond,
            TimestampNanosecondArray,
            vec![Some(1), None, Some(3)]
        );

>>>>>>> 2008b1dc
        check_scalar_iter_string!(
            Utf8,
            StringArray,
            vec![Some("foo"), None, Some("bar")]
        );
        check_scalar_iter_string!(
            LargeUtf8,
            LargeStringArray,
            vec![Some("foo"), None, Some("bar")]
        );
        check_scalar_iter_binary!(
            Binary,
            SmallBinaryArray,
            vec![Some(b"foo"), None, Some(b"bar")]
        );
        check_scalar_iter_binary!(
            LargeBinary,
            LargeBinaryArray,
            vec![Some(b"foo"), None, Some(b"bar")]
        );
    }

    #[test]
    fn scalar_iter_to_array_empty() {
        let scalars = vec![] as Vec<ScalarValue>;

        let result = ScalarValue::iter_to_array(scalars.into_iter()).unwrap_err();
        assert!(
            result
                .to_string()
                .contains("Empty iterator passed to ScalarValue::iter_to_array"),
            "{}",
            result
        );
    }

    #[test]
    fn scalar_iter_to_array_mismatched_types() {
        use ScalarValue::*;
        // If the scalar values are not all the correct type, error here
        let scalars: Vec<ScalarValue> = vec![Boolean(Some(true)), Int32(Some(5))];

        let result = ScalarValue::iter_to_array(scalars.into_iter()).unwrap_err();
        assert!(result.to_string().contains("Inconsistent types in ScalarValue::iter_to_array. Expected Boolean, got Int32(5)"),
                "{}", result);
    }

    #[test]
    fn scalar_try_from_array_null() {
        let array = vec![Some(33), None].into_iter().collect::<Int64Array>();
        let array: ArrayRef = Arc::new(array);

        assert_eq!(
            ScalarValue::Int64(Some(33)),
            ScalarValue::try_from_array(&array, 0).unwrap()
        );
        assert_eq!(
            ScalarValue::Int64(None),
            ScalarValue::try_from_array(&array, 1).unwrap()
        );
    }

    #[test]
    fn scalar_try_from_dict_datatype() {
        let data_type = DataType::Dictionary(IntegerType::Int8, Box::new(DataType::Utf8));
        let data_type = &data_type;
        assert_eq!(ScalarValue::Utf8(None), data_type.try_into().unwrap())
    }

    #[test]
    fn size_of_scalar() {
        // Since ScalarValues are used in a non trivial number of places,
        // making it larger means significant more memory consumption
        // per distinct value.
        #[cfg(target_arch = "aarch64")]
        assert_eq!(std::mem::size_of::<ScalarValue>(), 64);

        #[cfg(target_arch = "amd64")]
        assert_eq!(std::mem::size_of::<ScalarValue>(), 48);
    }

    #[test]
    fn scalar_eq_array() {
        // Validate that eq_array has the same semantics as ScalarValue::eq
        macro_rules! make_typed_vec {
            ($INPUT:expr, $TYPE:ident) => {{
                $INPUT
                    .iter()
                    .map(|v| v.map(|v| v as $TYPE))
                    .collect::<Vec<_>>()
            }};
        }

        let bool_vals = vec![Some(true), None, Some(false)];
        let f32_vals = vec![Some(-1.0), None, Some(1.0)];
        let f64_vals = make_typed_vec!(f32_vals, f64);

        let i8_vals = vec![Some(-1), None, Some(1)];
        let i16_vals = make_typed_vec!(i8_vals, i16);
        let i32_vals = make_typed_vec!(i8_vals, i32);
        let i64_vals = make_typed_vec!(i8_vals, i64);
        let days_ms_vals = &[Some(days_ms::new(1, 2)), None, Some(days_ms::new(10, 0))];

        let u8_vals = vec![Some(0), None, Some(1)];
        let u16_vals = make_typed_vec!(u8_vals, u16);
        let u32_vals = make_typed_vec!(u8_vals, u32);
        let u64_vals = make_typed_vec!(u8_vals, u64);

        let str_vals = &[Some("foo"), None, Some("bar")];

        /// Test each value in `scalar` with the corresponding element
        /// at `array`. Assumes each element is unique (aka not equal
        /// with all other indexes)
        struct TestCase {
            array: ArrayRef,
            scalars: Vec<ScalarValue>,
        }

        /// Create a test case for casing the input to the specified array type
        macro_rules! make_test_case {
            ($INPUT:expr, $ARRAY_TY:ident, $SCALAR_TY:ident) => {{
                TestCase {
                    array: Arc::new($INPUT.iter().collect::<$ARRAY_TY>()),
                    scalars: $INPUT.iter().map(|v| ScalarValue::$SCALAR_TY(*v)).collect(),
                }
            }};

            ($INPUT:expr, $ARRAY_TY:ident, $SCALAR_TY:ident, $TZ:expr) => {{
                let tz = $TZ;
                TestCase {
                    array: Arc::new($INPUT.iter().collect::<$ARRAY_TY>()),
                    scalars: $INPUT
                        .iter()
                        .map(|v| ScalarValue::$SCALAR_TY(*v, tz.clone()))
                        .collect(),
                }
            }};
        }

        macro_rules! make_date_test_case {
            ($INPUT:expr, $ARRAY_TY:ident, $SCALAR_TY:ident) => {{
                TestCase {
                    array: Arc::new($ARRAY_TY::from($INPUT).to(DataType::$SCALAR_TY)),
                    scalars: $INPUT.iter().map(|v| ScalarValue::$SCALAR_TY(*v)).collect(),
                }
            }};
        }

        macro_rules! make_ts_test_case {
            ($INPUT:expr, $ARRAY_TY:ident, $ARROW_TU:ident, $SCALAR_TY:ident) => {{
                TestCase {
                    array: Arc::new(
                        $ARRAY_TY::from($INPUT)
                            .to(DataType::Timestamp(TimeUnit::$ARROW_TU, None)),
                    ),
                    scalars: $INPUT.iter().map(|v| ScalarValue::$SCALAR_TY(*v)).collect(),
                }
            }};
        }

        macro_rules! make_temporal_test_case {
            ($INPUT:expr, $ARRAY_TY:ident, $ARROW_TU:ident, $SCALAR_TY:ident) => {{
                TestCase {
                    array: Arc::new(
                        $ARRAY_TY::from($INPUT)
                            .to(DataType::Interval(IntervalUnit::$ARROW_TU)),
                    ),
                    scalars: $INPUT.iter().map(|v| ScalarValue::$SCALAR_TY(*v)).collect(),
                }
            }};
        }

        macro_rules! make_str_test_case {
            ($INPUT:expr, $ARRAY_TY:ident, $SCALAR_TY:ident) => {{
                TestCase {
                    array: Arc::new($INPUT.iter().cloned().collect::<$ARRAY_TY>()),
                    scalars: $INPUT
                        .iter()
                        .map(|v| ScalarValue::$SCALAR_TY(v.map(|v| v.to_string())))
                        .collect(),
                }
            }};
        }

        macro_rules! make_binary_test_case {
            ($INPUT:expr, $ARRAY_TY:ident, $SCALAR_TY:ident) => {{
                TestCase {
                    array: Arc::new($INPUT.iter().cloned().collect::<$ARRAY_TY>()),
                    scalars: $INPUT
                        .iter()
                        .map(|v| {
                            ScalarValue::$SCALAR_TY(v.map(|v| v.as_bytes().to_vec()))
                        })
                        .collect(),
                }
            }};
        }

        /// create a test case for DictionaryArray<$INDEX_TY>
        macro_rules! make_str_dict_test_case {
            ($INPUT:expr, $INDEX_TY:ty, $SCALAR_TY:ident) => {{
                TestCase {
                    array: {
                        let mut array = MutableDictionaryArray::<
                            $INDEX_TY,
                            MutableUtf8Array<i32>,
                        >::new();
                        array.try_extend(*($INPUT)).unwrap();
                        let array: DictionaryArray<$INDEX_TY> = array.into();
                        Arc::new(array)
                    },
                    scalars: $INPUT
                        .iter()
                        .map(|v| ScalarValue::$SCALAR_TY(v.map(|v| v.to_string())))
                        .collect(),
                }
            }};
        }

        let cases = vec![
            make_test_case!(bool_vals, BooleanArray, Boolean),
            make_test_case!(f32_vals, Float32Array, Float32),
            make_test_case!(f64_vals, Float64Array, Float64),
            make_test_case!(i8_vals, Int8Array, Int8),
            make_test_case!(i16_vals, Int16Array, Int16),
            make_test_case!(i32_vals, Int32Array, Int32),
            make_test_case!(i64_vals, Int64Array, Int64),
            make_test_case!(u8_vals, UInt8Array, UInt8),
            make_test_case!(u16_vals, UInt16Array, UInt16),
            make_test_case!(u32_vals, UInt32Array, UInt32),
            make_test_case!(u64_vals, UInt64Array, UInt64),
            make_str_test_case!(str_vals, StringArray, Utf8),
            make_str_test_case!(str_vals, LargeStringArray, LargeUtf8),
            make_binary_test_case!(str_vals, SmallBinaryArray, Binary),
            make_binary_test_case!(str_vals, LargeBinaryArray, LargeBinary),
<<<<<<< HEAD
            make_date_test_case!(&i32_vals, Int32Array, Date32),
            make_date_test_case!(&i64_vals, Int64Array, Date64),
            make_ts_test_case!(&i64_vals, Int64Array, Second, TimestampSecond),
            make_ts_test_case!(&i64_vals, Int64Array, Millisecond, TimestampMillisecond),
            make_ts_test_case!(&i64_vals, Int64Array, Microsecond, TimestampMicrosecond),
            make_ts_test_case!(&i64_vals, Int64Array, Nanosecond, TimestampNanosecond),
            make_temporal_test_case!(&i32_vals, Int32Array, YearMonth, IntervalYearMonth),
            make_temporal_test_case!(days_ms_vals, DaysMsArray, DayTime, IntervalDayTime),
            make_str_dict_test_case!(str_vals, i8, Utf8),
            make_str_dict_test_case!(str_vals, i16, Utf8),
            make_str_dict_test_case!(str_vals, i32, Utf8),
            make_str_dict_test_case!(str_vals, i64, Utf8),
            make_str_dict_test_case!(str_vals, u8, Utf8),
            make_str_dict_test_case!(str_vals, u16, Utf8),
            make_str_dict_test_case!(str_vals, u32, Utf8),
            make_str_dict_test_case!(str_vals, u64, Utf8),
=======
            make_test_case!(i32_vals, Date32Array, Date32),
            make_test_case!(i64_vals, Date64Array, Date64),
            make_test_case!(i64_vals, TimestampSecondArray, TimestampSecond, None),
            make_test_case!(
                i64_vals,
                TimestampSecondArray,
                TimestampSecond,
                Some("UTC".to_owned())
            ),
            make_test_case!(
                i64_vals,
                TimestampMillisecondArray,
                TimestampMillisecond,
                None
            ),
            make_test_case!(
                i64_vals,
                TimestampMillisecondArray,
                TimestampMillisecond,
                Some("UTC".to_owned())
            ),
            make_test_case!(
                i64_vals,
                TimestampMicrosecondArray,
                TimestampMicrosecond,
                None
            ),
            make_test_case!(
                i64_vals,
                TimestampMicrosecondArray,
                TimestampMicrosecond,
                Some("UTC".to_owned())
            ),
            make_test_case!(
                i64_vals,
                TimestampNanosecondArray,
                TimestampNanosecond,
                None
            ),
            make_test_case!(
                i64_vals,
                TimestampNanosecondArray,
                TimestampNanosecond,
                Some("UTC".to_owned())
            ),
            make_test_case!(i32_vals, IntervalYearMonthArray, IntervalYearMonth),
            make_test_case!(i64_vals, IntervalDayTimeArray, IntervalDayTime),
            make_str_dict_test_case!(str_vals, Int8Type, Utf8),
            make_str_dict_test_case!(str_vals, Int16Type, Utf8),
            make_str_dict_test_case!(str_vals, Int32Type, Utf8),
            make_str_dict_test_case!(str_vals, Int64Type, Utf8),
            make_str_dict_test_case!(str_vals, UInt8Type, Utf8),
            make_str_dict_test_case!(str_vals, UInt16Type, Utf8),
            make_str_dict_test_case!(str_vals, UInt32Type, Utf8),
            make_str_dict_test_case!(str_vals, UInt64Type, Utf8),
>>>>>>> 2008b1dc
        ];

        for case in cases {
            let TestCase { array, scalars } = case;
            assert_eq!(array.len(), scalars.len());

            for (index, scalar) in scalars.into_iter().enumerate() {
                assert!(
                    scalar.eq_array(&array, index),
                    "Expected {:?} to be equal to {:?} at index {}",
                    scalar,
                    array,
                    index
                );

                // test that all other elements are *not* equal
                for other_index in 0..array.len() {
                    if index != other_index {
                        assert!(
                            !scalar.eq_array(&array, other_index),
                            "Expected {:?} to be NOT equal to {:?} at index {}",
                            scalar,
                            array,
                            other_index
                        );
                    }
                }
            }
        }
    }

    #[test]
    fn scalar_partial_ordering() {
        use ScalarValue::*;

        assert_eq!(
            Int64(Some(33)).partial_cmp(&Int64(Some(0))),
            Some(Ordering::Greater)
        );
        assert_eq!(
            Int64(Some(0)).partial_cmp(&Int64(Some(33))),
            Some(Ordering::Less)
        );
        assert_eq!(
            Int64(Some(33)).partial_cmp(&Int64(Some(33))),
            Some(Ordering::Equal)
        );
        // For different data type, `partial_cmp` returns None.
        assert_eq!(Int64(Some(33)).partial_cmp(&Int32(Some(33))), None);
        assert_eq!(Int32(Some(33)).partial_cmp(&Int64(Some(33))), None);

        assert_eq!(
            List(
                Some(Box::new(vec![Int32(Some(1)), Int32(Some(5))])),
                Box::new(DataType::Int32),
            )
            .partial_cmp(&List(
                Some(Box::new(vec![Int32(Some(1)), Int32(Some(5))])),
                Box::new(DataType::Int32),
            )),
            Some(Ordering::Equal)
        );

        assert_eq!(
            List(
                Some(Box::new(vec![Int32(Some(10)), Int32(Some(5))])),
                Box::new(DataType::Int32),
            )
            .partial_cmp(&List(
                Some(Box::new(vec![Int32(Some(1)), Int32(Some(5))])),
                Box::new(DataType::Int32),
            )),
            Some(Ordering::Greater)
        );

        assert_eq!(
            List(
                Some(Box::new(vec![Int32(Some(1)), Int32(Some(5))])),
                Box::new(DataType::Int32),
            )
            .partial_cmp(&List(
                Some(Box::new(vec![Int32(Some(10)), Int32(Some(5))])),
                Box::new(DataType::Int32),
            )),
            Some(Ordering::Less)
        );

        // For different data type, `partial_cmp` returns None.
        assert_eq!(
            List(
                Some(Box::new(vec![Int64(Some(1)), Int64(Some(5))])),
                Box::new(DataType::Int64),
            )
            .partial_cmp(&List(
                Some(Box::new(vec![Int32(Some(1)), Int32(Some(5))])),
                Box::new(DataType::Int32),
            )),
            None
        );

        assert_eq!(
            ScalarValue::from(vec![
                ("A", ScalarValue::from(1.0)),
                ("B", ScalarValue::from("Z")),
            ])
            .partial_cmp(&ScalarValue::from(vec![
                ("A", ScalarValue::from(2.0)),
                ("B", ScalarValue::from("A")),
            ])),
            Some(Ordering::Less)
        );

        // For different struct fields, `partial_cmp` returns None.
        assert_eq!(
            ScalarValue::from(vec![
                ("A", ScalarValue::from(1.0)),
                ("B", ScalarValue::from("Z")),
            ])
            .partial_cmp(&ScalarValue::from(vec![
                ("a", ScalarValue::from(2.0)),
                ("b", ScalarValue::from("A")),
            ])),
            None
        );
    }

    #[test]
    fn test_scalar_struct() {
        let field_a = Field::new("A", DataType::Int32, false);
        let field_b = Field::new("B", DataType::Boolean, false);
        let field_c = Field::new("C", DataType::Utf8, false);

        let field_e = Field::new("e", DataType::Int16, false);
        let field_f = Field::new("f", DataType::Int64, false);
        let field_d = Field::new("D", DataType::Struct(vec![field_e, field_f]), false);

        let scalar = ScalarValue::Struct(
            Some(Box::new(vec![
                ScalarValue::Int32(Some(23)),
                ScalarValue::Boolean(Some(false)),
                ScalarValue::Utf8(Some("Hello".to_string())),
                ScalarValue::from(vec![
                    ("e", ScalarValue::from(2i16)),
                    ("f", ScalarValue::from(3i64)),
                ]),
            ])),
            Box::new(vec![field_a, field_b, field_c, field_d.clone()]),
        );
        let dt = scalar.get_datatype();
        let sub_dt = field_d.data_type;

        // Check Display
        assert_eq!(
            format!("{}", scalar),
            String::from("{A:23,B:false,C:Hello,D:{e:2,f:3}}")
        );

        // Check Debug
        assert_eq!(
            format!("{:?}", scalar),
            String::from(
                r#"Struct({A:Int32(23),B:Boolean(false),C:Utf8("Hello"),D:Struct({e:Int16(2),f:Int64(3)})})"#
            )
        );

        // Convert to length-2 array
        let array = scalar.to_array_of_size(2);

        let expected = Arc::new(StructArray::from_data(
            dt.clone(),
            vec![
                Arc::new(Int32Array::from_slice([23, 23])) as ArrayRef,
                Arc::new(BooleanArray::from_slice([false, false])) as ArrayRef,
                Arc::new(StringArray::from_slice(["Hello", "Hello"])) as ArrayRef,
                Arc::new(StructArray::from_data(
                    sub_dt.clone(),
                    vec![
                        Arc::new(Int16Array::from_slice([2, 2])) as ArrayRef,
                        Arc::new(Int64Array::from_slice([3, 3])) as ArrayRef,
                    ],
                    None,
                )) as ArrayRef,
            ],
            None,
        )) as ArrayRef;

        assert_eq!(&array, &expected);

        // Construct from second element of ArrayRef
        let constructed = ScalarValue::try_from_array(&expected, 1).unwrap();
        assert_eq!(constructed, scalar);

        // None version
        let none_scalar = ScalarValue::try_from(array.data_type()).unwrap();
        assert!(none_scalar.is_null());
        assert_eq!(format!("{:?}", none_scalar), String::from("Struct(NULL)"));

        // Construct with convenience From<Vec<(&str, ScalarValue)>>
        let constructed = ScalarValue::from(vec![
            ("A", ScalarValue::from(23)),
            ("B", ScalarValue::from(false)),
            ("C", ScalarValue::from("Hello")),
            (
                "D",
                ScalarValue::from(vec![
                    ("e", ScalarValue::from(2i16)),
                    ("f", ScalarValue::from(3i64)),
                ]),
            ),
        ]);
        assert_eq!(constructed, scalar);

        // Build Array from Vec of structs
        let scalars = vec![
            ScalarValue::from(vec![
                ("A", ScalarValue::from(23)),
                ("B", ScalarValue::from(false)),
                ("C", ScalarValue::from("Hello")),
                (
                    "D",
                    ScalarValue::from(vec![
                        ("e", ScalarValue::from(2i16)),
                        ("f", ScalarValue::from(3i64)),
                    ]),
                ),
            ]),
            ScalarValue::from(vec![
                ("A", ScalarValue::from(7)),
                ("B", ScalarValue::from(true)),
                ("C", ScalarValue::from("World")),
                (
                    "D",
                    ScalarValue::from(vec![
                        ("e", ScalarValue::from(4i16)),
                        ("f", ScalarValue::from(5i64)),
                    ]),
                ),
            ]),
            ScalarValue::from(vec![
                ("A", ScalarValue::from(-1000)),
                ("B", ScalarValue::from(true)),
                ("C", ScalarValue::from("!!!!!")),
                (
                    "D",
                    ScalarValue::from(vec![
                        ("e", ScalarValue::from(6i16)),
                        ("f", ScalarValue::from(7i64)),
                    ]),
                ),
            ]),
        ];
        let array: ArrayRef = ScalarValue::iter_to_array(scalars).unwrap().into();

        let expected = Arc::new(StructArray::from_data(
            dt,
            vec![
                Arc::new(Int32Array::from_slice(&[23, 7, -1000])) as ArrayRef,
                Arc::new(BooleanArray::from_slice(&[false, true, true])) as ArrayRef,
                Arc::new(StringArray::from_slice(&["Hello", "World", "!!!!!"]))
                    as ArrayRef,
                Arc::new(StructArray::from_data(
                    sub_dt,
                    vec![
                        Arc::new(Int16Array::from_slice(&[2, 4, 6])) as ArrayRef,
                        Arc::new(Int64Array::from_slice(&[3, 5, 7])) as ArrayRef,
                    ],
                    None,
                )) as ArrayRef,
            ],
            None,
        )) as ArrayRef;

        assert_eq!(&array, &expected);
    }

    /*#[test]
    fn test_lists_in_struct() {
        let field_a = Field::new("A", DataType::Utf8, false);
        let field_primitive_list = Field::new(
            "primitive_list",
            DataType::List(Box::new(Field::new("item", DataType::Int32, true))),
            false,
        );

        // Define primitive list scalars
        let l0 = ScalarValue::List(
            Some(Box::new(vec![
                ScalarValue::from(1i32),
                ScalarValue::from(2i32),
                ScalarValue::from(3i32),
            ])),
            Box::new(DataType::Int32),
        );

        let l1 = ScalarValue::List(
            Some(Box::new(vec![
                ScalarValue::from(4i32),
                ScalarValue::from(5i32),
            ])),
            Box::new(DataType::Int32),
        );

        let l2 = ScalarValue::List(
            Some(Box::new(vec![ScalarValue::from(6i32)])),
            Box::new(DataType::Int32),
        );

        // Define struct scalars
        let s0 = ScalarValue::from(vec![
            ("A", ScalarValue::Utf8(Some(String::from("First")))),
            ("primitive_list", l0),
        ]);

        let s1 = ScalarValue::from(vec![
            ("A", ScalarValue::Utf8(Some(String::from("Second")))),
            ("primitive_list", l1),
        ]);

        let s2 = ScalarValue::from(vec![
            ("A", ScalarValue::Utf8(Some(String::from("Third")))),
            ("primitive_list", l2),
        ]);

        // iter_to_array for struct scalars
        let array =
            ScalarValue::iter_to_array(vec![s0.clone(), s1.clone(), s2.clone()]).unwrap();
        let array = array.as_any().downcast_ref::<StructArray>().unwrap();

        let int_data = vec![
            Some(vec![Some(1), Some(2), Some(3)]),
            Some(vec![Some(4), Some(5)]),
            Some(vec![Some(6)]),
        ];
        let mut primitive_expected =
            MutableListArray::<i32, MutablePrimitiveArray<i32>>::new();
        primitive_expected.try_extend(int_data).unwrap();
        let primitive_expected: ListArray<i32> = expected.into();

        let expected = StructArray::from_data(
            s0.get_datatype(),
            vec![
                Arc::new(StringArray::from_slice(&["First", "Second", "Third"]))
                    as ArrayRef,
                primitive_expected,
            ],
            None,
        );

        assert_eq!(array, &expected);

        // Define list-of-structs scalars
        let nl0 = ScalarValue::List(
            Some(Box::new(vec![s0.clone(), s1.clone()])),
            Box::new(s0.get_datatype()),
        );

        let nl1 =
            ScalarValue::List(Some(Box::new(vec![s2])), Box::new(s0.get_datatype()));

        let nl2 =
            ScalarValue::List(Some(Box::new(vec![s1])), Box::new(s0.get_datatype()));

        // iter_to_array for list-of-struct
        let array = ScalarValue::iter_to_array(vec![nl0, nl1, nl2]).unwrap();
        let array = array.as_any().downcast_ref::<ListArray<i32>>().unwrap();

        // Construct expected array with array builders
        let field_a_builder = StringBuilder::new(4);
        let primitive_value_builder = Int32Array::builder(8);
        let field_primitive_list_builder = ListBuilder::new(primitive_value_builder);

        let element_builder = StructBuilder::new(
            vec![field_a, field_primitive_list],
            vec![
                Box::new(field_a_builder),
                Box::new(field_primitive_list_builder),
            ],
        );
        let mut list_builder = ListBuilder::new(element_builder);

        list_builder
            .values()
            .field_builder::<StringBuilder>(0)
            .unwrap()
            .append_value("First")
            .unwrap();
        list_builder
            .values()
            .field_builder::<ListBuilder<PrimitiveBuilder<Int32Type>>>(1)
            .unwrap()
            .values()
            .append_value(1)
            .unwrap();
        list_builder
            .values()
            .field_builder::<ListBuilder<PrimitiveBuilder<Int32Type>>>(1)
            .unwrap()
            .values()
            .append_value(2)
            .unwrap();
        list_builder
            .values()
            .field_builder::<ListBuilder<PrimitiveBuilder<Int32Type>>>(1)
            .unwrap()
            .values()
            .append_value(3)
            .unwrap();
        list_builder
            .values()
            .field_builder::<ListBuilder<PrimitiveBuilder<Int32Type>>>(1)
            .unwrap()
            .append(true)
            .unwrap();
        list_builder.values().append(true).unwrap();

        list_builder
            .values()
            .field_builder::<StringBuilder>(0)
            .unwrap()
            .append_value("Second")
            .unwrap();
        list_builder
            .values()
            .field_builder::<ListBuilder<PrimitiveBuilder<Int32Type>>>(1)
            .unwrap()
            .values()
            .append_value(4)
            .unwrap();
        list_builder
            .values()
            .field_builder::<ListBuilder<PrimitiveBuilder<Int32Type>>>(1)
            .unwrap()
            .values()
            .append_value(5)
            .unwrap();
        list_builder
            .values()
            .field_builder::<ListBuilder<PrimitiveBuilder<Int32Type>>>(1)
            .unwrap()
            .append(true)
            .unwrap();
        list_builder.values().append(true).unwrap();
        list_builder.append(true).unwrap();

        list_builder
            .values()
            .field_builder::<StringBuilder>(0)
            .unwrap()
            .append_value("Third")
            .unwrap();
        list_builder
            .values()
            .field_builder::<ListBuilder<PrimitiveBuilder<Int32Type>>>(1)
            .unwrap()
            .values()
            .append_value(6)
            .unwrap();
        list_builder
            .values()
            .field_builder::<ListBuilder<PrimitiveBuilder<Int32Type>>>(1)
            .unwrap()
            .append(true)
            .unwrap();
        list_builder.values().append(true).unwrap();
        list_builder.append(true).unwrap();

        list_builder
            .values()
            .field_builder::<StringBuilder>(0)
            .unwrap()
            .append_value("Second")
            .unwrap();
        list_builder
            .values()
            .field_builder::<ListBuilder<PrimitiveBuilder<Int32Type>>>(1)
            .unwrap()
            .values()
            .append_value(4)
            .unwrap();
        list_builder
            .values()
            .field_builder::<ListBuilder<PrimitiveBuilder<Int32Type>>>(1)
            .unwrap()
            .values()
            .append_value(5)
            .unwrap();
        list_builder
            .values()
            .field_builder::<ListBuilder<PrimitiveBuilder<Int32Type>>>(1)
            .unwrap()
            .append(true)
            .unwrap();
        list_builder.values().append(true).unwrap();
        list_builder.append(true).unwrap();

        let expected = list_builder.finish();

        assert_eq!(array, &expected);
    }

    #[test]
    fn test_nested_lists() {
        // Define inner list scalars
        let l1 = ScalarValue::List(
            Some(Box::new(vec![
                ScalarValue::List(
                    Some(Box::new(vec![
                        ScalarValue::from(1i32),
                        ScalarValue::from(2i32),
                        ScalarValue::from(3i32),
                    ])),
                    Box::new(DataType::Int32),
                ),
                ScalarValue::List(
                    Some(Box::new(vec![
                        ScalarValue::from(4i32),
                        ScalarValue::from(5i32),
                    ])),
                    Box::new(DataType::Int32),
                ),
            ])),
            Box::new(DataType::List(Box::new(Field::new(
                "item",
                DataType::Int32,
                true,
            )))),
        );

        let l2 = ScalarValue::List(
            Some(Box::new(vec![
                ScalarValue::List(
                    Some(Box::new(vec![ScalarValue::from(6i32)])),
                    Box::new(DataType::Int32),
                ),
                ScalarValue::List(
                    Some(Box::new(vec![
                        ScalarValue::from(7i32),
                        ScalarValue::from(8i32),
                    ])),
                    Box::new(DataType::Int32),
                ),
            ])),
            Box::new(DataType::List(Box::new(Field::new(
                "item",
                DataType::Int32,
                true,
            )))),
        );

        let l3 = ScalarValue::List(
            Some(Box::new(vec![ScalarValue::List(
                Some(Box::new(vec![ScalarValue::from(9i32)])),
                Box::new(DataType::Int32),
            )])),
            Box::new(DataType::List(Box::new(Field::new(
                "item",
                DataType::Int32,
                true,
            )))),
        );

        let array = ScalarValue::iter_to_array(vec![l1, l2, l3]).unwrap();
        let array = array.as_any().downcast_ref::<ListArray<i32>>().unwrap();

        // Construct expected array with array builders
        let inner_builder = Int32Array::builder(8);
        let middle_builder = ListBuilder::new(inner_builder);
        let mut outer_builder = ListBuilder::new(middle_builder);

        outer_builder.values().values().append_value(1).unwrap();
        outer_builder.values().values().append_value(2).unwrap();
        outer_builder.values().values().append_value(3).unwrap();
        outer_builder.values().append(true).unwrap();

        outer_builder.values().values().append_value(4).unwrap();
        outer_builder.values().values().append_value(5).unwrap();
        outer_builder.values().append(true).unwrap();
        outer_builder.append(true).unwrap();

        outer_builder.values().values().append_value(6).unwrap();
        outer_builder.values().append(true).unwrap();

        outer_builder.values().values().append_value(7).unwrap();
        outer_builder.values().values().append_value(8).unwrap();
        outer_builder.values().append(true).unwrap();
        outer_builder.append(true).unwrap();

        outer_builder.values().values().append_value(9).unwrap();
        outer_builder.values().append(true).unwrap();
        outer_builder.append(true).unwrap();

        let expected = outer_builder.finish();

        assert_eq!(array, &expected);
<<<<<<< HEAD
    } */
=======
    }

    #[test]
    fn scalar_timestamp_ns_utc_timezone() {
        let scalar = ScalarValue::TimestampNanosecond(
            Some(1599566400000000000),
            Some("UTC".to_owned()),
        );

        assert_eq!(
            scalar.get_datatype(),
            DataType::Timestamp(TimeUnit::Nanosecond, Some("UTC".to_owned()))
        );

        let array = scalar.to_array();
        assert_eq!(array.len(), 1);
        assert_eq!(
            array.data_type(),
            &DataType::Timestamp(TimeUnit::Nanosecond, Some("UTC".to_owned()))
        );

        let newscalar = ScalarValue::try_from_array(&array, 0).unwrap();
        assert_eq!(
            newscalar.get_datatype(),
            DataType::Timestamp(TimeUnit::Nanosecond, Some("UTC".to_owned()))
        );
    }

    macro_rules! test_scalar_op {
        ($OP:ident, $LHS:expr, $LHS_TYPE:ident, $RHS:expr, $RHS_TYPE:ident, $RESULT:expr, $RESULT_TYPE:ident) => {{
            let v1 = &ScalarValue::from($LHS as $LHS_TYPE);
            let v2 = &ScalarValue::from($RHS as $RHS_TYPE);
            assert_eq!(
                ScalarValue::$OP(v1, v2).unwrap(),
                ScalarValue::from($RESULT as $RESULT_TYPE)
            );
        }};
    }

    macro_rules! test_scalar_op_err {
        ($OP:ident, $LHS:expr, $LHS_TYPE:ident, $RHS:expr, $RHS_TYPE:ident) => {{
            let v1 = &ScalarValue::from($LHS as $LHS_TYPE);
            let v2 = &ScalarValue::from($RHS as $RHS_TYPE);
            let actual = ScalarValue::$OP(v1, v2).is_err();
            assert!(actual);
        }};
    }

    #[test]
    fn scalar_addition() {
        test_scalar_op!(add, 1, f64, 2, f64, 3, f64);
        test_scalar_op!(add, 1, f32, 2, f32, 3, f64);
        test_scalar_op!(add, 1, i64, 2, i64, 3, i64);
        test_scalar_op!(add, 100, i64, -32, i64, 68, i64);
        test_scalar_op!(add, -102, i64, 32, i64, -70, i64);
        test_scalar_op!(add, 1, i32, 2, i32, 3, i64);
        test_scalar_op!(
            add,
            std::i32::MAX,
            i32,
            std::i32::MAX,
            i32,
            std::i32::MAX as i64 * 2,
            i64
        );
        test_scalar_op!(add, 1, i16, 2, i16, 3, i32);
        test_scalar_op!(
            add,
            std::i16::MAX,
            i16,
            std::i16::MAX,
            i16,
            std::i16::MAX as i32 * 2,
            i32
        );
        test_scalar_op!(add, 1, i8, 2, i8, 3, i16);
        test_scalar_op!(
            add,
            std::i8::MAX,
            i8,
            std::i8::MAX,
            i8,
            std::i8::MAX as i16 * 2,
            i16
        );
        test_scalar_op!(add, 1, u64, 2, u64, 3, u64);
        test_scalar_op!(add, 1, u32, 2, u32, 3, u64);
        test_scalar_op!(
            add,
            std::u32::MAX,
            u32,
            std::u32::MAX,
            u32,
            std::u32::MAX as u64 * 2,
            u64
        );
        test_scalar_op!(add, 1, u16, 2, u16, 3, u32);
        test_scalar_op!(
            add,
            std::u16::MAX,
            u16,
            std::u16::MAX,
            u16,
            std::u16::MAX as u32 * 2,
            u32
        );
        test_scalar_op!(add, 1, u8, 2, u8, 3, u16);
        test_scalar_op!(
            add,
            std::u8::MAX,
            u8,
            std::u8::MAX,
            u8,
            std::u8::MAX as u16 * 2,
            u16
        );
        test_scalar_op_err!(add, 1, i32, 2, u16);
        test_scalar_op_err!(add, 1, i32, 2, u16);

        let v1 = &ScalarValue::from(1);
        let v2 = &ScalarValue::Decimal128(Some(2), 0, 0);
        assert!(ScalarValue::add(v1, v2).is_err());

        let v1 = &ScalarValue::Decimal128(Some(1), 0, 0);
        let v2 = &ScalarValue::from(2);
        assert!(ScalarValue::add(v1, v2).is_err());

        let v1 = &ScalarValue::Float32(None);
        let v2 = &ScalarValue::from(2);
        assert!(ScalarValue::add(v1, v2).is_err());

        let v2 = &ScalarValue::Float32(None);
        let v1 = &ScalarValue::from(2);
        assert!(ScalarValue::add(v1, v2).is_err());

        let v1 = &ScalarValue::Float32(None);
        let v2 = &ScalarValue::Float32(None);
        assert!(ScalarValue::add(v1, v2).is_err());
    }

    #[test]
    fn scalar_multiplication() {
        test_scalar_op!(mul, 1, f64, 2, f64, 2, f64);
        test_scalar_op!(mul, 1, f32, 2, f32, 2, f64);
        test_scalar_op!(mul, 15, i64, 2, i64, 30, i64);
        test_scalar_op!(mul, 100, i64, -32, i64, -3200, i64);
        test_scalar_op!(mul, -1.1, f64, 2, f64, -2.2, f64);
        test_scalar_op!(mul, 1, i32, 2, i32, 2, i64);
        test_scalar_op!(
            mul,
            std::i32::MAX,
            i32,
            std::i32::MAX,
            i32,
            std::i32::MAX as i64 * std::i32::MAX as i64,
            i64
        );
        test_scalar_op!(mul, 1, i16, 2, i16, 2, i32);
        test_scalar_op!(
            mul,
            std::i16::MAX,
            i16,
            std::i16::MAX,
            i16,
            std::i16::MAX as i32 * std::i16::MAX as i32,
            i32
        );
        test_scalar_op!(mul, 1, i8, 2, i8, 2, i16);
        test_scalar_op!(
            mul,
            std::i8::MAX,
            i8,
            std::i8::MAX,
            i8,
            std::i8::MAX as i16 * std::i8::MAX as i16,
            i16
        );
        test_scalar_op!(mul, 1, u64, 2, u64, 2, u64);
        test_scalar_op!(mul, 1, u32, 2, u32, 2, u64);
        test_scalar_op!(
            mul,
            std::u32::MAX,
            u32,
            std::u32::MAX,
            u32,
            std::u32::MAX as u64 * std::u32::MAX as u64,
            u64
        );
        test_scalar_op!(mul, 1, u16, 2, u16, 2, u32);
        test_scalar_op!(
            mul,
            std::u16::MAX,
            u16,
            std::u16::MAX,
            u16,
            std::u16::MAX as u32 * std::u16::MAX as u32,
            u32
        );
        test_scalar_op!(mul, 1, u8, 2, u8, 2, u16);
        test_scalar_op!(
            mul,
            std::u8::MAX,
            u8,
            std::u8::MAX,
            u8,
            std::u8::MAX as u16 * std::u8::MAX as u16,
            u16
        );
        test_scalar_op_err!(mul, 1, i32, 2, u16);
        test_scalar_op_err!(mul, 1, i32, 2, u16);

        let v1 = &ScalarValue::from(1);
        let v2 = &ScalarValue::Decimal128(Some(2), 0, 0);
        assert!(ScalarValue::mul(v1, v2).is_err());

        let v1 = &ScalarValue::Decimal128(Some(1), 0, 0);
        let v2 = &ScalarValue::from(2);
        assert!(ScalarValue::mul(v1, v2).is_err());

        let v1 = &ScalarValue::Float32(None);
        let v2 = &ScalarValue::from(2);
        assert!(ScalarValue::mul(v1, v2).is_err());

        let v2 = &ScalarValue::Float32(None);
        let v1 = &ScalarValue::from(2);
        assert!(ScalarValue::mul(v1, v2).is_err());

        let v1 = &ScalarValue::Float32(None);
        let v2 = &ScalarValue::Float32(None);
        assert!(ScalarValue::mul(v1, v2).is_err());
    }

    #[test]
    fn scalar_division() {
        test_scalar_op!(div, 1, f64, 2, f64, 0.5, f64);
        test_scalar_op!(div, 1, f32, 2, f32, 0.5, f64);
        test_scalar_op!(div, 15, i64, 2, i64, 7.5, f64);
        test_scalar_op!(div, 100, i64, -2, i64, -50, f64);
        test_scalar_op!(div, 1, i32, 2, i32, 0.5, f64);
        test_scalar_op!(div, 1, i16, 2, i16, 0.5, f64);
        test_scalar_op!(div, 1, i8, 2, i8, 0.5, f64);
        test_scalar_op!(div, 1, u64, 2, u64, 0.5, f64);
        test_scalar_op!(div, 1, u32, 2, u32, 0.5, f64);
        test_scalar_op!(div, 1, u16, 2, u16, 0.5, f64);
        test_scalar_op!(div, 1, u8, 2, u8, 0.5, f64);
        test_scalar_op_err!(div, 1, i32, 2, u16);
        test_scalar_op_err!(div, 1, i32, 2, u16);

        let v1 = &ScalarValue::from(1);
        let v2 = &ScalarValue::Decimal128(Some(2), 0, 0);
        assert!(ScalarValue::div(v1, v2).is_err());

        let v1 = &ScalarValue::Decimal128(Some(1), 0, 0);
        let v2 = &ScalarValue::from(2);
        assert!(ScalarValue::div(v1, v2).is_err());

        let v1 = &ScalarValue::Float32(None);
        let v2 = &ScalarValue::from(2);
        assert!(ScalarValue::div(v1, v2).is_err());

        let v2 = &ScalarValue::Float32(None);
        let v1 = &ScalarValue::from(2);
        assert!(ScalarValue::div(v1, v2).is_err());

        let v1 = &ScalarValue::Float32(None);
        let v2 = &ScalarValue::Float32(None);
        assert!(ScalarValue::div(v1, v2).is_err());
    }
>>>>>>> 2008b1dc
}<|MERGE_RESOLUTION|>--- conflicted
+++ resolved
@@ -27,20 +27,11 @@
 use arrow::datatypes::DataType::Decimal;
 use arrow::{
     array::*,
-<<<<<<< HEAD
     buffer::MutableBuffer,
+    compute::kernels::cast::cast,
     datatypes::{DataType, Field, IntegerType, IntervalUnit, TimeUnit},
     scalar::{PrimitiveScalar, Scalar},
     types::{days_ms, NativeType},
-=======
-    compute::kernels::cast::cast,
-    datatypes::{
-        ArrowDictionaryKeyType, ArrowNativeType, DataType, Field, Float32Type,
-        Float64Type, Int16Type, Int32Type, Int64Type, Int8Type, IntervalUnit, TimeUnit,
-        TimestampMicrosecondType, TimestampMillisecondType, TimestampNanosecondType,
-        TimestampSecondType, UInt16Type, UInt32Type, UInt64Type, UInt8Type,
-    },
->>>>>>> 2008b1dc
 };
 use ordered_float::OrderedFloat;
 use std::cmp::Ordering;
@@ -262,17 +253,6 @@
             (Date32(_), _) => None,
             (Date64(v1), Date64(v2)) => v1.partial_cmp(v2),
             (Date64(_), _) => None,
-<<<<<<< HEAD
-            (TimestampSecond(v1), TimestampSecond(v2)) => v1.partial_cmp(v2),
-            (TimestampSecond(_), _) => None,
-            (TimestampMillisecond(v1), TimestampMillisecond(v2)) => v1.partial_cmp(v2),
-            (TimestampMillisecond(_), _) => None,
-            (TimestampMicrosecond(v1), TimestampMicrosecond(v2)) => v1.partial_cmp(v2),
-            (TimestampMicrosecond(_), _) => None,
-            (TimestampNanosecond(v1), TimestampNanosecond(v2)) => v1.partial_cmp(v2),
-            (TimestampNanosecond(_), _) => None,
-            (_, IntervalYearMonth(_)) => None,
-=======
             (TimestampSecond(v1, _), TimestampSecond(v2, _)) => v1.partial_cmp(v2),
             (TimestampSecond(_, _), _) => None,
             (TimestampMillisecond(v1, _), TimestampMillisecond(v2, _)) => {
@@ -288,7 +268,6 @@
             }
             (TimestampNanosecond(_, _), _) => None,
             (IntervalYearMonth(v1), IntervalYearMonth(v2)) => v1.partial_cmp(v2),
->>>>>>> 2008b1dc
             (IntervalYearMonth(_), _) => None,
             (_, IntervalDayTime(_)) => None,
             (IntervalDayTime(_), _) => None,
@@ -449,45 +428,18 @@
                 );
 
                 match $TIME_UNIT {
-<<<<<<< HEAD
                     TimeUnit::Second => {
-                        build_values_list!(array, TimestampSecond, values, $SIZE)
+                        build_values_list_tz!(TimestampSecond, values, $SIZE)
                     }
                     TimeUnit::Microsecond => {
-                        build_values_list!(array, TimestampMillisecond, values, $SIZE)
+                        build_values_list_tz!(TimestampMillisecond, values, $SIZE)
                     }
                     TimeUnit::Millisecond => {
-                        build_values_list!(array, TimestampMicrosecond, values, $SIZE)
+                        build_values_list_tz!(TimestampMicrosecond, values, $SIZE)
                     }
                     TimeUnit::Nanosecond => {
-                        build_values_list!(array, TimestampNanosecond, values, $SIZE)
+                        build_values_list_tz!(TimestampNanosecond, values, $SIZE)
                     }
-=======
-                    TimeUnit::Second => build_values_list_tz!(
-                        TimestampSecondBuilder,
-                        TimestampSecond,
-                        values,
-                        $SIZE
-                    ),
-                    TimeUnit::Microsecond => build_values_list_tz!(
-                        TimestampMillisecondBuilder,
-                        TimestampMillisecond,
-                        values,
-                        $SIZE
-                    ),
-                    TimeUnit::Millisecond => build_values_list_tz!(
-                        TimestampMicrosecondBuilder,
-                        TimestampMicrosecond,
-                        values,
-                        $SIZE
-                    ),
-                    TimeUnit::Nanosecond => build_values_list_tz!(
-                        TimestampNanosecondBuilder,
-                        TimestampNanosecond,
-                        values,
-                        $SIZE
-                    ),
->>>>>>> 2008b1dc
                 }
             }
         }
@@ -514,7 +466,6 @@
     }};
 }
 
-<<<<<<< HEAD
 macro_rules! dyn_to_array {
     ($self:expr, $value:expr, $size:expr, $ty:ty) => {{
         Arc::new(PrimitiveArray::<$ty>::from_data(
@@ -523,10 +474,12 @@
                 .into(),
             None,
         ))
-=======
+    }};
+}
+
 macro_rules! build_values_list_tz {
-    ($VALUE_BUILDER_TY:ident, $SCALAR_TY:ident, $VALUES:expr, $SIZE:expr) => {{
-        let mut builder = ListBuilder::new($VALUE_BUILDER_TY::new($VALUES.len()));
+    ($SCALAR_TY:ident, $VALUES:expr, $SIZE:expr) => {{
+        let mut builder = MutableListArray::new(Int64Vec::new($VALUES.len()));
 
         for _ in 0..$SIZE {
             for scalar_value in $VALUES {
@@ -570,7 +523,6 @@
             }
             None => new_null_array(&DataType::$DATA_TYPE($ENUM, $ENUM2), $SIZE),
         }
->>>>>>> 2008b1dc
     }};
 }
 
@@ -586,24 +538,6 @@
 }
 
 impl ScalarValue {
-<<<<<<< HEAD
-    /// Create null scalar value for specific data type.
-    pub fn new_null(dt: DataType) -> Self {
-        match dt {
-            DataType::Timestamp(TimeUnit::Second, _) => {
-                ScalarValue::TimestampSecond(None)
-            }
-            DataType::Timestamp(TimeUnit::Millisecond, _) => {
-                ScalarValue::TimestampMillisecond(None)
-            }
-            DataType::Timestamp(TimeUnit::Microsecond, _) => {
-                ScalarValue::TimestampMicrosecond(None)
-            }
-            DataType::Timestamp(TimeUnit::Nanosecond, _) => {
-                ScalarValue::TimestampNanosecond(None)
-            }
-            _ => todo!("Create null scalar value for datatype: {:?}", dt),
-=======
     /// Return true if the value is numeric
     pub fn is_numeric(&self) -> bool {
         matches!(
@@ -896,7 +830,25 @@
                 "Division only support calculation with the same type or f64 as denominator for now, here has {:?} and {:?}",
                 lhs.get_datatype(), rhs.get_datatype()
             ))),
->>>>>>> 2008b1dc
+        }
+    }
+
+    /// Create null scalar value for specific data type.
+    pub fn new_null(dt: DataType) -> Self {
+        match dt {
+            DataType::Timestamp(TimeUnit::Second, _) => {
+                ScalarValue::TimestampSecond(None)
+            }
+            DataType::Timestamp(TimeUnit::Millisecond, _) => {
+                ScalarValue::TimestampMillisecond(None)
+            }
+            DataType::Timestamp(TimeUnit::Microsecond, _) => {
+                ScalarValue::TimestampMicrosecond(None)
+            }
+            DataType::Timestamp(TimeUnit::Nanosecond, _) => {
+                ScalarValue::TimestampNanosecond(None)
+            }
+            _ => todo!("Create null scalar value for datatype: {:?}", dt),
         }
     }
 
@@ -1082,8 +1034,7 @@
                                     data_type, sv
                                 )))
                             }
-                        })
-                        .collect::<Result<PrimitiveArray<$TY>>>()?.to($DT)
+                        }).collect::<Result<PrimitiveArray<$TY>>>()?.to($DT)
                         ) as Box<dyn Array>
                 }
             }};
@@ -1177,7 +1128,6 @@
             DataType::Decimal(precision, scale) => {
                 let decimal_array =
                     ScalarValue::iter_to_decimal_array(scalars, precision, scale)?;
-<<<<<<< HEAD
                 Box::new(decimal_array)
             }
             DataType::Boolean => Box::new(
@@ -1215,61 +1165,23 @@
             LargeBinary => build_array_string!(LargeBinaryArray, LargeBinary),
             Date32 => build_array_primitive!(i32, Date32, Date32),
             Date64 => build_array_primitive!(i64, Date64, Date64),
-            Timestamp(TimeUnit::Second, None) => {
-                build_array_primitive!(i64, TimestampSecond, data_type)
-            }
-            Timestamp(TimeUnit::Millisecond, None) => {
-                build_array_primitive!(i64, TimestampMillisecond, data_type)
-            }
-            Timestamp(TimeUnit::Microsecond, None) => {
-                build_array_primitive!(i64, TimestampMicrosecond, data_type)
-            }
-            Timestamp(TimeUnit::Nanosecond, None) => {
-                build_array_primitive!(i64, TimestampNanosecond, data_type)
+            Timestamp(TimeUnit::Second, _) => {
+                build_array_primitive_tz!(TimestampSecond)
+            }
+            Timestamp(TimeUnit::Millisecond, _) => {
+                build_array_primitive_tz!(TimestampMillisecond)
+            }
+            Timestamp(TimeUnit::Microsecond, _) => {
+                build_array_primitive_tz!(TimestampMicrosecond)
+            }
+            Timestamp(TimeUnit::Nanosecond, _) => {
+                build_array_primitive_tz!(TimestampNanosecond)
             }
             Interval(IntervalUnit::DayTime) => {
                 build_array_primitive!(days_ms, IntervalDayTime, data_type)
             }
             Interval(IntervalUnit::YearMonth) => {
                 build_array_primitive!(i32, IntervalYearMonth, data_type)
-=======
-                Arc::new(decimal_array)
-            }
-            DataType::Boolean => build_array_primitive!(BooleanArray, Boolean),
-            DataType::Float32 => build_array_primitive!(Float32Array, Float32),
-            DataType::Float64 => build_array_primitive!(Float64Array, Float64),
-            DataType::Int8 => build_array_primitive!(Int8Array, Int8),
-            DataType::Int16 => build_array_primitive!(Int16Array, Int16),
-            DataType::Int32 => build_array_primitive!(Int32Array, Int32),
-            DataType::Int64 => build_array_primitive!(Int64Array, Int64),
-            DataType::UInt8 => build_array_primitive!(UInt8Array, UInt8),
-            DataType::UInt16 => build_array_primitive!(UInt16Array, UInt16),
-            DataType::UInt32 => build_array_primitive!(UInt32Array, UInt32),
-            DataType::UInt64 => build_array_primitive!(UInt64Array, UInt64),
-            DataType::Utf8 => build_array_string!(StringArray, Utf8),
-            DataType::LargeUtf8 => build_array_string!(LargeStringArray, LargeUtf8),
-            DataType::Binary => build_array_string!(BinaryArray, Binary),
-            DataType::LargeBinary => build_array_string!(LargeBinaryArray, LargeBinary),
-            DataType::Date32 => build_array_primitive!(Date32Array, Date32),
-            DataType::Date64 => build_array_primitive!(Date64Array, Date64),
-            DataType::Timestamp(TimeUnit::Second, _) => {
-                build_array_primitive_tz!(TimestampSecondArray, TimestampSecond)
-            }
-            DataType::Timestamp(TimeUnit::Millisecond, _) => {
-                build_array_primitive_tz!(TimestampMillisecondArray, TimestampMillisecond)
-            }
-            DataType::Timestamp(TimeUnit::Microsecond, _) => {
-                build_array_primitive_tz!(TimestampMicrosecondArray, TimestampMicrosecond)
-            }
-            DataType::Timestamp(TimeUnit::Nanosecond, _) => {
-                build_array_primitive_tz!(TimestampNanosecondArray, TimestampNanosecond)
-            }
-            DataType::Interval(IntervalUnit::DayTime) => {
-                build_array_primitive!(IntervalDayTimeArray, IntervalDayTime)
-            }
-            DataType::Interval(IntervalUnit::YearMonth) => {
-                build_array_primitive!(IntervalYearMonthArray, IntervalYearMonth)
->>>>>>> 2008b1dc
             }
             DataType::List(fields) if fields.data_type() == &DataType::Int8 => {
                 build_array_list!(Int8Vec, Int8)
@@ -1455,7 +1367,6 @@
             ScalarValue::Boolean(e) => {
                 Arc::new(BooleanArray::from(vec![*e; size])) as ArrayRef
             }
-<<<<<<< HEAD
             ScalarValue::Float64(e) => match e {
                 Some(value) => dyn_to_array!(self, value, size, f64),
                 None => new_null_array(self.get_datatype(), size).into(),
@@ -1478,12 +1389,7 @@
                 Some(value) => dyn_to_array!(self, value, size, i32),
                 None => new_null_array(self.get_datatype(), size).into(),
             },
-            ScalarValue::Int64(e)
-            | ScalarValue::Date64(e)
-            | ScalarValue::TimestampSecond(e)
-            | ScalarValue::TimestampMillisecond(e)
-            | ScalarValue::TimestampMicrosecond(e)
-            | ScalarValue::TimestampNanosecond(e) => match e {
+            ScalarValue::Int64(e) | ScalarValue::Date64(e) => match e {
                 Some(value) => dyn_to_array!(self, value, size, i64),
                 None => new_null_array(self.get_datatype(), size).into(),
             },
@@ -1503,61 +1409,23 @@
                 Some(value) => dyn_to_array!(self, value, size, u64),
                 None => new_null_array(self.get_datatype(), size).into(),
             },
-=======
-            ScalarValue::Float64(e) => {
-                build_array_from_option!(Float64, Float64Array, e, size)
-            }
-            ScalarValue::Float32(e) => {
-                build_array_from_option!(Float32, Float32Array, e, size)
-            }
-            ScalarValue::Int8(e) => build_array_from_option!(Int8, Int8Array, e, size),
-            ScalarValue::Int16(e) => build_array_from_option!(Int16, Int16Array, e, size),
-            ScalarValue::Int32(e) => build_array_from_option!(Int32, Int32Array, e, size),
-            ScalarValue::Int64(e) => build_array_from_option!(Int64, Int64Array, e, size),
-            ScalarValue::UInt8(e) => build_array_from_option!(UInt8, UInt8Array, e, size),
-            ScalarValue::UInt16(e) => {
-                build_array_from_option!(UInt16, UInt16Array, e, size)
-            }
-            ScalarValue::UInt32(e) => {
-                build_array_from_option!(UInt32, UInt32Array, e, size)
-            }
-            ScalarValue::UInt64(e) => {
-                build_array_from_option!(UInt64, UInt64Array, e, size)
-            }
-            ScalarValue::TimestampSecond(e, tz_opt) => build_array_from_option!(
-                Timestamp,
-                TimeUnit::Second,
-                tz_opt.clone(),
-                TimestampSecondArray,
-                e,
-                size
-            ),
-            ScalarValue::TimestampMillisecond(e, tz_opt) => build_array_from_option!(
-                Timestamp,
-                TimeUnit::Millisecond,
-                tz_opt.clone(),
-                TimestampMillisecondArray,
-                e,
-                size
-            ),
-
-            ScalarValue::TimestampMicrosecond(e, tz_opt) => build_array_from_option!(
-                Timestamp,
-                TimeUnit::Microsecond,
-                tz_opt.clone(),
-                TimestampMicrosecondArray,
-                e,
-                size
-            ),
-            ScalarValue::TimestampNanosecond(e, tz_opt) => build_array_from_option!(
-                Timestamp,
-                TimeUnit::Nanosecond,
-                tz_opt.clone(),
-                TimestampNanosecondArray,
-                e,
-                size
-            ),
->>>>>>> 2008b1dc
+            ScalarValue::TimestampSecond(e, tz_opt) => match e {
+                Some(value) => dyn_to_array!(self, value, size, i64),
+                None => new_null_array(self.get_datatype(), size).into(),
+            },
+            ScalarValue::TimestampMillisecond(e, tz_opt) => match e {
+                Some(value) => dyn_to_array!(self, value, size, i64),
+                None => new_null_array(self.get_datatype(), size).into(),
+            },
+
+            ScalarValue::TimestampMicrosecond(e, tz_opt) => match e {
+                Some(value) => dyn_to_array!(self, value, size, i64),
+                None => new_null_array(self.get_datatype(), size).into(),
+            },
+            ScalarValue::TimestampNanosecond(e, tz_opt) => match e {
+                Some(value) => dyn_to_array!(self, value, size, i64),
+                None => new_null_array(self.get_datatype(), size).into(),
+            },
             ScalarValue::Utf8(e) => match e {
                 Some(value) => Arc::new(Utf8Array::<i32>::from_trusted_len_values_iter(
                     repeat(&value).take(size),
@@ -1703,55 +1571,17 @@
             DataType::Date64 => {
                 typed_cast!(array, index, Int64Array, Date64)
             }
-<<<<<<< HEAD
-            DataType::Timestamp(TimeUnit::Second, _) => {
-                typed_cast!(array, index, Int64Array, TimestampSecond)
-            }
-            DataType::Timestamp(TimeUnit::Millisecond, _) => {
-                typed_cast!(array, index, Int64Array, TimestampMillisecond)
-            }
-            DataType::Timestamp(TimeUnit::Microsecond, _) => {
-                typed_cast!(array, index, Int64Array, TimestampMicrosecond)
-            }
-            DataType::Timestamp(TimeUnit::Nanosecond, _) => {
-                typed_cast!(array, index, Int64Array, TimestampNanosecond)
-=======
             DataType::Timestamp(TimeUnit::Second, tz_opt) => {
-                typed_cast_tz!(
-                    array,
-                    index,
-                    TimestampSecondArray,
-                    TimestampSecond,
-                    tz_opt
-                )
+                typed_cast_tz!(array, index, TimestampSecond, tz_opt)
             }
             DataType::Timestamp(TimeUnit::Millisecond, tz_opt) => {
-                typed_cast_tz!(
-                    array,
-                    index,
-                    TimestampMillisecondArray,
-                    TimestampMillisecond,
-                    tz_opt
-                )
+                typed_cast_tz!(array, index, TimestampMillisecond, tz_opt)
             }
             DataType::Timestamp(TimeUnit::Microsecond, tz_opt) => {
-                typed_cast_tz!(
-                    array,
-                    index,
-                    TimestampMicrosecondArray,
-                    TimestampMicrosecond,
-                    tz_opt
-                )
+                typed_cast_tz!(array, index, TimestampMicrosecond, tz_opt)
             }
             DataType::Timestamp(TimeUnit::Nanosecond, tz_opt) => {
-                typed_cast_tz!(
-                    array,
-                    index,
-                    TimestampNanosecondArray,
-                    TimestampNanosecond,
-                    tz_opt
-                )
->>>>>>> 2008b1dc
+                typed_cast_tz!(array, index, TimestampNanosecond, tz_opt)
             }
             DataType::Dictionary(index_type, _) => {
                 let (values, values_index) = match index_type {
@@ -1886,31 +1716,17 @@
             ScalarValue::Date64(val) => {
                 eq_array_primitive!(array, index, Int64Array, val)
             }
-<<<<<<< HEAD
-            ScalarValue::TimestampSecond(val) => {
+            ScalarValue::TimestampSecond(val, _) => {
                 eq_array_primitive!(array, index, Int64Array, val)
             }
-            ScalarValue::TimestampMillisecond(val) => {
+            ScalarValue::TimestampMillisecond(val, _) => {
                 eq_array_primitive!(array, index, Int64Array, val)
             }
-            ScalarValue::TimestampMicrosecond(val) => {
+            ScalarValue::TimestampMicrosecond(val, _) => {
                 eq_array_primitive!(array, index, Int64Array, val)
             }
-            ScalarValue::TimestampNanosecond(val) => {
+            ScalarValue::TimestampNanosecond(val, _) => {
                 eq_array_primitive!(array, index, Int64Array, val)
-=======
-            ScalarValue::TimestampSecond(val, _) => {
-                eq_array_primitive!(array, index, TimestampSecondArray, val)
-            }
-            ScalarValue::TimestampMillisecond(val, _) => {
-                eq_array_primitive!(array, index, TimestampMillisecondArray, val)
-            }
-            ScalarValue::TimestampMicrosecond(val, _) => {
-                eq_array_primitive!(array, index, TimestampMicrosecondArray, val)
-            }
-            ScalarValue::TimestampNanosecond(val, _) => {
-                eq_array_primitive!(array, index, TimestampNanosecondArray, val)
->>>>>>> 2008b1dc
             }
             ScalarValue::IntervalYearMonth(val) => {
                 eq_array_primitive!(array, index, Int32Array, val)
@@ -2397,8 +2213,6 @@
     }
 }
 
-<<<<<<< HEAD
-=======
 /// Trait used to map a NativeTime to a ScalarType.
 pub trait ScalarType<T: ArrowNativeType> {
     /// returns a scalar from an optional T
@@ -2435,7 +2249,6 @@
     }
 }
 
->>>>>>> 2008b1dc
 #[cfg(test)]
 mod tests {
     use super::*;
@@ -2621,7 +2434,7 @@
 
             let array = ScalarValue::iter_to_array(scalars.into_iter()).unwrap();
 
-            let expected: Box<dyn Array> = Box::new($ARRAYTYPE::from($INPUT));
+            let expected: ArrayRef = Arc::new($ARRAYTYPE::from($INPUT));
 
             assert_eq!(&array, &expected);
         }};
@@ -2638,7 +2451,7 @@
 
             let array = ScalarValue::iter_to_array(scalars.into_iter()).unwrap();
 
-            let expected: ArrayRef = Arc::new($ARRAYTYPE::from($INPUT));
+            let expected: Box<dyn Array> = Box::new($ARRAYTYPE::from($INPUT));
 
             assert_eq!(&array, &expected);
         }};
@@ -2697,30 +2510,11 @@
         check_scalar_iter!(UInt32, UInt32Array, vec![Some(1), None, Some(3)]);
         check_scalar_iter!(UInt64, UInt64Array, vec![Some(1), None, Some(3)]);
 
-<<<<<<< HEAD
-=======
-        check_scalar_iter_tz!(
-            TimestampSecond,
-            TimestampSecondArray,
-            vec![Some(1), None, Some(3)]
-        );
-        check_scalar_iter_tz!(
-            TimestampMillisecond,
-            TimestampMillisecondArray,
-            vec![Some(1), None, Some(3)]
-        );
-        check_scalar_iter_tz!(
-            TimestampMicrosecond,
-            TimestampMicrosecondArray,
-            vec![Some(1), None, Some(3)]
-        );
-        check_scalar_iter_tz!(
-            TimestampNanosecond,
-            TimestampNanosecondArray,
-            vec![Some(1), None, Some(3)]
-        );
-
->>>>>>> 2008b1dc
+        check_scalar_iter_tz!(TimestampSecond, vec![Some(1), None, Some(3)]);
+        check_scalar_iter_tz!(TimestampMillisecond, vec![Some(1), None, Some(3)]);
+        check_scalar_iter_tz!(TimestampMicrosecond, vec![Some(1), None, Some(3)]);
+        check_scalar_iter_tz!(TimestampNanosecond, vec![Some(1), None, Some(3)]);
+
         check_scalar_iter_string!(
             Utf8,
             StringArray,
@@ -2956,13 +2750,58 @@
             make_str_test_case!(str_vals, LargeStringArray, LargeUtf8),
             make_binary_test_case!(str_vals, SmallBinaryArray, Binary),
             make_binary_test_case!(str_vals, LargeBinaryArray, LargeBinary),
-<<<<<<< HEAD
             make_date_test_case!(&i32_vals, Int32Array, Date32),
             make_date_test_case!(&i64_vals, Int64Array, Date64),
-            make_ts_test_case!(&i64_vals, Int64Array, Second, TimestampSecond),
-            make_ts_test_case!(&i64_vals, Int64Array, Millisecond, TimestampMillisecond),
-            make_ts_test_case!(&i64_vals, Int64Array, Microsecond, TimestampMicrosecond),
-            make_ts_test_case!(&i64_vals, Int64Array, Nanosecond, TimestampNanosecond),
+            make_ts_test_case!(
+                &i64_vals,
+                Int64Array,
+                Second,
+                TimestampSecond,
+                Some("UTC".to_owned())
+            ),
+            make_ts_test_case!(
+                &i64_vals,
+                Int64Array,
+                Millisecond,
+                TimestampMillisecond,
+                Some("UTC".to_owned())
+            ),
+            make_ts_test_case!(
+                &i64_vals,
+                Int64Array,
+                Microsecond,
+                TimestampMicrosecond,
+                Some("UTC".to_owned())
+            ),
+            make_ts_test_case!(
+                &i64_vals,
+                Int64Array,
+                Nanosecond,
+                TimestampNanosecond,
+                Some("UTC".to_owned())
+            ),
+            make_ts_test_case!(&i64_vals, Int64Array, Second, TimestampSecond, None),
+            make_ts_test_case!(
+                &i64_vals,
+                Int64Array,
+                Millisecond,
+                TimestampMillisecond,
+                None
+            ),
+            make_ts_test_case!(
+                &i64_vals,
+                Int64Array,
+                Microsecond,
+                TimestampMicrosecond,
+                None
+            ),
+            make_ts_test_case!(
+                &i64_vals,
+                Int64Array,
+                Nanosecond,
+                TimestampNanosecond,
+                None
+            ),
             make_temporal_test_case!(&i32_vals, Int32Array, YearMonth, IntervalYearMonth),
             make_temporal_test_case!(days_ms_vals, DaysMsArray, DayTime, IntervalDayTime),
             make_str_dict_test_case!(str_vals, i8, Utf8),
@@ -2973,63 +2812,6 @@
             make_str_dict_test_case!(str_vals, u16, Utf8),
             make_str_dict_test_case!(str_vals, u32, Utf8),
             make_str_dict_test_case!(str_vals, u64, Utf8),
-=======
-            make_test_case!(i32_vals, Date32Array, Date32),
-            make_test_case!(i64_vals, Date64Array, Date64),
-            make_test_case!(i64_vals, TimestampSecondArray, TimestampSecond, None),
-            make_test_case!(
-                i64_vals,
-                TimestampSecondArray,
-                TimestampSecond,
-                Some("UTC".to_owned())
-            ),
-            make_test_case!(
-                i64_vals,
-                TimestampMillisecondArray,
-                TimestampMillisecond,
-                None
-            ),
-            make_test_case!(
-                i64_vals,
-                TimestampMillisecondArray,
-                TimestampMillisecond,
-                Some("UTC".to_owned())
-            ),
-            make_test_case!(
-                i64_vals,
-                TimestampMicrosecondArray,
-                TimestampMicrosecond,
-                None
-            ),
-            make_test_case!(
-                i64_vals,
-                TimestampMicrosecondArray,
-                TimestampMicrosecond,
-                Some("UTC".to_owned())
-            ),
-            make_test_case!(
-                i64_vals,
-                TimestampNanosecondArray,
-                TimestampNanosecond,
-                None
-            ),
-            make_test_case!(
-                i64_vals,
-                TimestampNanosecondArray,
-                TimestampNanosecond,
-                Some("UTC".to_owned())
-            ),
-            make_test_case!(i32_vals, IntervalYearMonthArray, IntervalYearMonth),
-            make_test_case!(i64_vals, IntervalDayTimeArray, IntervalDayTime),
-            make_str_dict_test_case!(str_vals, Int8Type, Utf8),
-            make_str_dict_test_case!(str_vals, Int16Type, Utf8),
-            make_str_dict_test_case!(str_vals, Int32Type, Utf8),
-            make_str_dict_test_case!(str_vals, Int64Type, Utf8),
-            make_str_dict_test_case!(str_vals, UInt8Type, Utf8),
-            make_str_dict_test_case!(str_vals, UInt16Type, Utf8),
-            make_str_dict_test_case!(str_vals, UInt32Type, Utf8),
-            make_str_dict_test_case!(str_vals, UInt64Type, Utf8),
->>>>>>> 2008b1dc
         ];
 
         for case in cases {
@@ -3305,7 +3087,7 @@
         assert_eq!(&array, &expected);
     }
 
-    /*#[test]
+    #[test]
     fn test_lists_in_struct() {
         let field_a = Field::new("A", DataType::Utf8, false);
         let field_primitive_list = Field::new(
@@ -3624,9 +3406,6 @@
         let expected = outer_builder.finish();
 
         assert_eq!(array, &expected);
-<<<<<<< HEAD
-    } */
-=======
     }
 
     #[test]
@@ -3895,5 +3674,4 @@
         let v2 = &ScalarValue::Float32(None);
         assert!(ScalarValue::div(v1, v2).is_err());
     }
->>>>>>> 2008b1dc
 }