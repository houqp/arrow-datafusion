# Licensed to the Apache Software Foundation (ASF) under one
# or more contributor license agreements.  See the NOTICE file
# distributed with this work for additional information
# regarding copyright ownership.  The ASF licenses this file
# to you under the Apache License, Version 2.0 (the
# "License"); you may not use this file except in compliance
# with the License.  You may obtain a copy of the License at
#
#   http://www.apache.org/licenses/LICENSE-2.0
#
# Unless required by applicable law or agreed to in writing,
# software distributed under the License is distributed on an
# "AS IS" BASIS, WITHOUT WARRANTIES OR CONDITIONS OF ANY
# KIND, either express or implied.  See the License for the
# specific language governing permissions and limitations
# under the License.

[package]
name = "ballista-core"
description = "Ballista Distributed Compute"
license = "Apache-2.0"
version = "0.6.0"
homepage = "https://github.com/apache/arrow-datafusion"
repository = "https://github.com/apache/arrow-datafusion"
authors = ["Apache Arrow <dev@arrow.apache.org>"]
edition = "2018"
build = "build.rs"

[features]
simd = ["datafusion/simd"]

[dependencies]
ahash = { version = "0.7", default-features = false }
async-trait = "0.1.36"
futures = "0.3"
hashbrown = "0.11"
log = "0.4"
prost = "0.9"
serde = {version = "1", features = ["derive"]}
sqlparser = "0.13"
tokio = "1.0"
tonic = "0.6"
uuid = { version = "0.8", features = ["v4"] }
chrono = { version = "0.4", default-features = false }

<<<<<<< HEAD
arrow-format = { version = "0.3", features = ["flight-data", "flight-service"] }
arrow = { package = "arrow2", version="0.8", features = ["io_ipc", "io_flight"] }
=======
# workaround for https://github.com/apache/arrow-datafusion/issues/1498
# should be able to remove when we update arrow-flight
quote = "=1.0.10"
arrow-flight = { version = "6.4.0"  }
>>>>>>> 2008b1dc

datafusion = { path = "../../../datafusion", version = "6.0.0" }

[dev-dependencies]
tempfile = "3"

[build-dependencies]
tonic-build = { version = "0.6" }<|MERGE_RESOLUTION|>--- conflicted
+++ resolved
@@ -43,15 +43,8 @@
 uuid = { version = "0.8", features = ["v4"] }
 chrono = { version = "0.4", default-features = false }
 
-<<<<<<< HEAD
 arrow-format = { version = "0.3", features = ["flight-data", "flight-service"] }
 arrow = { package = "arrow2", version="0.8", features = ["io_ipc", "io_flight"] }
-=======
-# workaround for https://github.com/apache/arrow-datafusion/issues/1498
-# should be able to remove when we update arrow-flight
-quote = "=1.0.10"
-arrow-flight = { version = "6.4.0"  }
->>>>>>> 2008b1dc
 
 datafusion = { path = "../../../datafusion", version = "6.0.0" }
 
