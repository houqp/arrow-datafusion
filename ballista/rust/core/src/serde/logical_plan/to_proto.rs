--- conflicted
+++ resolved
@@ -20,14 +20,10 @@
 //! processes.
 
 use super::super::proto_error;
-<<<<<<< HEAD
 use crate::datasource::DfTableAdapter;
 use crate::serde::protobuf::integer_type::IntegerTypeEnum;
-use crate::serde::{protobuf, BallistaError};
+use crate::serde::{byte_to_string, protobuf, BallistaError};
 use arrow::datatypes::{IntegerType, UnionMode};
-=======
-use crate::serde::{byte_to_string, protobuf, BallistaError};
->>>>>>> e1cfa418
 use datafusion::arrow::datatypes::{
     DataType, Field, IntervalUnit, Schema, SchemaRef, TimeUnit,
 };
@@ -421,16 +417,11 @@
                     fractional: *fractional as u64,
                 })
             }
-<<<<<<< HEAD
             DataType::Extension(_, _, _) => {
                 panic!("DataType::Extension is not supported")
             }
             DataType::Map(_, _) => {
-                panic!("DataType::Map is not supported")
-=======
-            DataType::Map(_, _) => {
                 unimplemented!("Ballista does not yet support Map data type")
->>>>>>> e1cfa418
             }
         }
     }
