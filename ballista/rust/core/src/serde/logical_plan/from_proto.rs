// Licensed to the Apache Software Foundation (ASF) under one
// or more contributor license agreements.  See the NOTICE file
// distributed with this work for additional information
// regarding copyright ownership.  The ASF licenses this file
// to you under the Apache License, Version 2.0 (the
// "License"); you may not use this file except in compliance
// with the License.  You may obtain a copy of the License at
//
//   http://www.apache.org/licenses/LICENSE-2.0
//
// Unless required by applicable law or agreed to in writing,
// software distributed under the License is distributed on an
// "AS IS" BASIS, WITHOUT WARRANTIES OR CONDITIONS OF ANY
// KIND, either express or implied.  See the License for the
// specific language governing permissions and limitations
// under the License.

//! Serde code to convert from protocol buffers to Rust data structures.

use crate::error::BallistaError;
use crate::serde::{from_proto_binary_op, proto_error, protobuf};
use crate::{convert_box_required, convert_required};
<<<<<<< HEAD
use sqlparser::ast::{WindowFrame, WindowFrameBound, WindowFrameUnits};
use std::{
    convert::{From, TryInto},
    sync::Arc,
    unimplemented,
};

=======
>>>>>>> ad70a1e9
use datafusion::arrow::datatypes::{DataType, Field, Schema, TimeUnit};
use datafusion::logical_plan::window_frames::{
    WindowFrame, WindowFrameBound, WindowFrameUnits,
};
use datafusion::logical_plan::{
    abs, acos, asin, atan, ceil, cos, exp, floor, ln, log10, log2, round, signum, sin,
    sqrt, tan, trunc, Column, DFField, DFSchema, Expr, JoinType, LogicalPlan,
    LogicalPlanBuilder, Operator,
};
use datafusion::physical_plan::aggregates::AggregateFunction;
use datafusion::physical_plan::csv::CsvReadOptions;
use datafusion::physical_plan::window_functions::BuiltInWindowFunction;
use datafusion::scalar::ScalarValue;
use protobuf::logical_plan_node::LogicalPlanType;
use protobuf::{logical_expr_node::ExprType, scalar_type};
use std::{
    convert::{From, TryInto},
    unimplemented,
};

// use uuid::Uuid;

impl TryInto<LogicalPlan> for &protobuf::LogicalPlanNode {
    type Error = BallistaError;

    fn try_into(self) -> Result<LogicalPlan, Self::Error> {
        let plan = self.logical_plan_type.as_ref().ok_or_else(|| {
            proto_error(format!(
                "logical_plan::from_proto() Unsupported logical plan '{:?}'",
                self
            ))
        })?;
        match plan {
            LogicalPlanType::Projection(projection) => {
                let input: LogicalPlan = convert_box_required!(projection.input)?;
                let x: Vec<Expr> = projection
                    .expr
                    .iter()
                    .map(|expr| expr.try_into())
                    .collect::<Result<Vec<_>, _>>()?;
                LogicalPlanBuilder::from(&input)
                    .project(x)?
                    .build()
                    .map_err(|e| e.into())
            }
            LogicalPlanType::Selection(selection) => {
                let input: LogicalPlan = convert_box_required!(selection.input)?;
                LogicalPlanBuilder::from(&input)
                    .filter(
                        selection
                            .expr
                            .as_ref()
                            .expect("expression required")
                            .try_into()?,
                    )?
                    .build()
                    .map_err(|e| e.into())
            }
            LogicalPlanType::Window(window) => {
                let input: LogicalPlan = convert_box_required!(window.input)?;
                let window_expr = window
                    .window_expr
                    .iter()
                    .map(|expr| expr.try_into())
                    .collect::<Result<Vec<_>, _>>()?;
                LogicalPlanBuilder::from(&input)
                    .window(window_expr)?
                    .build()
                    .map_err(|e| e.into())
            }
            LogicalPlanType::Aggregate(aggregate) => {
                let input: LogicalPlan = convert_box_required!(aggregate.input)?;
                let group_expr = aggregate
                    .group_expr
                    .iter()
                    .map(|expr| expr.try_into())
                    .collect::<Result<Vec<_>, _>>()?;
                let aggr_expr = aggregate
                    .aggr_expr
                    .iter()
                    .map(|expr| expr.try_into())
                    .collect::<Result<Vec<_>, _>>()?;
                LogicalPlanBuilder::from(&input)
                    .aggregate(group_expr, aggr_expr)?
                    .build()
                    .map_err(|e| e.into())
            }
            LogicalPlanType::CsvScan(scan) => {
                let schema: Schema = convert_required!(scan.schema)?;
                let options = CsvReadOptions::new()
                    .schema(&schema)
                    .delimiter(scan.delimiter.as_bytes()[0])
                    .file_extension(&scan.file_extension)
                    .has_header(scan.has_header);

                let mut projection = None;
                if let Some(columns) = &scan.projection {
                    let column_indices = columns
                        .columns
                        .iter()
                        .map(|name| schema.index_of(name))
                        .collect::<Result<Vec<usize>, _>>()?;
                    projection = Some(column_indices);
                }

                LogicalPlanBuilder::scan_csv(&scan.path, options, projection)?
                    .build()
                    .map_err(|e| e.into())
            }
            LogicalPlanType::ParquetScan(scan) => {
                let projection = match scan.projection.as_ref() {
                    None => None,
                    Some(columns) => {
                        let schema: Schema = convert_required!(scan.schema)?;
                        let r: Result<Vec<usize>, _> = columns
                            .columns
                            .iter()
                            .map(|col_name| {
                                schema.fields().iter().position(|field| field.name() == col_name).ok_or_else(|| {
                                    let column_names: Vec<&String> = schema.fields().iter().map(|f| f.name()).collect();
                                    proto_error(format!(
                                        "Parquet projection contains column name that is not present in schema. Column name: {}. Schema columns: {:?}",
                                        col_name, column_names
                                    ))
                                })
                            })
                            .collect();
                        Some(r?)
                    }
                };
                LogicalPlanBuilder::scan_parquet(&scan.path, projection, 24)? //TODO concurrency
                    .build()
                    .map_err(|e| e.into())
            }
            LogicalPlanType::Sort(sort) => {
                let input: LogicalPlan = convert_box_required!(sort.input)?;
                let sort_expr: Vec<Expr> = sort
                    .expr
                    .iter()
                    .map(|expr| expr.try_into())
                    .collect::<Result<Vec<Expr>, _>>()?;
                LogicalPlanBuilder::from(&input)
                    .sort(sort_expr)?
                    .build()
                    .map_err(|e| e.into())
            }
            LogicalPlanType::Repartition(repartition) => {
                use datafusion::logical_plan::Partitioning;
                let input: LogicalPlan = convert_box_required!(repartition.input)?;
                use protobuf::repartition_node::PartitionMethod;
                let pb_partition_method = repartition.partition_method.clone().ok_or_else(|| {
                    BallistaError::General(String::from(
                        "Protobuf deserialization error, RepartitionNode was missing required field 'partition_method'",
                    ))
                })?;

                let partitioning_scheme = match pb_partition_method {
                    PartitionMethod::Hash(protobuf::HashRepartition {
                        hash_expr: pb_hash_expr,
                        partition_count,
                    }) => Partitioning::Hash(
                        pb_hash_expr
                            .iter()
                            .map(|pb_expr| pb_expr.try_into())
                            .collect::<Result<Vec<_>, _>>()?,
                        partition_count as usize,
                    ),
                    PartitionMethod::RoundRobin(batch_size) => {
                        Partitioning::RoundRobinBatch(batch_size as usize)
                    }
                };

                LogicalPlanBuilder::from(&input)
                    .repartition(partitioning_scheme)?
                    .build()
                    .map_err(|e| e.into())
            }
            LogicalPlanType::EmptyRelation(empty_relation) => {
                LogicalPlanBuilder::empty(empty_relation.produce_one_row)
                    .build()
                    .map_err(|e| e.into())
            }
            LogicalPlanType::CreateExternalTable(create_extern_table) => {
                let pb_schema = (create_extern_table.schema.clone()).ok_or_else(|| {
                    BallistaError::General(String::from(
                        "Protobuf deserialization error, CreateExternalTableNode was missing required field schema.",
                    ))
                })?;

                let pb_file_type: protobuf::FileType =
                    create_extern_table.file_type.try_into()?;

                Ok(LogicalPlan::CreateExternalTable {
                    schema: pb_schema.try_into()?,
                    name: create_extern_table.name.clone(),
                    location: create_extern_table.location.clone(),
                    file_type: pb_file_type.into(),
                    has_header: create_extern_table.has_header,
                })
            }
            LogicalPlanType::Explain(explain) => {
                let input: LogicalPlan = convert_box_required!(explain.input)?;
                LogicalPlanBuilder::from(&input)
                    .explain(explain.verbose)?
                    .build()
                    .map_err(|e| e.into())
            }
            LogicalPlanType::Limit(limit) => {
                let input: LogicalPlan = convert_box_required!(limit.input)?;
                LogicalPlanBuilder::from(&input)
                    .limit(limit.limit as usize)?
                    .build()
                    .map_err(|e| e.into())
            }
            LogicalPlanType::Join(join) => {
                let left_keys: Vec<Column> =
                    join.left_join_column.iter().map(|i| i.into()).collect();
                let right_keys: Vec<Column> =
                    join.right_join_column.iter().map(|i| i.into()).collect();
                let join_type =
                    protobuf::JoinType::from_i32(join.join_type).ok_or_else(|| {
                        proto_error(format!(
                            "Received a JoinNode message with unknown JoinType {}",
                            join.join_type
                        ))
                    })?;
                let join_type = match join_type {
                    protobuf::JoinType::Inner => JoinType::Inner,
                    protobuf::JoinType::Left => JoinType::Left,
                    protobuf::JoinType::Right => JoinType::Right,
                    protobuf::JoinType::Full => JoinType::Full,
                    protobuf::JoinType::Semi => JoinType::Semi,
                    protobuf::JoinType::Anti => JoinType::Anti,
                };
                LogicalPlanBuilder::from(&convert_box_required!(join.left)?)
                    .join(
                        &convert_box_required!(join.right)?,
                        join_type,
                        left_keys,
                        right_keys,
                    )?
                    .build()
                    .map_err(|e| e.into())
            }
        }
    }
}

impl From<&protobuf::Column> for Column {
    fn from(c: &protobuf::Column) -> Column {
        let c = c.clone();
        Column {
            relation: c.relation.map(|r| r.relation),
            name: c.name,
        }
    }
}

impl TryInto<DFSchema> for &protobuf::DfSchema {
    type Error = BallistaError;

    fn try_into(self) -> Result<DFSchema, BallistaError> {
        let fields = self
            .columns
            .iter()
            .map(|c| c.try_into())
            .collect::<Result<Vec<DFField>, _>>()?;
        Ok(DFSchema::new(fields)?)
    }
}

impl TryInto<datafusion::logical_plan::DFSchemaRef> for protobuf::DfSchema {
    type Error = BallistaError;

    fn try_into(self) -> Result<datafusion::logical_plan::DFSchemaRef, Self::Error> {
        let dfschema: DFSchema = (&self).try_into()?;
        Ok(Arc::new(dfschema))
    }
}

impl TryInto<DFField> for &protobuf::DfField {
    type Error = BallistaError;

    fn try_into(self) -> Result<DFField, Self::Error> {
        let field: Field = convert_required!(self.field)?;

        Ok(match &self.qualifier {
            Some(q) => DFField::from_qualified(&q.relation, field),
            None => DFField::from(field),
        })
    }
}

impl TryInto<DataType> for &protobuf::scalar_type::Datatype {
    type Error = BallistaError;
    fn try_into(self) -> Result<DataType, Self::Error> {
        use protobuf::scalar_type::Datatype;
        Ok(match self {
            Datatype::Scalar(scalar_type) => {
                let pb_scalar_enum = protobuf::PrimitiveScalarType::from_i32(*scalar_type).ok_or_else(|| {
                    proto_error(format!(
                        "Protobuf deserialization error, scalar_type::Datatype missing was provided invalid enum variant: {}",
                        *scalar_type
                    ))
                })?;
                pb_scalar_enum.into()
            }
            Datatype::List(protobuf::ScalarListType {
                deepest_type,
                field_names,
            }) => {
                if field_names.is_empty() {
                    return Err(proto_error(
                        "Protobuf deserialization error: found no field names in ScalarListType message which requires at least one",
                    ));
                }
                let pb_scalar_type = protobuf::PrimitiveScalarType::from_i32(
                    *deepest_type,
                )
                .ok_or_else(|| {
                    proto_error(format!(
                        "Protobuf deserialization error: invalid i32 for scalar enum: {}",
                        *deepest_type
                    ))
                })?;
                //Because length is checked above it is safe to unwrap .last()
                let mut scalar_type = DataType::List(Box::new(Field::new(
                    field_names.last().unwrap().as_str(),
                    pb_scalar_type.into(),
                    true,
                )));
                //Iterate over field names in reverse order except for the last item in the vector
                for name in field_names.iter().rev().skip(1) {
                    let new_datatype = DataType::List(Box::new(Field::new(
                        name.as_str(),
                        scalar_type,
                        true,
                    )));
                    scalar_type = new_datatype;
                }
                scalar_type
            }
        })
    }
}

//Does not typecheck lists
fn typechecked_scalar_value_conversion(
    tested_type: &protobuf::scalar_value::Value,
    required_type: protobuf::PrimitiveScalarType,
) -> Result<datafusion::scalar::ScalarValue, BallistaError> {
    use protobuf::scalar_value::Value;
    use protobuf::PrimitiveScalarType;
    Ok(match (tested_type, &required_type) {
        (Value::BoolValue(v), PrimitiveScalarType::Bool) => {
            ScalarValue::Boolean(Some(*v))
        }
        (Value::Int8Value(v), PrimitiveScalarType::Int8) => {
            ScalarValue::Int8(Some(*v as i8))
        }
        (Value::Int16Value(v), PrimitiveScalarType::Int16) => {
            ScalarValue::Int16(Some(*v as i16))
        }
        (Value::Int32Value(v), PrimitiveScalarType::Int32) => {
            ScalarValue::Int32(Some(*v))
        }
        (Value::Int64Value(v), PrimitiveScalarType::Int64) => {
            ScalarValue::Int64(Some(*v))
        }
        (Value::Uint8Value(v), PrimitiveScalarType::Uint8) => {
            ScalarValue::UInt8(Some(*v as u8))
        }
        (Value::Uint16Value(v), PrimitiveScalarType::Uint16) => {
            ScalarValue::UInt16(Some(*v as u16))
        }
        (Value::Uint32Value(v), PrimitiveScalarType::Uint32) => {
            ScalarValue::UInt32(Some(*v))
        }
        (Value::Uint64Value(v), PrimitiveScalarType::Uint64) => {
            ScalarValue::UInt64(Some(*v))
        }
        (Value::Float32Value(v), PrimitiveScalarType::Float32) => {
            ScalarValue::Float32(Some(*v))
        }
        (Value::Float64Value(v), PrimitiveScalarType::Float64) => {
            ScalarValue::Float64(Some(*v))
        }
        (Value::Date32Value(v), PrimitiveScalarType::Date32) => {
            ScalarValue::Date32(Some(*v))
        }
        (Value::TimeMicrosecondValue(v), PrimitiveScalarType::TimeMicrosecond) => {
            ScalarValue::TimestampMicrosecond(Some(*v))
        }
        (Value::TimeNanosecondValue(v), PrimitiveScalarType::TimeMicrosecond) => {
            ScalarValue::TimestampNanosecond(Some(*v))
        }
        (Value::Utf8Value(v), PrimitiveScalarType::Utf8) => {
            ScalarValue::Utf8(Some(v.to_owned()))
        }
        (Value::LargeUtf8Value(v), PrimitiveScalarType::LargeUtf8) => {
            ScalarValue::LargeUtf8(Some(v.to_owned()))
        }

        (Value::NullValue(i32_enum), required_scalar_type) => {
            if *i32_enum == *required_scalar_type as i32 {
                let pb_scalar_type = PrimitiveScalarType::from_i32(*i32_enum).ok_or_else(|| {
                    BallistaError::General(format!(
                        "Invalid i32_enum={} when converting with PrimitiveScalarType::from_i32()",
                        *i32_enum
                    ))
                })?;
                let scalar_value: ScalarValue = match pb_scalar_type {
                    PrimitiveScalarType::Bool => ScalarValue::Boolean(None),
                    PrimitiveScalarType::Uint8 => ScalarValue::UInt8(None),
                    PrimitiveScalarType::Int8 => ScalarValue::Int8(None),
                    PrimitiveScalarType::Uint16 => ScalarValue::UInt16(None),
                    PrimitiveScalarType::Int16 => ScalarValue::Int16(None),
                    PrimitiveScalarType::Uint32 => ScalarValue::UInt32(None),
                    PrimitiveScalarType::Int32 => ScalarValue::Int32(None),
                    PrimitiveScalarType::Uint64 => ScalarValue::UInt64(None),
                    PrimitiveScalarType::Int64 => ScalarValue::Int64(None),
                    PrimitiveScalarType::Float32 => ScalarValue::Float32(None),
                    PrimitiveScalarType::Float64 => ScalarValue::Float64(None),
                    PrimitiveScalarType::Utf8 => ScalarValue::Utf8(None),
                    PrimitiveScalarType::LargeUtf8 => ScalarValue::LargeUtf8(None),
                    PrimitiveScalarType::Date32 => ScalarValue::Date32(None),
                    PrimitiveScalarType::TimeMicrosecond => {
                        ScalarValue::TimestampMicrosecond(None)
                    }
                    PrimitiveScalarType::TimeNanosecond => {
                        ScalarValue::TimestampNanosecond(None)
                    }
                    PrimitiveScalarType::Null => {
                        return Err(proto_error(
                            "Untyped scalar null is not a valid scalar value",
                        ))
                    }
                };
                scalar_value
            } else {
                return Err(proto_error("Could not convert to the proper type"));
            }
        }
        _ => return Err(proto_error("Could not convert to the proper type")),
    })
}

impl TryInto<datafusion::scalar::ScalarValue> for &protobuf::scalar_value::Value {
    type Error = BallistaError;
    fn try_into(self) -> Result<datafusion::scalar::ScalarValue, Self::Error> {
        use datafusion::scalar::ScalarValue;
        use protobuf::PrimitiveScalarType;
        let scalar = match self {
            protobuf::scalar_value::Value::BoolValue(v) => ScalarValue::Boolean(Some(*v)),
            protobuf::scalar_value::Value::Utf8Value(v) => {
                ScalarValue::Utf8(Some(v.to_owned()))
            }
            protobuf::scalar_value::Value::LargeUtf8Value(v) => {
                ScalarValue::LargeUtf8(Some(v.to_owned()))
            }
            protobuf::scalar_value::Value::Int8Value(v) => {
                ScalarValue::Int8(Some(*v as i8))
            }
            protobuf::scalar_value::Value::Int16Value(v) => {
                ScalarValue::Int16(Some(*v as i16))
            }
            protobuf::scalar_value::Value::Int32Value(v) => ScalarValue::Int32(Some(*v)),
            protobuf::scalar_value::Value::Int64Value(v) => ScalarValue::Int64(Some(*v)),
            protobuf::scalar_value::Value::Uint8Value(v) => {
                ScalarValue::UInt8(Some(*v as u8))
            }
            protobuf::scalar_value::Value::Uint16Value(v) => {
                ScalarValue::UInt16(Some(*v as u16))
            }
            protobuf::scalar_value::Value::Uint32Value(v) => {
                ScalarValue::UInt32(Some(*v))
            }
            protobuf::scalar_value::Value::Uint64Value(v) => {
                ScalarValue::UInt64(Some(*v))
            }
            protobuf::scalar_value::Value::Float32Value(v) => {
                ScalarValue::Float32(Some(*v))
            }
            protobuf::scalar_value::Value::Float64Value(v) => {
                ScalarValue::Float64(Some(*v))
            }
            protobuf::scalar_value::Value::Date32Value(v) => {
                ScalarValue::Date32(Some(*v))
            }
            protobuf::scalar_value::Value::TimeMicrosecondValue(v) => {
                ScalarValue::TimestampMicrosecond(Some(*v))
            }
            protobuf::scalar_value::Value::TimeNanosecondValue(v) => {
                ScalarValue::TimestampNanosecond(Some(*v))
            }
            protobuf::scalar_value::Value::ListValue(v) => v.try_into()?,
            protobuf::scalar_value::Value::NullListValue(v) => {
                ScalarValue::List(None, v.try_into()?)
            }
            protobuf::scalar_value::Value::NullValue(null_enum) => {
                PrimitiveScalarType::from_i32(*null_enum)
                    .ok_or_else(|| proto_error("Invalid scalar type"))?
                    .try_into()?
            }
        };
        Ok(scalar)
    }
}

impl TryInto<datafusion::scalar::ScalarValue> for &protobuf::ScalarListValue {
    type Error = BallistaError;
    fn try_into(self) -> Result<datafusion::scalar::ScalarValue, Self::Error> {
        use protobuf::scalar_type::Datatype;
        use protobuf::PrimitiveScalarType;
        let protobuf::ScalarListValue { datatype, values } = self;
        let pb_scalar_type = datatype
            .as_ref()
            .ok_or_else(|| proto_error("Protobuf deserialization error: ScalarListValue messsage missing required field 'datatype'"))?;
        let scalar_type = pb_scalar_type
            .datatype
            .as_ref()
            .ok_or_else(|| proto_error("Protobuf deserialization error: ScalarListValue.Datatype messsage missing required field 'datatype'"))?;
        let scalar_values = match scalar_type {
            Datatype::Scalar(scalar_type_i32) => {
                let leaf_scalar_type =
                    protobuf::PrimitiveScalarType::from_i32(*scalar_type_i32)
                        .ok_or_else(|| {
                            proto_error("Error converting i32 to basic scalar type")
                        })?;
                let typechecked_values: Vec<datafusion::scalar::ScalarValue> = values
                    .iter()
                    .map(|protobuf::ScalarValue { value: opt_value }| {
                        let value = opt_value.as_ref().ok_or_else(|| {
                            proto_error(
                                "Protobuf deserialization error: missing required field 'value'",
                            )
                        })?;
                        typechecked_scalar_value_conversion(value, leaf_scalar_type)
                    })
                    .collect::<Result<Vec<_>, _>>()?;
                datafusion::scalar::ScalarValue::List(
                    Some(typechecked_values),
                    leaf_scalar_type.into(),
                )
            }
            Datatype::List(list_type) => {
                let protobuf::ScalarListType {
                    deepest_type,
                    field_names,
                } = &list_type;
                let leaf_type =
                    PrimitiveScalarType::from_i32(*deepest_type).ok_or_else(|| {
                        proto_error("Error converting i32 to basic scalar type")
                    })?;
                let depth = field_names.len();

                let typechecked_values: Vec<datafusion::scalar::ScalarValue> = if depth
                    == 0
                {
                    return Err(proto_error(
                        "Protobuf deserialization error, ScalarListType had no field names, requires at least one",
                    ));
                } else if depth == 1 {
                    values
                        .iter()
                        .map(|protobuf::ScalarValue { value: opt_value }| {
                            let value = opt_value
                                .as_ref()
                                .ok_or_else(|| proto_error("Protobuf deserialization error: missing required field 'value'"))?;
                            typechecked_scalar_value_conversion(value, leaf_type)
                        })
                        .collect::<Result<Vec<_>, _>>()?
                } else {
                    values
                        .iter()
                        .map(|protobuf::ScalarValue { value: opt_value }| {
                            let value = opt_value
                                .as_ref()
                                .ok_or_else(|| proto_error("Protobuf deserialization error: missing required field 'value'"))?;
                            value.try_into()
                        })
                        .collect::<Result<Vec<_>, _>>()?
                };
                datafusion::scalar::ScalarValue::List(
                    match typechecked_values.len() {
                        0 => None,
                        _ => Some(typechecked_values),
                    },
                    list_type.try_into()?,
                )
            }
        };
        Ok(scalar_values)
    }
}

impl TryInto<DataType> for &protobuf::ScalarListType {
    type Error = BallistaError;
    fn try_into(self) -> Result<DataType, Self::Error> {
        use protobuf::PrimitiveScalarType;
        let protobuf::ScalarListType {
            deepest_type,
            field_names,
        } = self;

        let depth = field_names.len();
        if depth == 0 {
            return Err(proto_error(
                "Protobuf deserialization error: Found a ScalarListType message with no field names, at least one is required",
            ));
        }

        let mut curr_type = DataType::List(Box::new(Field::new(
            //Since checked vector is not empty above this is safe to unwrap
            field_names.last().unwrap(),
            PrimitiveScalarType::from_i32(*deepest_type)
                .ok_or_else(|| {
                    proto_error("Could not convert to datafusion scalar type")
                })?
                .into(),
            true,
        )));
        //Iterates over field names in reverse order except for the last item in the vector
        for name in field_names.iter().rev().skip(1) {
            let temp_curr_type =
                DataType::List(Box::new(Field::new(name, curr_type, true)));
            curr_type = temp_curr_type;
        }
        Ok(curr_type)
    }
}

impl TryInto<datafusion::scalar::ScalarValue> for protobuf::PrimitiveScalarType {
    type Error = BallistaError;
    fn try_into(self) -> Result<datafusion::scalar::ScalarValue, Self::Error> {
        use datafusion::scalar::ScalarValue;
        Ok(match self {
            protobuf::PrimitiveScalarType::Null => {
                return Err(proto_error("Untyped null is an invalid scalar value"))
            }
            protobuf::PrimitiveScalarType::Bool => ScalarValue::Boolean(None),
            protobuf::PrimitiveScalarType::Uint8 => ScalarValue::UInt8(None),
            protobuf::PrimitiveScalarType::Int8 => ScalarValue::Int8(None),
            protobuf::PrimitiveScalarType::Uint16 => ScalarValue::UInt16(None),
            protobuf::PrimitiveScalarType::Int16 => ScalarValue::Int16(None),
            protobuf::PrimitiveScalarType::Uint32 => ScalarValue::UInt32(None),
            protobuf::PrimitiveScalarType::Int32 => ScalarValue::Int32(None),
            protobuf::PrimitiveScalarType::Uint64 => ScalarValue::UInt64(None),
            protobuf::PrimitiveScalarType::Int64 => ScalarValue::Int64(None),
            protobuf::PrimitiveScalarType::Float32 => ScalarValue::Float32(None),
            protobuf::PrimitiveScalarType::Float64 => ScalarValue::Float64(None),
            protobuf::PrimitiveScalarType::Utf8 => ScalarValue::Utf8(None),
            protobuf::PrimitiveScalarType::LargeUtf8 => ScalarValue::LargeUtf8(None),
            protobuf::PrimitiveScalarType::Date32 => ScalarValue::Date32(None),
            protobuf::PrimitiveScalarType::TimeMicrosecond => {
                ScalarValue::TimestampMicrosecond(None)
            }
            protobuf::PrimitiveScalarType::TimeNanosecond => {
                ScalarValue::TimestampNanosecond(None)
            }
        })
    }
}

impl TryInto<datafusion::scalar::ScalarValue> for &protobuf::ScalarValue {
    type Error = BallistaError;
    fn try_into(self) -> Result<datafusion::scalar::ScalarValue, Self::Error> {
        let value = self.value.as_ref().ok_or_else(|| {
            proto_error("Protobuf deserialization error: missing required field 'value'")
        })?;
        Ok(match value {
            protobuf::scalar_value::Value::BoolValue(v) => ScalarValue::Boolean(Some(*v)),
            protobuf::scalar_value::Value::Utf8Value(v) => {
                ScalarValue::Utf8(Some(v.to_owned()))
            }
            protobuf::scalar_value::Value::LargeUtf8Value(v) => {
                ScalarValue::LargeUtf8(Some(v.to_owned()))
            }
            protobuf::scalar_value::Value::Int8Value(v) => {
                ScalarValue::Int8(Some(*v as i8))
            }
            protobuf::scalar_value::Value::Int16Value(v) => {
                ScalarValue::Int16(Some(*v as i16))
            }
            protobuf::scalar_value::Value::Int32Value(v) => ScalarValue::Int32(Some(*v)),
            protobuf::scalar_value::Value::Int64Value(v) => ScalarValue::Int64(Some(*v)),
            protobuf::scalar_value::Value::Uint8Value(v) => {
                ScalarValue::UInt8(Some(*v as u8))
            }
            protobuf::scalar_value::Value::Uint16Value(v) => {
                ScalarValue::UInt16(Some(*v as u16))
            }
            protobuf::scalar_value::Value::Uint32Value(v) => {
                ScalarValue::UInt32(Some(*v))
            }
            protobuf::scalar_value::Value::Uint64Value(v) => {
                ScalarValue::UInt64(Some(*v))
            }
            protobuf::scalar_value::Value::Float32Value(v) => {
                ScalarValue::Float32(Some(*v))
            }
            protobuf::scalar_value::Value::Float64Value(v) => {
                ScalarValue::Float64(Some(*v))
            }
            protobuf::scalar_value::Value::Date32Value(v) => {
                ScalarValue::Date32(Some(*v))
            }
            protobuf::scalar_value::Value::TimeMicrosecondValue(v) => {
                ScalarValue::TimestampMicrosecond(Some(*v))
            }
            protobuf::scalar_value::Value::TimeNanosecondValue(v) => {
                ScalarValue::TimestampNanosecond(Some(*v))
            }
            protobuf::scalar_value::Value::ListValue(scalar_list) => {
                let protobuf::ScalarListValue {
                    values,
                    datatype: opt_scalar_type,
                } = &scalar_list;
                let pb_scalar_type = opt_scalar_type
                    .as_ref()
                    .ok_or_else(|| proto_error("Protobuf deserialization err: ScalaListValue missing required field 'datatype'"))?;
                let typechecked_values: Vec<ScalarValue> = values
                    .iter()
                    .map(|val| val.try_into())
                    .collect::<Result<Vec<_>, _>>()?;
                let scalar_type: DataType = pb_scalar_type.try_into()?;
                ScalarValue::List(Some(typechecked_values), scalar_type)
            }
            protobuf::scalar_value::Value::NullListValue(v) => {
                let pb_datatype = v
                    .datatype
                    .as_ref()
                    .ok_or_else(|| proto_error("Protobuf deserialization error: NullListValue message missing required field 'datatyp'"))?;
                ScalarValue::List(None, pb_datatype.try_into()?)
            }
            protobuf::scalar_value::Value::NullValue(v) => {
                let null_type_enum = protobuf::PrimitiveScalarType::from_i32(*v)
                    .ok_or_else(|| proto_error("Protobuf deserialization error found invalid enum variant for DatafusionScalar"))?;
                null_type_enum.try_into()?
            }
        })
    }
}

impl TryInto<Expr> for &protobuf::LogicalExprNode {
    type Error = BallistaError;

    fn try_into(self) -> Result<Expr, Self::Error> {
        use datafusion::physical_plan::window_functions;
        use protobuf::logical_expr_node::ExprType;
        use protobuf::window_expr_node;
        use protobuf::WindowExprNode;

        let expr_type = self
            .expr_type
            .as_ref()
            .ok_or_else(|| proto_error("Unexpected empty logical expression"))?;
        match expr_type {
            ExprType::BinaryExpr(binary_expr) => Ok(Expr::BinaryExpr {
                left: Box::new(parse_required_expr(&binary_expr.l)?),
                op: from_proto_binary_op(&binary_expr.op)?,
                right: Box::new(parse_required_expr(&binary_expr.r)?),
            }),
            ExprType::Column(column) => Ok(Expr::Column(column.into())),
            ExprType::Literal(literal) => {
                use datafusion::scalar::ScalarValue;
                let scalar_value: datafusion::scalar::ScalarValue = literal.try_into()?;
                Ok(Expr::Literal(scalar_value))
            }
            ExprType::WindowExpr(expr) => {
                let window_function = expr
                    .window_function
                    .as_ref()
                    .ok_or_else(|| proto_error("Received empty window function"))?;
                let partition_by = expr
                    .partition_by
                    .iter()
                    .map(|e| e.try_into())
                    .collect::<Result<Vec<_>, _>>()?;
                let order_by = expr
                    .order_by
                    .iter()
                    .map(|e| e.try_into())
                    .collect::<Result<Vec<_>, _>>()?;
                let window_frame = expr
                    .window_frame
                    .as_ref()
                    .map::<Result<WindowFrame, _>, _>(|e| match e {
                        window_expr_node::WindowFrame::Frame(frame) => {
                            let window_frame: WindowFrame = frame.clone().try_into()?;
                            if WindowFrameUnits::Range == window_frame.units
                                && order_by.len() != 1
                            {
                                Err(proto_error("With window frame of type RANGE, the order by expression must be of length 1"))
                            } else {
                                Ok(window_frame)
                            }
                        }
                    })
                    .transpose()?;

                match window_function {
                    window_expr_node::WindowFunction::AggrFunction(i) => {
                        let aggr_function = protobuf::AggregateFunction::from_i32(*i)
                            .ok_or_else(|| {
                                proto_error(format!(
                                    "Received an unknown aggregate window function: {}",
                                    i
                                ))
                            })?;

                        Ok(Expr::WindowFunction {
                            fun: window_functions::WindowFunction::AggregateFunction(
                                AggregateFunction::from(aggr_function),
                            ),
                            args: vec![parse_required_expr(&expr.expr)?],
                            partition_by,
                            order_by,
                            window_frame,
                        })
                    }
                    window_expr_node::WindowFunction::BuiltInFunction(i) => {
                        let built_in_function =
                            protobuf::BuiltInWindowFunction::from_i32(*i).ok_or_else(
                                || {
                                    proto_error(format!(
                                        "Received an unknown built-in window function: {}",
                                        i
                                    ))
                                },
                            )?;

                        Ok(Expr::WindowFunction {
                            fun: window_functions::WindowFunction::BuiltInWindowFunction(
                                BuiltInWindowFunction::from(built_in_function),
                            ),
                            args: vec![parse_required_expr(&expr.expr)?],
                            partition_by,
                            order_by,
                            window_frame,
                        })
                    }
                }
            }
            ExprType::AggregateExpr(expr) => {
                let aggr_function =
                    protobuf::AggregateFunction::from_i32(expr.aggr_function)
                        .ok_or_else(|| {
                            proto_error(format!(
                                "Received an unknown aggregate function: {}",
                                expr.aggr_function
                            ))
                        })?;
                let fun = AggregateFunction::from(aggr_function);

                Ok(Expr::AggregateFunction {
                    fun,
                    args: vec![parse_required_expr(&expr.expr)?],
                    distinct: false, //TODO
                })
            }
            ExprType::Alias(alias) => Ok(Expr::Alias(
                Box::new(parse_required_expr(&alias.expr)?),
                alias.alias.clone(),
            )),
            ExprType::IsNullExpr(is_null) => {
                Ok(Expr::IsNull(Box::new(parse_required_expr(&is_null.expr)?)))
            }
            ExprType::IsNotNullExpr(is_not_null) => Ok(Expr::IsNotNull(Box::new(
                parse_required_expr(&is_not_null.expr)?,
            ))),
            ExprType::NotExpr(not) => {
                Ok(Expr::Not(Box::new(parse_required_expr(&not.expr)?)))
            }
            ExprType::Between(between) => Ok(Expr::Between {
                expr: Box::new(parse_required_expr(&between.expr)?),
                negated: between.negated,
                low: Box::new(parse_required_expr(&between.low)?),
                high: Box::new(parse_required_expr(&between.high)?),
            }),
            ExprType::Case(case) => {
                let when_then_expr = case
                    .when_then_expr
                    .iter()
                    .map(|e| {
                        Ok((
                            Box::new(match &e.when_expr {
                                Some(e) => e.try_into(),
                                None => Err(proto_error("Missing required expression")),
                            }?),
                            Box::new(match &e.then_expr {
                                Some(e) => e.try_into(),
                                None => Err(proto_error("Missing required expression")),
                            }?),
                        ))
                    })
                    .collect::<Result<Vec<(Box<Expr>, Box<Expr>)>, BallistaError>>()?;
                Ok(Expr::Case {
                    expr: parse_optional_expr(&case.expr)?.map(Box::new),
                    when_then_expr,
                    else_expr: parse_optional_expr(&case.else_expr)?.map(Box::new),
                })
            }
            ExprType::Cast(cast) => {
                let expr = Box::new(parse_required_expr(&cast.expr)?);
                let arrow_type: &protobuf::ArrowType = cast
                    .arrow_type
                    .as_ref()
                    .ok_or_else(|| proto_error("Protobuf deserialization error: CastNode message missing required field 'arrow_type'"))?;
                let data_type = arrow_type.try_into()?;
                Ok(Expr::Cast { expr, data_type })
            }
            ExprType::TryCast(cast) => {
                let expr = Box::new(parse_required_expr(&cast.expr)?);
                let arrow_type: &protobuf::ArrowType = cast
                    .arrow_type
                    .as_ref()
                    .ok_or_else(|| proto_error("Protobuf deserialization error: CastNode message missing required field 'arrow_type'"))?;
                let data_type = arrow_type.try_into()?;
                Ok(Expr::TryCast { expr, data_type })
            }
            ExprType::Sort(sort) => Ok(Expr::Sort {
                expr: Box::new(parse_required_expr(&sort.expr)?),
                asc: sort.asc,
                nulls_first: sort.nulls_first,
            }),
            ExprType::Negative(negative) => Ok(Expr::Negative(Box::new(
                parse_required_expr(&negative.expr)?,
            ))),
            ExprType::InList(in_list) => Ok(Expr::InList {
                expr: Box::new(parse_required_expr(&in_list.expr)?),
                list: in_list
                    .list
                    .iter()
                    .map(|expr| expr.try_into())
                    .collect::<Result<Vec<_>, _>>()?,
                negated: in_list.negated,
            }),
            ExprType::Wildcard(_) => Ok(Expr::Wildcard),
            ExprType::ScalarFunction(expr) => {
                let scalar_function = protobuf::ScalarFunction::from_i32(expr.fun)
                    .ok_or_else(|| {
                        proto_error(format!(
                            "Received an unknown scalar function: {}",
                            expr.fun
                        ))
                    })?;
                match scalar_function {
                    protobuf::ScalarFunction::Sqrt => {
                        Ok(sqrt((&expr.expr[0]).try_into()?))
                    }
                    protobuf::ScalarFunction::Sin => Ok(sin((&expr.expr[0]).try_into()?)),
                    protobuf::ScalarFunction::Cos => Ok(cos((&expr.expr[0]).try_into()?)),
                    protobuf::ScalarFunction::Tan => Ok(tan((&expr.expr[0]).try_into()?)),
                    // protobuf::ScalarFunction::Asin => Ok(asin(&expr.expr[0]).try_into()?)),
                    // protobuf::ScalarFunction::Acos => Ok(acos(&expr.expr[0]).try_into()?)),
                    protobuf::ScalarFunction::Atan => {
                        Ok(atan((&expr.expr[0]).try_into()?))
                    }
                    protobuf::ScalarFunction::Exp => Ok(exp((&expr.expr[0]).try_into()?)),
                    protobuf::ScalarFunction::Log2 => {
                        Ok(log2((&expr.expr[0]).try_into()?))
                    }
                    protobuf::ScalarFunction::Ln => Ok(ln((&expr.expr[0]).try_into()?)),
                    protobuf::ScalarFunction::Log10 => {
                        Ok(log10((&expr.expr[0]).try_into()?))
                    }
                    protobuf::ScalarFunction::Floor => {
                        Ok(floor((&expr.expr[0]).try_into()?))
                    }
                    protobuf::ScalarFunction::Ceil => {
                        Ok(ceil((&expr.expr[0]).try_into()?))
                    }
                    protobuf::ScalarFunction::Round => {
                        Ok(round((&expr.expr[0]).try_into()?))
                    }
                    protobuf::ScalarFunction::Trunc => {
                        Ok(trunc((&expr.expr[0]).try_into()?))
                    }
                    protobuf::ScalarFunction::Abs => Ok(abs((&expr.expr[0]).try_into()?)),
                    protobuf::ScalarFunction::Signum => {
                        Ok(signum((&expr.expr[0]).try_into()?))
                    }
                    protobuf::ScalarFunction::Octetlength => {
                        Ok(length((&expr.expr[0]).try_into()?))
                    }
                    // // protobuf::ScalarFunction::Concat => Ok(concat((&expr.expr[0]).try_into()?)),
                    protobuf::ScalarFunction::Lower => {
                        Ok(lower((&expr.expr[0]).try_into()?))
                    }
                    protobuf::ScalarFunction::Upper => {
                        Ok(upper((&expr.expr[0]).try_into()?))
                    }
                    protobuf::ScalarFunction::Trim => {
                        Ok(trim((&expr.expr[0]).try_into()?))
                    }
                    protobuf::ScalarFunction::Ltrim => {
                        Ok(ltrim((&expr.expr[0]).try_into()?))
                    }
                    protobuf::ScalarFunction::Rtrim => {
                        Ok(rtrim((&expr.expr[0]).try_into()?))
                    }
                    // protobuf::ScalarFunction::Totimestamp => Ok(to_timestamp((&expr.expr[0]).try_into()?)),
                    // protobuf::ScalarFunction::Array => Ok(array((&expr.expr[0]).try_into()?)),
                    // // protobuf::ScalarFunction::Nullif => Ok(nulli((&expr.expr[0]).try_into()?)),
                    // protobuf::ScalarFunction::Datetrunc => Ok(date_trunc((&expr.expr[0]).try_into()?)),
                    // protobuf::ScalarFunction::Md5 => Ok(md5((&expr.expr[0]).try_into()?)),
                    protobuf::ScalarFunction::Sha224 => {
                        Ok(sha224((&expr.expr[0]).try_into()?))
                    }
                    protobuf::ScalarFunction::Sha256 => {
                        Ok(sha256((&expr.expr[0]).try_into()?))
                    }
                    protobuf::ScalarFunction::Sha384 => {
                        Ok(sha384((&expr.expr[0]).try_into()?))
                    }
                    protobuf::ScalarFunction::Sha512 => {
                        Ok(sha512((&expr.expr[0]).try_into()?))
                    }
                    _ => Err(proto_error(
                        "Protobuf deserialization error: Unsupported scalar function",
                    )),
                }
            }
        }
    }
}

impl TryInto<DataType> for &protobuf::ScalarType {
    type Error = BallistaError;
    fn try_into(self) -> Result<DataType, Self::Error> {
        let pb_scalartype = self.datatype.as_ref().ok_or_else(|| {
            proto_error("ScalarType message missing required field 'datatype'")
        })?;
        pb_scalartype.try_into()
    }
}

impl TryInto<Schema> for &protobuf::Schema {
    type Error = BallistaError;

    fn try_into(self) -> Result<Schema, BallistaError> {
        let fields = self
            .columns
            .iter()
            .map(|c| {
                let pb_arrow_type_res = c
                    .arrow_type
                    .as_ref()
                    .ok_or_else(|| proto_error("Protobuf deserialization error: Field message was missing required field 'arrow_type'"));
                let pb_arrow_type: &protobuf::ArrowType = match pb_arrow_type_res {
                    Ok(res) => res,
                    Err(e) => return Err(e),
                };
                Ok(Field::new(&c.name, pb_arrow_type.try_into()?, c.nullable))
            })
            .collect::<Result<Vec<_>, _>>()?;
        Ok(Schema::new(fields))
    }
}

impl TryInto<Field> for &protobuf::Field {
    type Error = BallistaError;
    fn try_into(self) -> Result<Field, Self::Error> {
        let pb_datatype = self.arrow_type.as_ref().ok_or_else(|| {
            proto_error(
                "Protobuf deserialization error: Field message missing required field 'arrow_type'",
            )
        })?;

        Ok(Field::new(
            self.name.as_str(),
            pb_datatype.as_ref().try_into()?,
            self.nullable,
        ))
    }
}

use datafusion::physical_plan::datetime_expressions::{date_trunc, to_timestamp};
use datafusion::physical_plan::{aggregates, windows};
use datafusion::prelude::{
    array, length, lower, ltrim, md5, rtrim, sha224, sha256, sha384, sha512, trim, upper,
};
use std::convert::TryFrom;

impl TryFrom<i32> for protobuf::FileType {
    type Error = BallistaError;
    fn try_from(value: i32) -> Result<Self, Self::Error> {
        use protobuf::FileType;
        match value {
            _x if _x == FileType::NdJson as i32 => Ok(FileType::NdJson),
            _x if _x == FileType::Parquet as i32 => Ok(FileType::Parquet),
            _x if _x == FileType::Csv as i32 => Ok(FileType::Csv),
            invalid => Err(BallistaError::General(format!(
                "Attempted to convert invalid i32 to protobuf::Filetype: {}",
                invalid
            ))),
        }
    }
}

#[allow(clippy::from_over_into)]
impl Into<datafusion::sql::parser::FileType> for protobuf::FileType {
    fn into(self) -> datafusion::sql::parser::FileType {
        use datafusion::sql::parser::FileType;
        match self {
            protobuf::FileType::NdJson => FileType::NdJson,
            protobuf::FileType::Parquet => FileType::Parquet,
            protobuf::FileType::Csv => FileType::CSV,
        }
    }
}

fn parse_required_expr(
    p: &Option<Box<protobuf::LogicalExprNode>>,
) -> Result<Expr, BallistaError> {
    match p {
        Some(expr) => expr.as_ref().try_into(),
        None => Err(proto_error("Missing required expression")),
    }
}

fn parse_optional_expr(
    p: &Option<Box<protobuf::LogicalExprNode>>,
) -> Result<Option<Expr>, BallistaError> {
    match p {
        Some(expr) => expr.as_ref().try_into().map(Some),
        None => Ok(None),
    }
}

impl From<protobuf::WindowFrameUnits> for WindowFrameUnits {
    fn from(units: protobuf::WindowFrameUnits) -> Self {
        match units {
            protobuf::WindowFrameUnits::Rows => WindowFrameUnits::Rows,
            protobuf::WindowFrameUnits::Range => WindowFrameUnits::Range,
            protobuf::WindowFrameUnits::Groups => WindowFrameUnits::Groups,
        }
    }
}

impl TryFrom<protobuf::WindowFrameBound> for WindowFrameBound {
    type Error = BallistaError;

    fn try_from(bound: protobuf::WindowFrameBound) -> Result<Self, Self::Error> {
        let bound_type = protobuf::WindowFrameBoundType::from_i32(bound.window_frame_bound_type).ok_or_else(|| {
            proto_error(format!(
                "Received a WindowFrameBound message with unknown WindowFrameBoundType {}",
                bound.window_frame_bound_type
            ))
        })?;
        match bound_type {
            protobuf::WindowFrameBoundType::CurrentRow => {
                Ok(WindowFrameBound::CurrentRow)
            }
            protobuf::WindowFrameBoundType::Preceding => {
                // FIXME implement bound value parsing
                Ok(WindowFrameBound::Preceding(Some(1)))
            }
            protobuf::WindowFrameBoundType::Following => {
                // FIXME implement bound value parsing
                Ok(WindowFrameBound::Following(Some(1)))
            }
        }
    }
}

impl TryFrom<protobuf::WindowFrame> for WindowFrame {
    type Error = BallistaError;

    fn try_from(window: protobuf::WindowFrame) -> Result<Self, Self::Error> {
        let units = protobuf::WindowFrameUnits::from_i32(window.window_frame_units)
            .ok_or_else(|| {
                proto_error(format!(
                    "Received a WindowFrame message with unknown WindowFrameUnits {}",
                    window.window_frame_units
                ))
            })?
            .into();
        let start_bound = window
            .start_bound
            .ok_or_else(|| {
                proto_error(
                    "Received a WindowFrame message with no start_bound".to_owned(),
                )
            })?
            .try_into()?;
        let end_bound = window
            .end_bound
            .map(|end_bound| match end_bound {
                protobuf::window_frame::EndBound::Bound(end_bound) => {
                    end_bound.try_into()
                }
            })
            .transpose()?
            .unwrap_or(WindowFrameBound::CurrentRow);
        Ok(WindowFrame {
            units,
            start_bound,
            end_bound,
        })
    }
}<|MERGE_RESOLUTION|>--- conflicted
+++ resolved
@@ -20,16 +20,6 @@
 use crate::error::BallistaError;
 use crate::serde::{from_proto_binary_op, proto_error, protobuf};
 use crate::{convert_box_required, convert_required};
-<<<<<<< HEAD
-use sqlparser::ast::{WindowFrame, WindowFrameBound, WindowFrameUnits};
-use std::{
-    convert::{From, TryInto},
-    sync::Arc,
-    unimplemented,
-};
-
-=======
->>>>>>> ad70a1e9
 use datafusion::arrow::datatypes::{DataType, Field, Schema, TimeUnit};
 use datafusion::logical_plan::window_frames::{
     WindowFrame, WindowFrameBound, WindowFrameUnits,
@@ -47,6 +37,7 @@
 use protobuf::{logical_expr_node::ExprType, scalar_type};
 use std::{
     convert::{From, TryInto},
+    sync::Arc,
     unimplemented,
 };
 
