--- conflicted
+++ resolved
@@ -25,14 +25,9 @@
 use crate::execution_plans::{ShuffleReaderExec, UnresolvedShuffleExec};
 use crate::serde::protobuf::repartition_exec_node::PartitionMethod;
 use crate::serde::scheduler::PartitionLocation;
-<<<<<<< HEAD
 use crate::serde::{from_proto_binary_op, proto_error, protobuf};
 use crate::{convert_box_required, convert_required, into_required};
 
-=======
-use crate::serde::{proto_error, protobuf};
-use crate::{convert_box_required, convert_required};
->>>>>>> aeed7769
 use arrow::datatypes::{DataType, Schema, SchemaRef};
 use datafusion::catalog::catalog::{
     CatalogList, CatalogProvider, MemoryCatalogList, MemoryCatalogProvider,
@@ -217,54 +212,28 @@
                 let physical_schema: SchemaRef =
                     SchemaRef::new((&input_schema).try_into()?);
 
-                let catalog_list =
-                    Arc::new(MemoryCatalogList::new()) as Arc<dyn CatalogList>;
-                let ctx_state = ExecutionContextState {
-                    catalog_list,
-                    scalar_functions: Default::default(),
-                    var_provider: Default::default(),
-                    aggregate_functions: Default::default(),
-                    config: ExecutionConfig::new(),
-                    execution_props: ExecutionProps::new(),
-                };
-
-                let window_agg_expr: Vec<(Expr, String)> = window_agg
+                let physical_window_expr: Vec<Arc<dyn WindowExpr>> = window_agg
                     .window_expr
                     .iter()
                     .zip(window_agg.window_expr_name.iter())
-                    .map(|(expr, name)| expr.try_into().map(|expr| (expr, name.clone())))
-                    .collect::<Result<Vec<_>, _>>()?;
-
-                let mut physical_window_expr = vec![];
-
-                let df_planner = DefaultPhysicalPlanner::default();
-
-                for (expr, name) in &window_agg_expr {
-                    match expr {
-                        Expr::WindowFunction { fun, args } => {
-                            let arg = df_planner
-                                .create_physical_expr(
-                                    &args[0],
-                                    &physical_schema,
-                                    &ctx_state,
-                                )
-                                .map_err(|e| {
-                                    BallistaError::General(format!("{:?}", e))
-                                })?;
-                            physical_window_expr.push(create_window_expr(
-                                &fun,
-                                &[arg],
+                    .map(|(expr, name)| {
+                        let expr_type = expr.expr_type.as_ref().ok_or_else(|| {
+                            proto_error("Unexpected empty window physical expression")
+                        })?;
+
+                        match expr_type {
+                            ExprType::WindowExpr(window_node) => Ok(create_window_expr(
+                                &convert_required!(window_node.window_function)?,
+                                &[convert_box_required!(window_node.expr)?],
                                 &physical_schema,
                                 name.to_owned(),
-                            )?);
+                            )?),
+                            _ => Err(BallistaError::General(
+                                "Invalid expression for WindowAggrExec".to_string(),
+                            )),
                         }
-                        _ => {
-                            return Err(BallistaError::General(
-                                "Invalid expression for WindowAggrExec".to_string(),
-                            ));
-                        }
-                    }
-                }
+                    })
+                    .collect::<Result<Vec<_>, _>>()?;
 
                 Ok(Arc::new(WindowAggExec::try_new(
                     physical_window_expr,
@@ -298,27 +267,6 @@
                     })
                     .collect::<Result<Vec<_>, _>>()?;
 
-<<<<<<< HEAD
-=======
-                let logical_agg_expr: Vec<(Expr, String)> = hash_agg
-                    .aggr_expr
-                    .iter()
-                    .zip(hash_agg.aggr_expr_name.iter())
-                    .map(|(expr, name)| expr.try_into().map(|expr| (expr, name.clone())))
-                    .collect::<Result<Vec<_>, _>>()?;
-
-                let catalog_list =
-                    Arc::new(MemoryCatalogList::new()) as Arc<dyn CatalogList>;
-                let ctx_state = ExecutionContextState {
-                    catalog_list,
-                    scalar_functions: Default::default(),
-                    var_provider: Default::default(),
-                    aggregate_functions: Default::default(),
-                    config: ExecutionConfig::new(),
-                    execution_props: ExecutionProps::new(),
-                };
-
->>>>>>> aeed7769
                 let input_schema = hash_agg
                     .input_schema
                     .as_ref()
@@ -355,20 +303,10 @@
                                         },
                                     )?;
 
-<<<<<<< HEAD
                                 Ok(create_aggregate_expr(
                                     &aggr_function.into(),
                                     false,
                                     &[convert_box_required!(agg_node.expr)?],
-=======
-                let df_planner = DefaultPhysicalPlanner::default();
-                for (expr, name) in &logical_agg_expr {
-                    match expr {
-                        Expr::AggregateFunction { fun, args, .. } => {
-                            let arg = df_planner
-                                .create_physical_expr(
-                                    &args[0],
->>>>>>> aeed7769
                                     &physical_schema,
                                     name.to_string(),
                                 )?)
@@ -571,6 +509,11 @@
                         .to_owned(),
                 ));
             }
+            ExprType::WindowExpr(_) => {
+                return Err(BallistaError::General(
+                    "Cannot convert window expr node to physical expression".to_owned(),
+                ));
+            }
             ExprType::Sort(_) => {
                 return Err(BallistaError::General(
                     "Cannot convert sort expr node to physical expression".to_owned(),
@@ -664,4 +607,36 @@
 
         Ok(pexpr)
     }
+}
+
+impl TryFrom<&protobuf::physical_window_expr_node::WindowFunction> for WindowFunction {
+    type Error = BallistaError;
+
+    fn try_from(
+        expr: &protobuf::physical_window_expr_node::WindowFunction,
+    ) -> Result<Self, Self::Error> {
+        match expr {
+            protobuf::physical_window_expr_node::WindowFunction::AggrFunction(n) => {
+                let f = protobuf::AggregateFunction::from_i32(*n).ok_or_else(|| {
+                    proto_error(format!(
+                        "Received an unknown window aggregate function: {}",
+                        n
+                    ))
+                })?;
+
+                Ok(WindowFunction::AggregateFunction(f.into()))
+            }
+            protobuf::physical_window_expr_node::WindowFunction::BuiltInFunction(n) => {
+                let f =
+                    protobuf::BuiltInWindowFunction::from_i32(*n).ok_or_else(|| {
+                        proto_error(format!(
+                            "Received an unknown window builtin function: {}",
+                            n
+                        ))
+                    })?;
+
+                Ok(WindowFunction::BuiltInWindowFunction(f.into()))
+            }
+        }
+    }
 }