--- conflicted
+++ resolved
@@ -18,13 +18,10 @@
 use std::pin::Pin;
 use std::sync::Arc;
 
-<<<<<<< HEAD
-=======
 use arrow_flight::SchemaAsIpc;
 use datafusion::datasource::file_format::parquet::ParquetFormat;
 use datafusion::datasource::listing::ListingOptions;
 use datafusion::datasource::object_store::local::LocalFileSystem;
->>>>>>> e1cfa418
 use futures::Stream;
 use tonic::transport::Server;
 use tonic::{Request, Response, Status, Streaming};
@@ -80,13 +77,8 @@
             .await
             .unwrap();
 
-<<<<<<< HEAD
         let schema_result =
             arrow::io::flight::serialize_schema_to_result(table.schema().as_ref());
-=======
-        let options = datafusion::arrow::ipc::writer::IpcWriteOptions::default();
-        let schema_result = SchemaAsIpc::new(&schema, &options).into();
->>>>>>> e1cfa418
 
         Ok(Response::new(schema_result))
     }
